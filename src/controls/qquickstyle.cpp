/****************************************************************************
**
** Copyright (C) 2015 The Qt Company Ltd.
** Contact: http://www.qt.io/licensing/
**
** This file is part of the Qt Labs Controls module of the Qt Toolkit.
**
** $QT_BEGIN_LICENSE:LGPL3$
** Commercial License Usage
** Licensees holding valid commercial Qt licenses may use this file in
** accordance with the commercial license agreement provided with the
** Software or, alternatively, in accordance with the terms contained in
** a written agreement between you and The Qt Company. For licensing terms
** and conditions see http://www.qt.io/terms-conditions. For further
** information use the contact form at http://www.qt.io/contact-us.
**
** GNU Lesser General Public License Usage
** Alternatively, this file may be used under the terms of the GNU Lesser
** General Public License version 3 as published by the Free Software
** Foundation and appearing in the file LICENSE.LGPLv3 included in the
** packaging of this file. Please review the following information to
** ensure the GNU Lesser General Public License version 3 requirements
** will be met: https://www.gnu.org/licenses/lgpl.html.
**
** GNU General Public License Usage
** Alternatively, this file may be used under the terms of the GNU
** General Public License version 2.0 or later as published by the Free
** Software Foundation and appearing in the file LICENSE.GPL included in
** the packaging of this file. Please review the following information to
** ensure the GNU General Public License version 2.0 requirements will be
** met: http://www.gnu.org/licenses/gpl-2.0.html.
**
** $QT_END_LICENSE$
**
****************************************************************************/

#include "qquickstyle_p.h"

#include <QtCore/qfile.h>
#include <QtCore/qsettings.h>
#include <QtCore/qfileselector.h>
#include <QtQuick/private/qquickitem_p.h>
#include <QtLabsTemplates/private/qquickpopup_p.h>

QT_BEGIN_NAMESPACE

static QQuickStyle *attachedStyle(const QMetaObject *type, QObject *object, bool create = false)
{
    if (!object)
        return Q_NULLPTR;
    int idx = -1;
    return qobject_cast<QQuickStyle *>(qmlAttachedPropertiesObject(&idx, object, type, create));
}

static QQuickStyle *findParentStyle(const QMetaObject *type, QObject *parent)
{
    if (!parent)
        return Q_NULLPTR;

    QQuickStyle *style = attachedStyle(type, parent);
    if (style)
        return style;

    // lookup object parent (window/popup)
    QObject *grandParent = parent->parent();
    if (grandParent) {
        QQuickStyle *style = findParentStyle(type, grandParent);
        if (style)
            return style;
    }

    QQuickItem *item = qobject_cast<QQuickItem *>(parent);
    if (item) {
        // lookup parent items
        QQuickItem *parent = item->parentItem();
        if (parent) {
            QQuickStyle *style = findParentStyle(type, parent);
            if (style)
                return style;
        }

        // fallback to item's window
        QQuickStyle *style = findParentStyle(type, item->window());
        if (style)
            return style;
    }

    // fallback to engine (global)
    QQmlEngine *engine = qmlEngine(parent);
    if (engine) {
        QByteArray name = QByteArray("_q_") + type->className();
        QQuickStyle *style = engine->property(name).value<QQuickStyle*>();
        if (!style) {
            style = attachedStyle(type, engine, true);
            engine->setProperty(name, QVariant::fromValue(style));
        }
        return style;
    }

    return Q_NULLPTR;
}

static QList<QQuickStyle *> findChildStyles(const QMetaObject *type, QObject *object)
{
    QList<QQuickStyle *> children;

    QQuickItem *item = qobject_cast<QQuickItem *>(object);
    if (!item) {
        if (QQuickWindow *window = qobject_cast<QQuickWindow *>(object)) {
            item = window->contentItem();

            const auto windowChildren = window->children();
            for (QObject *child : windowChildren) {
                QQuickWindow *childWindow = qobject_cast<QQuickWindow *>(child);
                if (childWindow) {
                    QQuickStyle *style = attachedStyle(type, childWindow);
                    if (style)
                        children += style;
                }
            }
        } else if (QQuickPopup *popup = qobject_cast<QQuickPopup *>(object)) {
            item = popup->contentItem();

            QQuickStyle *style = attachedStyle(type, popup);
            if (style)
                children += style;
        }
    }

    if (item) {
        const auto childItems = item->childItems();
        for (QQuickItem *child : childItems) {
            QQuickStyle *style = attachedStyle(type, child);
            if (style)
                children += style;
            else
                children += findChildStyles(type, child);
        }

        const auto itemChildren = item->children();
        for (QObject *child : itemChildren) {
            if (!qobject_cast<QQuickItem *>(child)) {
                QQuickStyle *style = attachedStyle(type, child);
                if (style)
                    children += style;
                else
                    children += findChildStyles(type, child);
            }
        }
    }

    return children;
}

QQuickStyle::QQuickStyle(QObject *parent) : QObject(parent)
{
    QQuickItem *item = qobject_cast<QQuickItem *>(parent);
    if (item)
        QQuickItemPrivate::get(item)->addItemChangeListener(this, QQuickItemPrivate::Parent);
}

QQuickStyle::~QQuickStyle()
{
    QQuickItem *item = qobject_cast<QQuickItem *>(parent());
    if (item)
        QQuickItemPrivate::get(item)->removeItemChangeListener(this, QQuickItemPrivate::Parent);

    setParentStyle(Q_NULLPTR);
}

QSharedPointer<QSettings> QQuickStyle::settings(const QString &group)
{
#ifndef QT_NO_SETTINGS
    const QString filePath = QStringLiteral(":/qtlabscontrols.conf");
    if (QFile::exists(filePath)) {
        QFileSelector selector;
        QSettings *settings = new QSettings(selector.select(filePath), QSettings::IniFormat);
        if (!group.isEmpty())
            settings->beginGroup(group);
        return QSharedPointer<QSettings>(settings);
    }
#endif // QT_NO_SETTINGS
    return QSharedPointer<QSettings>();
}

QList<QQuickStyle *> QQuickStyle::childStyles() const
{
    return m_childStyles;
}

QQuickStyle *QQuickStyle::parentStyle() const
{
    return m_parentStyle;
}

void QQuickStyle::setParentStyle(QQuickStyle *style)
{
    if (m_parentStyle != style) {
        QQuickStyle *oldParent = m_parentStyle;
        if (m_parentStyle)
            m_parentStyle->m_childStyles.removeOne(this);
        m_parentStyle = style;
        if (style)
            style->m_childStyles.append(this);
        parentStyleChange(style, oldParent);
    }
}

void QQuickStyle::init()
{
    QObject *parent = QObject::parent();
    if (!parent)
        return;

    QQuickItem *parentItem = qobject_cast<QQuickItem *>(parent);
    QQuickStyle *parentStyle = findParentStyle(metaObject(), parentItem ? parentItem->parentItem() : parent->parent());
    if (parentStyle)
        setParentStyle(parentStyle);

<<<<<<< HEAD
    const QList<QQuickStyle *> children = findChildStyles(metaObject(), parent());
    for (QQuickStyle *child : children)
=======
    QList<QQuickStyle *> children = findChildStyles(metaObject(), parent);
    foreach (QQuickStyle *child, children)
>>>>>>> d2a744f8
        child->setParentStyle(this);
}

void QQuickStyle::parentStyleChange(QQuickStyle *newParent, QQuickStyle *oldParent)
{
    Q_UNUSED(newParent);
    Q_UNUSED(oldParent);
}

void QQuickStyle::itemParentChanged(QQuickItem *item, QQuickItem *parent)
{
    QQuickStyle *style = attachedStyle(metaObject(), item);
    if (style) {
        QQuickStyle *parentStyle = findParentStyle(metaObject(), parent);
        if (parentStyle)
            style->setParentStyle(parentStyle);
    }
}

QT_END_NAMESPACE<|MERGE_RESOLUTION|>--- conflicted
+++ resolved
@@ -217,13 +217,8 @@
     if (parentStyle)
         setParentStyle(parentStyle);
 
-<<<<<<< HEAD
-    const QList<QQuickStyle *> children = findChildStyles(metaObject(), parent());
+    const QList<QQuickStyle *> children = findChildStyles(metaObject(), parent);
     for (QQuickStyle *child : children)
-=======
-    QList<QQuickStyle *> children = findChildStyles(metaObject(), parent);
-    foreach (QQuickStyle *child, children)
->>>>>>> d2a744f8
         child->setParentStyle(this);
 }
 
