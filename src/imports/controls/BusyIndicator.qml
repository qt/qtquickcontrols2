--- conflicted
+++ resolved
@@ -47,13 +47,7 @@
 
     padding: 6
 
-<<<<<<< HEAD
-    //! [contentItem]
     contentItem: BusyIndicatorImpl {
-=======
-    contentItem: BusyRing {
-        id: ring
->>>>>>> 3f646aca
         implicitWidth: 48
         implicitHeight: 48
 
