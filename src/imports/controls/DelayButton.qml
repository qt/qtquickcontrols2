--- conflicted
+++ resolved
@@ -65,30 +65,13 @@
             clipWidth: (1.0 - control.progress) * control.width
             visible: control.progress < 1
 
-<<<<<<< HEAD
-            Text {
-                id: label
-                x: -parent.x
-                width: control.availableWidth
-                height: parent.height
-
-                text: control.text
-                font: control.font
-                opacity: enabled ? 1 : 0.3
-                color: control.palette.buttonText
-                horizontalAlignment: Text.AlignHCenter
-                verticalAlignment: Text.AlignVCenter
-                elide: Text.ElideRight
-            }
-=======
             text: control.text
             font: control.font
             opacity: enabled ? 1 : 0.3
-            color: control.visualFocus ? Default.focusColor : (control.down ? Default.textDarkColor : Default.textColor)
+            color: control.palette.buttonText
             horizontalAlignment: Text.AlignHCenter
             verticalAlignment: Text.AlignVCenter
             elide: Text.ElideRight
->>>>>>> 55522df4
         }
 
         ClippedText {
@@ -97,29 +80,13 @@
             clipWidth: control.progress * control.width
             visible: control.progress > 0
 
-<<<<<<< HEAD
-            Text {
-                x: control.leftPadding
-                width: control.availableWidth
-                height: parent.height
-
-                text: control.text
-                font: control.font
-                opacity: enabled ? 1 : 0.3
-                color: control.palette.brightText
-                horizontalAlignment: Text.AlignHCenter
-                verticalAlignment: Text.AlignVCenter
-                elide: Text.ElideRight
-            }
-=======
             text: control.text
             font: control.font
             opacity: enabled ? 1 : 0.3
-            color: Default.textLightColor
+            color: control.palette.brightText
             horizontalAlignment: Text.AlignHCenter
             verticalAlignment: Text.AlignVCenter
             elide: Text.ElideRight
->>>>>>> 55522df4
         }
     }
 
