/****************************************************************************
**
** Copyright (C) 2016 The Qt Company Ltd.
** Contact: http://www.qt.io/licensing/
**
** This file is part of the Qt Quick Controls 2 module of the Qt Toolkit.
**
** $QT_BEGIN_LICENSE:LGPL3$
** Commercial License Usage
** Licensees holding valid commercial Qt licenses may use this file in
** accordance with the commercial license agreement provided with the
** Software or, alternatively, in accordance with the terms contained in
** a written agreement between you and The Qt Company. For licensing terms
** and conditions see http://www.qt.io/terms-conditions. For further
** information use the contact form at http://www.qt.io/contact-us.
**
** GNU Lesser General Public License Usage
** Alternatively, this file may be used under the terms of the GNU Lesser
** General Public License version 3 as published by the Free Software
** Foundation and appearing in the file LICENSE.LGPLv3 included in the
** packaging of this file. Please review the following information to
** ensure the GNU Lesser General Public License version 3 requirements
** will be met: https://www.gnu.org/licenses/lgpl.html.
**
** GNU General Public License Usage
** Alternatively, this file may be used under the terms of the GNU
** General Public License version 2.0 or later as published by the Free
** Software Foundation and appearing in the file LICENSE.GPL included in
** the packaging of this file. Please review the following information to
** ensure the GNU General Public License version 2.0 requirements will be
** met: http://www.gnu.org/licenses/gpl-2.0.html.
**
** $QT_END_LICENSE$
**
****************************************************************************/

import QtQuick 2.8
import QtQuick.Controls 2.1
import QtQuick.Controls.impl 2.1
import QtQuick.Templates 2.1 as T

T.Page {
    id: control

<<<<<<< HEAD
    implicitWidth: Math.max(background ? background.implicitWidth : 0,
                            Math.max(contentWidth,
                                     header && header.visible ? header.implicitWidth : 0,
                                     footer && footer.visible ? footer.implicitWidth : 0) + leftPadding + rightPadding)
    implicitHeight: Math.max(background ? background.implicitHeight : 0,
                             contentHeight + topPadding + bottomPadding
                             + (header && header.visible ? header.implicitHeight + spacing : 0)
                             + (footer && footer.visible ? footer.implicitHeight + spacing : 0))

    contentWidth: contentItem.implicitWidth || (contentChildren.length === 1 ? contentChildren[0].implicitWidth : 0)
    contentHeight: contentItem.implicitHeight || (contentChildren.length === 1 ? contentChildren[0].implicitHeight : 0)
=======
    contentItem: Item { }
>>>>>>> 814601e9

    background: Rectangle {
        color: Default.backgroundColor
    }
}<|MERGE_RESOLUTION|>--- conflicted
+++ resolved
@@ -42,7 +42,6 @@
 T.Page {
     id: control
 
-<<<<<<< HEAD
     implicitWidth: Math.max(background ? background.implicitWidth : 0,
                             Math.max(contentWidth,
                                      header && header.visible ? header.implicitWidth : 0,
@@ -54,9 +53,6 @@
 
     contentWidth: contentItem.implicitWidth || (contentChildren.length === 1 ? contentChildren[0].implicitWidth : 0)
     contentHeight: contentItem.implicitHeight || (contentChildren.length === 1 ? contentChildren[0].implicitHeight : 0)
-=======
-    contentItem: Item { }
->>>>>>> 814601e9
 
     background: Rectangle {
         color: Default.backgroundColor
