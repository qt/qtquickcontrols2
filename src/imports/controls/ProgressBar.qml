/****************************************************************************
**
** Copyright (C) 2016 The Qt Company Ltd.
** Contact: http://www.qt.io/licensing/
**
** This file is part of the Qt Quick Controls 2 module of the Qt Toolkit.
**
** $QT_BEGIN_LICENSE:LGPL3$
** Commercial License Usage
** Licensees holding valid commercial Qt licenses may use this file in
** accordance with the commercial license agreement provided with the
** Software or, alternatively, in accordance with the terms contained in
** a written agreement between you and The Qt Company. For licensing terms
** and conditions see http://www.qt.io/terms-conditions. For further
** information use the contact form at http://www.qt.io/contact-us.
**
** GNU Lesser General Public License Usage
** Alternatively, this file may be used under the terms of the GNU Lesser
** General Public License version 3 as published by the Free Software
** Foundation and appearing in the file LICENSE.LGPLv3 included in the
** packaging of this file. Please review the following information to
** ensure the GNU Lesser General Public License version 3 requirements
** will be met: https://www.gnu.org/licenses/lgpl.html.
**
** GNU General Public License Usage
** Alternatively, this file may be used under the terms of the GNU
** General Public License version 2.0 or later as published by the Free
** Software Foundation and appearing in the file LICENSE.GPL included in
** the packaging of this file. Please review the following information to
** ensure the GNU General Public License version 2.0 requirements will be
** met: http://www.gnu.org/licenses/gpl-2.0.html.
**
** $QT_END_LICENSE$
**
****************************************************************************/

import QtQuick 2.8
import QtQuick.Templates 2.1 as T
import QtQuick.Controls 2.1
import QtQuick.Controls.impl 2.1

T.ProgressBar {
    id: control

    implicitWidth: Math.max(background ? background.implicitWidth : 0,
                            contentItem.implicitWidth + leftPadding + rightPadding)
    implicitHeight: Math.max(background ? background.implicitHeight : 0,
                             contentItem.implicitHeight + topPadding + bottomPadding)

<<<<<<< HEAD
    //! [contentItem]
    contentItem: ProgressBarImpl {
=======
    contentItem: ProgressStrip {
        id: strip
>>>>>>> 3f646aca
        implicitHeight: 6
        implicitWidth: 116
        scale: control.mirrored ? -1 : 1
        progress: control.position
        indeterminate: control.visible && control.indeterminate
    }

    background: Rectangle {
        implicitWidth: 200
        implicitHeight: 6
        x: control.leftPadding
        y: control.topPadding + (control.availableHeight - height) / 2
        width: control.availableWidth
        height: 6

        color: Default.progressBarColor
    }
}<|MERGE_RESOLUTION|>--- conflicted
+++ resolved
@@ -47,13 +47,7 @@
     implicitHeight: Math.max(background ? background.implicitHeight : 0,
                              contentItem.implicitHeight + topPadding + bottomPadding)
 
-<<<<<<< HEAD
-    //! [contentItem]
     contentItem: ProgressBarImpl {
-=======
-    contentItem: ProgressStrip {
-        id: strip
->>>>>>> 3f646aca
         implicitHeight: 6
         implicitWidth: 116
         scale: control.mirrored ? -1 : 1
