--- conflicted
+++ resolved
@@ -34,13 +34,8 @@
 **
 ****************************************************************************/
 
-<<<<<<< HEAD
-import QtQuick 2.6
+import QtQuick 2.8
 import QtQuick.Controls 2.2
-=======
-import QtQuick 2.8
-import QtQuick.Controls 2.1
->>>>>>> 2f4a0598
 import QtQuick.Controls.impl 2.1
 import QtQuick.Templates 2.2 as T
 
