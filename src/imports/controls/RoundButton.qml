/****************************************************************************
**
** Copyright (C) 2017 The Qt Company Ltd.
** Contact: http://www.qt.io/licensing/
**
** This file is part of the Qt Quick Controls 2 module of the Qt Toolkit.
**
** $QT_BEGIN_LICENSE:LGPL3$
** Commercial License Usage
** Licensees holding valid commercial Qt licenses may use this file in
** accordance with the commercial license agreement provided with the
** Software or, alternatively, in accordance with the terms contained in
** a written agreement between you and The Qt Company. For licensing terms
** and conditions see http://www.qt.io/terms-conditions. For further
** information use the contact form at http://www.qt.io/contact-us.
**
** GNU Lesser General Public License Usage
** Alternatively, this file may be used under the terms of the GNU Lesser
** General Public License version 3 as published by the Free Software
** Foundation and appearing in the file LICENSE.LGPLv3 included in the
** packaging of this file. Please review the following information to
** ensure the GNU Lesser General Public License version 3 requirements
** will be met: https://www.gnu.org/licenses/lgpl.html.
**
** GNU General Public License Usage
** Alternatively, this file may be used under the terms of the GNU
** General Public License version 2.0 or later as published by the Free
** Software Foundation and appearing in the file LICENSE.GPL included in
** the packaging of this file. Please review the following information to
** ensure the GNU General Public License version 2.0 requirements will be
** met: http://www.gnu.org/licenses/gpl-2.0.html.
**
** $QT_END_LICENSE$
**
****************************************************************************/

import QtQuick 2.9
import QtQuick.Controls 2.3
import QtQuick.Controls.impl 2.3
import QtQuick.Templates 2.3 as T

T.RoundButton {
    id: control

    implicitWidth: Math.max(background ? background.implicitWidth : 0,
                            contentItem.implicitWidth + leftPadding + rightPadding)
    implicitHeight: Math.max(background ? background.implicitHeight : 0,
                             contentItem.implicitHeight + topPadding + bottomPadding)
    baselineOffset: contentItem.y + contentItem.baselineOffset

    padding: 6
    spacing: 6

    icon.width: 24
    icon.height: 24
    icon.color: enabled ? undefined : Default.textDisabledLightColor

<<<<<<< HEAD
    //! [contentItem]
    contentItem: IconLabel {
        spacing: control.spacing
        mirrored: control.mirrored
        display: control.display

        icon: control.icon
=======
    contentItem: Text {
>>>>>>> c8e9b5f2
        text: control.text
        font: control.font
        color: Color.transparent(control.checked || control.highlighted ? Default.textLightColor
                                                                        : control.visualFocus ? Default.focusColor
                                                                        : control.down ? Default.textDarkColor : Default.textColor,
                                 enabled || control.highlighted || control.checked ? 1 : 0.3)
    }

    background: Rectangle {
        implicitWidth: 40
        implicitHeight: 40
        radius: control.radius
        opacity: enabled ? 1 : 0.3
        visible: !control.flat || control.down || control.checked || control.highlighted
        color: control.checked || control.highlighted ?
            (control.visualFocus ? (control.down ? Default.buttonCheckedFocusColor : Default.focusColor) : (control.down ? Default.buttonCheckedPressedColor : Default.buttonCheckedColor)) :
            (control.visualFocus ? (control.down ? Default.focusPressedColor : Default.focusLightColor) : (control.down ? Default.buttonPressedColor : Default.buttonColor))
        border.color: Default.focusColor
        border.width: control.visualFocus ? 2 : 0
    }
}<|MERGE_RESOLUTION|>--- conflicted
+++ resolved
@@ -55,17 +55,12 @@
     icon.height: 24
     icon.color: enabled ? undefined : Default.textDisabledLightColor
 
-<<<<<<< HEAD
-    //! [contentItem]
     contentItem: IconLabel {
         spacing: control.spacing
         mirrored: control.mirrored
         display: control.display
 
         icon: control.icon
-=======
-    contentItem: Text {
->>>>>>> c8e9b5f2
         text: control.text
         font: control.font
         color: Color.transparent(control.checked || control.highlighted ? Default.textLightColor
