/****************************************************************************
**
** Copyright (C) 2016 The Qt Company Ltd.
** Contact: http://www.qt.io/licensing/
**
** This file is part of the Qt Quick Controls 2 module of the Qt Toolkit.
**
** $QT_BEGIN_LICENSE:LGPL3$
** Commercial License Usage
** Licensees holding valid commercial Qt licenses may use this file in
** accordance with the commercial license agreement provided with the
** Software or, alternatively, in accordance with the terms contained in
** a written agreement between you and The Qt Company. For licensing terms
** and conditions see http://www.qt.io/terms-conditions. For further
** information use the contact form at http://www.qt.io/contact-us.
**
** GNU Lesser General Public License Usage
** Alternatively, this file may be used under the terms of the GNU Lesser
** General Public License version 3 as published by the Free Software
** Foundation and appearing in the file LICENSE.LGPLv3 included in the
** packaging of this file. Please review the following information to
** ensure the GNU Lesser General Public License version 3 requirements
** will be met: https://www.gnu.org/licenses/lgpl.html.
**
** GNU General Public License Usage
** Alternatively, this file may be used under the terms of the GNU
** General Public License version 2.0 or later as published by the Free
** Software Foundation and appearing in the file LICENSE.GPL included in
** the packaging of this file. Please review the following information to
** ensure the GNU General Public License version 2.0 requirements will be
** met: http://www.gnu.org/licenses/gpl-2.0.html.
**
** $QT_END_LICENSE$
**
****************************************************************************/

import QtQuick 2.8
import QtQuick.Controls 2.1
import QtQuick.Controls.impl 2.1

Item {
    implicitWidth: 56
    implicitHeight: 28

    property Item control

    Rectangle {
        y: parent.height / 2 - height / 2
        width: 56
        height: 16
        radius: 8
<<<<<<< HEAD
        opacity: control.enabled ? 1 : 0.3
        color: control.checked ? (control.visualFocus ? Default.focusColor : Default.buttonCheckedColor) : Default.buttonColor
=======
        color: control.checked ? (control.visualFocus ? "#0066ff" : "#353637") : "#e0e0e0"
>>>>>>> 548b0bdd
        border.width: control.visualFocus ? 2 : 0
        border.color: Default.focusColor
    }

    Rectangle {
        x: Math.max(0, Math.min(parent.width - width, control.visualPosition * parent.width - (width / 2)))
        y: (parent.height - height) / 2
        width: 28
        height: 28
        radius: 16
        color: control.enabled ? (control.down
            ? (control.visualFocus ? Default.focusPressedColor : Default.indicatorPressedColor)
            : (control.visualFocus ? Default.focusLightColor : Default.backgroundColor)) : Default.indicatorDisabledColor
        border.width: control.visualFocus ? 2 : 1
        border.color: control.enabled ? (control.visualFocus
            ? Default.focusColor
            : (control.down ? Default.indicatorFramePressedColor : Default.indicatorFrameColor)) : Default.indicatorFrameDisabledColor

        Behavior on x {
            enabled: !control.down
            SmoothedAnimation { velocity: 200 }
        }
    }
}<|MERGE_RESOLUTION|>--- conflicted
+++ resolved
@@ -49,12 +49,7 @@
         width: 56
         height: 16
         radius: 8
-<<<<<<< HEAD
-        opacity: control.enabled ? 1 : 0.3
         color: control.checked ? (control.visualFocus ? Default.focusColor : Default.buttonCheckedColor) : Default.buttonColor
-=======
-        color: control.checked ? (control.visualFocus ? "#0066ff" : "#353637") : "#e0e0e0"
->>>>>>> 548b0bdd
         border.width: control.visualFocus ? 2 : 0
         border.color: Default.focusColor
     }
