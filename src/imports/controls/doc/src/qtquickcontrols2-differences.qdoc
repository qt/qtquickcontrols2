--- conflicted
+++ resolved
@@ -115,18 +115,14 @@
     \row
         \li Can be used on Desktop
         \li Yes
-<<<<<<< HEAD
         \li Yes
-=======
+    \row
+        \li Can be used on Mobile
         \li Yes \sup 3
->>>>>>> 6aa97038
-    \row
-        \li Can be used on Mobile
-        \li Yes \sup 4
         \li Yes
     \row
         \li Can be used on Embedded
-        \li Yes \sup 4
+        \li Yes \sup 3
         \li Yes
     \row
         \li Internal event handling
@@ -134,16 +130,12 @@
         \li C++
     \endtable
 
-<<<<<<< HEAD
-=======
     \list 1
     \li Not officially supported, but technically possible via private APIs
     \li Only themes for specific styles can be changed at runtime, styles are fixed
-    \li No hover effects
     \li Performance may not be optimal
     \endlist
 
->>>>>>> 6aa97038
     \section2 Porting Qt Quick Controls Code
 
     The API of Qt Quick Controls 2 is very similar to Qt Quick Controls, but it
