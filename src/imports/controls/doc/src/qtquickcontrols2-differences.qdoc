--- conflicted
+++ resolved
@@ -343,11 +343,7 @@
         \li \list
                 \li \b {Qt Quick Controls 1}: Uses \l Layout attached properties
                     to specify size hints.
-<<<<<<< HEAD
-                \li \b {Qt Quick Controls 2}: Uses dedicated
-=======
                 \li \b {Qt Quick Controls}: Uses dedicated
->>>>>>> e15a6a37
                     \l [QML QtQuickControls2] {SplitView} attached properties
                     to specify size hints.
                     Allows \l {SplitView::saveState()}{saving} and
