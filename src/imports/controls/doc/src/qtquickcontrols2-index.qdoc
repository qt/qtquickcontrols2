/****************************************************************************
**
** Copyright (C) 2017 The Qt Company Ltd.
** Contact: https://www.qt.io/licensing/
**
** This file is part of the documentation of the Qt Toolkit.
**
** $QT_BEGIN_LICENSE:FDL$
** Commercial License Usage
** Licensees holding valid commercial Qt licenses may use this file in
** accordance with the commercial license agreement provided with the
** Software or, alternatively, in accordance with the terms contained in
** a written agreement between you and The Qt Company. For licensing terms
** and conditions see https://www.qt.io/terms-conditions. For further
** information use the contact form at https://www.qt.io/contact-us.
**
** GNU Free Documentation License Usage
** Alternatively, this file may be used under the terms of the GNU Free
** Documentation License version 1.3 as published by the Free Software
** Foundation and appearing in the file included in the packaging of
** this file. Please review the following information to ensure
** the GNU Free Documentation License version 1.3 requirements
** will be met: https://www.gnu.org/licenses/fdl-1.3.html.
** $QT_END_LICENSE$
**
****************************************************************************/

/*!
    \page qtquickcontrols2-index.html
    \title Qt Quick Controls 2

    \brief Provides a set of UI controls for Qt Quick.

    Qt Quick Controls 2 provides a set of controls that can be used
    to build complete interfaces in Qt Quick. The module was introduced
    in Qt 5.7.

    \image qtquickcontrols2-styles.png

    Qt Quick Controls 2 comes with a selection customizable styles.
    See \l {Styling Qt Quick Controls 2} for more details.

<<<<<<< HEAD
    \raw HTML
    <table style="background:transparent; border:0px" width="66%">
      <tr>
        <td style="border:0px; padding-right:25px;">
          <a href="qtquickcontrols2-default.html">
            <img src="images/qtquickcontrols2-default.png" alt="Default" width="100%"/>
          </a>
        </td>
        <td style="border:0px">
          <a href="qtquickcontrols2-material.html">
            <img src="images/qtquickcontrols2-material.png" alt="Material" width="100%"/>
          </a>
        </td>
      </tr>
      <tr>
        <td style="border:0px">Default Style</td>
        <td style="border:0px">Material Style</td>
      </tr>
      <tr>
        <td style="border:0px; padding-top:45px; padding-right:25px;">
          <a href="qtquickcontrols2-fusion.html">
            <img src="images/qtquickcontrols2-fusion.png" alt="Fusion" width="100%"/>
          </a>
        </td>
        <td style="border:0px; padding-top:45px; ">
          <a href="qtquickcontrols2-universal.html">
            <img src="images/qtquickcontrols2-universal.png" alt="Universal" width="100%"/>
          </a>
        </td>
      </tr>
      <tr>
        <td style="border:0px">Fusion Style</td>
        <td style="border:0px">Universal Style</td>
      </tr>
    </table>
    \endraw

=======
>>>>>>> a5f8ceee
    \section1 Prerequisites

    The \l{Qt Quick Controls 2 QML Types}{QML types} can be imported into your
    application using the following import statement in your \c {.qml} file:

    \code
    import QtQuick.Controls 2.3
    \endcode

    The \l{Qt Quick Controls 2 C++ Classes}{C++ classes} can be included into
    your application using the following include statement:

    \code
    #include <QtQuickControls2>
    \endcode

    To link against the corresponding C++ libraries, add the following to your
    qmake project file:

    \code
    QT += quickcontrols2
    \endcode

    For more details, see \l {Getting Started with Qt Quick Controls 2}.

    \section1 Versions

    Qt Quick Controls 2.0 was introduced in Qt 5.7. Subsequent minor Qt releases
    increment the import version of the Qt Quick Controls 2 modules by one. The
    experimental Qt Labs modules use import version 1.0.

    \table
      \header
        \li \c Qt
        \li \l {Qt Quick QML Types}{\c QtQuick}
        \li \l {Qt Quick Controls 2 QML Types}{\c QtQuick.Controls},\br
            \l {Material Style}{\c QtQuick.Controls.Material},\br
            \l {Universal Style}{\c QtQuick.Controls.Universal},\br
            \l {Qt Quick Templates 2 QML Types}{\c QtQuick.Templates}
        \li \l {Qt Labs Calendar QML Types}{\c Qt.labs.calendar},\br
            \l {Qt Labs Platform QML Types}{\c Qt.labs.platform}
      \row
        \li 5.7
        \li 2.7
        \li 2.0
        \li 1.0
      \row
        \li 5.8
        \li 2.8
        \li 2.1
        \li 1.0
      \row
        \li 5.9
        \li 2.9
        \li 2.2
        \li 1.0
      \row
        \li 5.10
        \li 2.10
        \li 2.3
        \li 1.0
      \row
        \li ...
        \li ...
        \li ...
        \li ...
    \endtable

    \section1 Topics

    \list
      \li \l{Qt Quick Controls 2 Guidelines}{Guidelines}
      \li \l{Styling Qt Quick Controls 2}{Styling}
      \li \l{Customizing Qt Quick Controls 2}{Customization}
      \li \l{High-DPI Support in Qt Quick Controls 2}{High-DPI Support}
      \li \l{Using File Selectors with Qt Quick Controls 2}{Using File Selectors}
      \li \l{Deploying Qt Quick Controls 2 Applications}{Deployment}
      \li \l{Qt Quick Controls 2 Configuration File}{Configuration File}
      \li \l{Supported Environment Variables in Qt Quick Controls 2}{Environment Variables}
      \li \l{Differences between Qt Quick Controls}
    \endlist

    \section1 Reference

    \list
      \li \l{Qt Quick Controls 2 QML Types}{QML Types}
      \li \l{Qt Quick Controls 2 C++ Classes}{C++ Classes}
    \endlist

    \section1 Examples

    \list
      \li \l{Qt Quick Controls 2 - Gallery}{Gallery}
      \li \l{Qt Quick Controls 2 - Chat Tutorial}{Chat Tutorial}
      \li \l{Qt Quick Controls 2 - Text Editor}{Text Editor}
      \li \l{Qt Quick Controls 2 - Wearable Demo}{Wearable Demo}
      \li \l{Qt Quick Controls 2 Examples}{All Examples}
    \endlist

    \section1 Related Modules

    \list
      \li \l{Qt Quick}
      \li \l{Qt Quick Layouts}
      \li \l{Qt Quick Templates 2}
      \li \l{Qt Labs Calendar}
      \li \l{Qt Labs Platform}
    \endlist
*/<|MERGE_RESOLUTION|>--- conflicted
+++ resolved
@@ -40,46 +40,6 @@
     Qt Quick Controls 2 comes with a selection customizable styles.
     See \l {Styling Qt Quick Controls 2} for more details.
 
-<<<<<<< HEAD
-    \raw HTML
-    <table style="background:transparent; border:0px" width="66%">
-      <tr>
-        <td style="border:0px; padding-right:25px;">
-          <a href="qtquickcontrols2-default.html">
-            <img src="images/qtquickcontrols2-default.png" alt="Default" width="100%"/>
-          </a>
-        </td>
-        <td style="border:0px">
-          <a href="qtquickcontrols2-material.html">
-            <img src="images/qtquickcontrols2-material.png" alt="Material" width="100%"/>
-          </a>
-        </td>
-      </tr>
-      <tr>
-        <td style="border:0px">Default Style</td>
-        <td style="border:0px">Material Style</td>
-      </tr>
-      <tr>
-        <td style="border:0px; padding-top:45px; padding-right:25px;">
-          <a href="qtquickcontrols2-fusion.html">
-            <img src="images/qtquickcontrols2-fusion.png" alt="Fusion" width="100%"/>
-          </a>
-        </td>
-        <td style="border:0px; padding-top:45px; ">
-          <a href="qtquickcontrols2-universal.html">
-            <img src="images/qtquickcontrols2-universal.png" alt="Universal" width="100%"/>
-          </a>
-        </td>
-      </tr>
-      <tr>
-        <td style="border:0px">Fusion Style</td>
-        <td style="border:0px">Universal Style</td>
-      </tr>
-    </table>
-    \endraw
-
-=======
->>>>>>> a5f8ceee
     \section1 Prerequisites
 
     The \l{Qt Quick Controls 2 QML Types}{QML types} can be imported into your
