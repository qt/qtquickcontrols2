--- conflicted
+++ resolved
@@ -79,31 +79,6 @@
 
     \image qtquickcontrols2-material-attributes.png
 
-<<<<<<< HEAD
-    The following example illustrates how to create a red \e stop button with light text:
-
-    \table
-        \row
-            \li
-                \qml
-                import QtQuick 2.0
-                import QtQuick.Controls 2.1
-                import QtQuick.Controls.Material 2.1
-
-                Button {
-                    text: "Stop"
-                    highlighted: true
-
-                    Material.accent: Material.Red
-                    Material.theme: Material.Dark
-                }
-                \endqml
-            \li
-                \image qtquickcontrols2-material-button.png
-    \endtable
-
-=======
->>>>>>> 1acc3939
     All attributes can be specified for any window or item, and they automatically
     propagate to children in the same manner as \l {Control::font}{fonts}. In the
     following example, the window and all three radio buttons appear in the dark
@@ -382,12 +357,6 @@
     defaults to \c Material.Shade500.
 
     \qml
-<<<<<<< HEAD
-    import QtQuick 2.0
-    import QtQuick.Controls.Material 2.1
-
-=======
->>>>>>> 1acc3939
     Rectangle {
         color: Material.color(Material.Red)
     }
