--- conflicted
+++ resolved
@@ -135,15 +135,10 @@
     The configuration file can specify the preferred style (may be overridden by either
     of the methods described earlier) and certain style-specific attributes. The following
     example specifies that the preferred style is the Material style. Furthermore, when the
-<<<<<<< HEAD
-    application is run with the Material style, its theme is light and the accent color is
-    brown. However, if the application is run with the Universal style instead, the accent
-    color is red and the appropriate theme is chosen based on the system theme colors.
-=======
     application is run with the Material style, its theme is light and the accent and primary
     colors are teal and blue grey, respectively. However, if the application is run with the
-    Universal style instead, the theme is dark and the accent color is red.
->>>>>>> d1efdcd2
+    Universal style instead, the accent color is red and the appropriate theme is chosen based
+    on the system theme colors.
 
     \code
     [Controls]
