/****************************************************************************
**
** Copyright (C) 2017 The Qt Company Ltd.
** Contact: https://www.qt.io/licensing/
**
** This file is part of the documentation of the Qt Toolkit.
**
** $QT_BEGIN_LICENSE:FDL$
** Commercial License Usage
** Licensees holding valid commercial Qt licenses may use this file in
** accordance with the commercial license agreement provided with the
** Software or, alternatively, in accordance with the terms contained in
** a written agreement between you and The Qt Company. For licensing terms
** and conditions see https://www.qt.io/terms-conditions. For further
** information use the contact form at https://www.qt.io/contact-us.
**
** GNU Free Documentation License Usage
** Alternatively, this file may be used under the terms of the GNU Free
** Documentation License version 1.3 as published by the Free Software
** Foundation and appearing in the file included in the packaging of
** this file. Please review the following information to ensure
** the GNU Free Documentation License version 1.3 requirements
** will be met: https://www.gnu.org/licenses/fdl-1.3.html.
** $QT_END_LICENSE$
**
****************************************************************************/

/*!
    \page qtquickcontrols2-styles.html
    \title Styling Qt Quick Controls 2

    \section1 Available Styles

    Qt Quick Controls 2 comes with a selection of styles.

<<<<<<< HEAD
    \raw HTML
    <table style="background:transparent; border:0px">
      <tr>
        <td style="border:0px; padding-right:25px">
          <a href="qtquickcontrols2-default.html">
            <img src="images/qtquickcontrols2-default.png" width="45%"/>
          </a>
        </td>
        <td style="border:0px">
          <a href="qtquickcontrols2-material.html">
            <img src="images/qtquickcontrols2-material.png" width="75%"/>
          </a>
        </td>
      </tr>
      <tr>
        <td style="border:0px">
          The <a href="qtquickcontrols2-default.html">Default</a> style is
          a simple and light-weight all-round style that offers the maximum
          performance for Qt Quick Controls 2.
        </td>
        <td style="border:0px">
          The <a href="qtquickcontrols2-material.html">Material</a> style offers an appealing design
          based on the <a href="https://www.google.com/design/spec/material-design/introduction.html">
          Google Material Design Guidelines</a>, but requires more system resources than the Default style.
        </td>
      </tr>
      <tr>
        <td style="border:0px; padding-top:45px; padding-right:25px;">
          <a href="qtquickcontrols2-fusion.html">
            <img src="images/qtquickcontrols2-fusion.png" width="75%"/>
          </a>
        </td>
        <td style="border:0px; padding-top:45px;">
          <a href="qtquickcontrols2-universal.html">
            <img src="images/qtquickcontrols2-universal.png" width="75%"/>
          </a>
        </td>
      </tr>
      <tr>
        <td style="border:0px">
          The <a href="qtquickcontrols2-fusion.html">Fusion</a> style is
          a platform-agnostic style that offers a desktop-oriented look'n'feel
          for Qt Quick Controls 2.
        </td>
        <td style="border:0px">
          The <a href="qtquickcontrols2-universal.html">Universal</a> style offers an appealing design
          based on the <a href="https://dev.windows.com/design">Microsoft Universal Design Guidelines</a>,
          but requires more system resources than the Default style.
        </td>
      </tr>
    </table>
    \endraw
=======
    \section2 Default Style

    \image qtquickcontrols2-default-thumbnail.png
    The \l {Default Style} is a simple and light-weight all-round style that offers
    the maximum performance for Qt Quick Controls 2.

    \section2 Material Style

    \image qtquickcontrols2-material-thumbnail.png
    The \l {Material Style} offers an appealing design based on the
    \l {https://www.google.com/design/spec/material-design/introduction.html}
    {Google Material Design Guidelines}, but requires more system resources than
    the Default style.

    \section2 Universal Style

    \image qtquickcontrols2-universal-thumbnail.png
    The \l {Universal Style} offers an appealing design based on the
    \l {https://dev.windows.com/design}{Microsoft Universal Design Guidelines},
    but requires more system resources than the Default style.
>>>>>>> a5f8ceee

    \section1 Using Styles in Qt Quick Controls 2

    In order to run an application with a specific style, either configure the
    style using \l QQuickStyle in C++, pass a command line argument, or set an
    environment variable. Alternatively, the preferred style and style-specific
    attributes can be specified in a configuration file.

    The priority of these approaches follows the order they are listed below,
    from highest to lowest. That is, using QQuickStyle to set the style will
    always take priority over using the command line argument, for example.

    \section2 Using QQuickStyle in C++

    \l QQuickStyle provides C++ API for configuring a specific style. The following
    example runs a Qt Quick Controls 2 application with the Material style:

    \code
    QQuickStyle::setStyle("Material");
    \endcode

    See the detailed description of \l QQuickStyle for more details.

    \section2 Command line argument

    Passing a \c -style command line argument is the convenient way to test different
    styles. It takes precedence over the other methods listed below. The following
    example runs a Qt Quick Controls 2 application with the Material style:

    \code
    ./app -style material
    \endcode

    \section2 Environment variable

    Setting the \c QT_QUICK_CONTROLS_STYLE environment variable can be used to set
    a system-wide style preference. It takes precedence over the configuration file
    mentioned below. The following example runs a Qt Quick Controls 2 application with
    the Universal style:

    \code
    QT_QUICK_CONTROLS_STYLE=universal ./app
    \endcode

    See \l {Supported Environment Variables in Qt Quick Controls 2} for the full list
    of supported environment variables.

    \section2 Configuration file

    Qt Quick Controls 2 support a special configuration file, \c :/qtquickcontrols2.conf,
    that is built into an application's resources.

    The configuration file can specify the preferred style (may be overridden by either
    of the methods described earlier) and certain style-specific attributes. The following
    example specifies that the preferred style is the Material style.

    \code
    [Controls]
    Style=Material
    \endcode

    See \l {Qt Quick Controls 2 Configuration File} for more details about the
    configuration file.

    \section1 Related Information
    \list
    \li \l {Default Style}
    \li \l {Fusion Style}
    \li \l {Material Style}
    \li \l {Universal Style}
    \li \l {Using File Selectors with Qt Quick Controls 2}
    \li \l {Deploying Qt Quick Controls 2 Applications}
    \li \l {Qt Quick Controls 2 Configuration File}
    \li \l {Supported Environment Variables in Qt Quick Controls 2}
    \endlist
*/<|MERGE_RESOLUTION|>--- conflicted
+++ resolved
@@ -33,65 +33,17 @@
 
     Qt Quick Controls 2 comes with a selection of styles.
 
-<<<<<<< HEAD
-    \raw HTML
-    <table style="background:transparent; border:0px">
-      <tr>
-        <td style="border:0px; padding-right:25px">
-          <a href="qtquickcontrols2-default.html">
-            <img src="images/qtquickcontrols2-default.png" width="45%"/>
-          </a>
-        </td>
-        <td style="border:0px">
-          <a href="qtquickcontrols2-material.html">
-            <img src="images/qtquickcontrols2-material.png" width="75%"/>
-          </a>
-        </td>
-      </tr>
-      <tr>
-        <td style="border:0px">
-          The <a href="qtquickcontrols2-default.html">Default</a> style is
-          a simple and light-weight all-round style that offers the maximum
-          performance for Qt Quick Controls 2.
-        </td>
-        <td style="border:0px">
-          The <a href="qtquickcontrols2-material.html">Material</a> style offers an appealing design
-          based on the <a href="https://www.google.com/design/spec/material-design/introduction.html">
-          Google Material Design Guidelines</a>, but requires more system resources than the Default style.
-        </td>
-      </tr>
-      <tr>
-        <td style="border:0px; padding-top:45px; padding-right:25px;">
-          <a href="qtquickcontrols2-fusion.html">
-            <img src="images/qtquickcontrols2-fusion.png" width="75%"/>
-          </a>
-        </td>
-        <td style="border:0px; padding-top:45px;">
-          <a href="qtquickcontrols2-universal.html">
-            <img src="images/qtquickcontrols2-universal.png" width="75%"/>
-          </a>
-        </td>
-      </tr>
-      <tr>
-        <td style="border:0px">
-          The <a href="qtquickcontrols2-fusion.html">Fusion</a> style is
-          a platform-agnostic style that offers a desktop-oriented look'n'feel
-          for Qt Quick Controls 2.
-        </td>
-        <td style="border:0px">
-          The <a href="qtquickcontrols2-universal.html">Universal</a> style offers an appealing design
-          based on the <a href="https://dev.windows.com/design">Microsoft Universal Design Guidelines</a>,
-          but requires more system resources than the Default style.
-        </td>
-      </tr>
-    </table>
-    \endraw
-=======
     \section2 Default Style
 
     \image qtquickcontrols2-default-thumbnail.png
     The \l {Default Style} is a simple and light-weight all-round style that offers
     the maximum performance for Qt Quick Controls 2.
+
+    \section2 Fusion Style
+
+    \image qtquickcontrols2-fusion-thumbnail.png
+    The \l {Fusion Style} is a platform-agnostic style that offers a desktop-oriented
+    look'n'feel for Qt Quick Controls 2.
 
     \section2 Material Style
 
@@ -107,7 +59,6 @@
     The \l {Universal Style} offers an appealing design based on the
     \l {https://dev.windows.com/design}{Microsoft Universal Design Guidelines},
     but requires more system resources than the Default style.
->>>>>>> a5f8ceee
 
     \section1 Using Styles in Qt Quick Controls 2
 
