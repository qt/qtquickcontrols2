--- conflicted
+++ resolved
@@ -35,11 +35,7 @@
     \l {Universal Style}{Universal} and \l {Material Style}{Material} styles
     offer an appealing design, but require more system resources.
 
-<<<<<<< HEAD
-    \section1 Selecting and Configuring Styles
-=======
     \section1 Using Styles in Qt Quick Controls 2
->>>>>>> 8b2e819a
 
     In order to run an application with a specific style, either configure the
     style using \l QQuickStyle in C++, pass a command line argument, or set an
