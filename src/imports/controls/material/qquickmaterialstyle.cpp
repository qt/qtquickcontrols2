--- conflicted
+++ resolved
@@ -953,15 +953,9 @@
 
 QColor QQuickMaterialStyle::dialogColor() const
 {
-<<<<<<< HEAD
-    if (!m_hasBackground)
-        return QColor::fromRgba(m_theme == Light ? dialogColorLight : dialogColorDark);
-    return backgroundColor();
-=======
     if (m_hasBackground)
         return backgroundColor();
     return QColor::fromRgba(m_theme == Light ? dialogColorLight : dialogColorDark);
->>>>>>> 9ae57848
 }
 
 QColor QQuickMaterialStyle::backgroundDimColor() const
