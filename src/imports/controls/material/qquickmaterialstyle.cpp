/****************************************************************************
**
** Copyright (C) 2015 The Qt Company Ltd.
** Contact: http://www.qt.io/licensing/
**
** This file is part of the Qt Quick Controls module of the Qt Toolkit.
**
** $QT_BEGIN_LICENSE:LGPL3$
** Commercial License Usage
** Licensees holding valid commercial Qt licenses may use this file in
** accordance with the commercial license agreement provided with the
** Software or, alternatively, in accordance with the terms contained in
** a written agreement between you and The Qt Company. For licensing terms
** and conditions see http://www.qt.io/terms-conditions. For further
** information use the contact form at http://www.qt.io/contact-us.
**
** GNU Lesser General Public License Usage
** Alternatively, this file may be used under the terms of the GNU Lesser
** General Public License version 3 as published by the Free Software
** Foundation and appearing in the file LICENSE.LGPLv3 included in the
** packaging of this file. Please review the following information to
** ensure the GNU Lesser General Public License version 3 requirements
** will be met: https://www.gnu.org/licenses/lgpl.html.
**
** GNU General Public License Usage
** Alternatively, this file may be used under the terms of the GNU
** General Public License version 2.0 or later as published by the Free
** Software Foundation and appearing in the file LICENSE.GPL included in
** the packaging of this file. Please review the following information to
** ensure the GNU General Public License version 2.0 requirements will be
** met: http://www.gnu.org/licenses/gpl-2.0.html.
**
** $QT_END_LICENSE$
**
****************************************************************************/

#include "qquickmaterialstyle_p.h"

#include <QtCore/qdebug.h>
#include <QtCore/qsettings.h>
#include <QtQml/qqmlinfo.h>
#include <QtLabsControls/private/qquickstyleattached_p.h>

QT_BEGIN_NAMESPACE

static const QRgb colors[][14] = {
    // Red
    {
        0xFFFFEBEE, // Shade50
        0xFFFFCDD2, // Shade100
        0xFFEF9A9A, // Shade200
        0xFFE57373, // Shade300
        0xFFEF5350, // Shade400
        0xFFF44336, // Shade500
        0xFFE53935, // Shade600
        0xFFD32F2F, // Shade700
        0xFFC62828, // Shade800
        0xFFB71C1C, // Shade900
        0xFFFF8A80, // ShadeA100
        0xFFFF5252, // ShadeA200
        0xFFFF1744, // ShadeA400
        0xFFD50000  // ShadeA700
    },
    // Pink
    {
        0xFFFCE4EC, // Shade50
        0xFFF8BBD0, // Shade100
        0xFFF48FB1, // Shade200
        0xFFF06292, // Shade300
        0xFFEC407A, // Shade400
        0xFFE91E63, // Shade500
        0xFFD81B60, // Shade600
        0xFFC2185B, // Shade700
        0xFFAD1457, // Shade800
        0xFF880E4F, // Shade900
        0xFFFF80AB, // ShadeA100
        0xFFFF4081, // ShadeA200
        0xFFF50057, // ShadeA400
        0xFFC51162  // ShadeA700
    },
    // Purple
    {
        0xFFF3E5F5, // Shade50
        0xFFE1BEE7, // Shade100
        0xFFCE93D8, // Shade200
        0xFFBA68C8, // Shade300
        0xFFAB47BC, // Shade400
        0xFF9C27B0, // Shade500
        0xFF8E24AA, // Shade600
        0xFF7B1FA2, // Shade700
        0xFF6A1B9A, // Shade800
        0xFF4A148C, // Shade900
        0xFFEA80FC, // ShadeA100
        0xFFE040FB, // ShadeA200
        0xFFD500F9, // ShadeA400
        0xFFAA00FF  // ShadeA700
    },
    // DeepPurple
    {
        0xFFEDE7F6, // Shade50
        0xFFD1C4E9, // Shade100
        0xFFB39DDB, // Shade200
        0xFF9575CD, // Shade300
        0xFF7E57C2, // Shade400
        0xFF673AB7, // Shade500
        0xFF5E35B1, // Shade600
        0xFF512DA8, // Shade700
        0xFF4527A0, // Shade800
        0xFF311B92, // Shade900
        0xFFB388FF, // ShadeA100
        0xFF7C4DFF, // ShadeA200
        0xFF651FFF, // ShadeA400
        0xFF6200EA  // ShadeA700
    },
    // Indigo
    {
        0xFFE8EAF6, // Shade50
        0xFFC5CAE9, // Shade100
        0xFF9FA8DA, // Shade200
        0xFF7986CB, // Shade300
        0xFF5C6BC0, // Shade400
        0xFF3F51B5, // Shade500
        0xFF3949AB, // Shade600
        0xFF303F9F, // Shade700
        0xFF283593, // Shade800
        0xFF1A237E, // Shade900
        0xFF8C9EFF, // ShadeA100
        0xFF536DFE, // ShadeA200
        0xFF3D5AFE, // ShadeA400
        0xFF304FFE  // ShadeA700
    },
    // Blue
    {
        0xFFE3F2FD, // Shade50
        0xFFBBDEFB, // Shade100
        0xFF90CAF9, // Shade200
        0xFF64B5F6, // Shade300
        0xFF42A5F5, // Shade400
        0xFF2196F3, // Shade500
        0xFF1E88E5, // Shade600
        0xFF1976D2, // Shade700
        0xFF1565C0, // Shade800
        0xFF0D47A1, // Shade900
        0xFF82B1FF, // ShadeA100
        0xFF448AFF, // ShadeA200
        0xFF2979FF, // ShadeA400
        0xFF2962FF  // ShadeA700
    },
    // LightBlue
    {
        0xFFE1F5FE, // Shade50
        0xFFB3E5FC, // Shade100
        0xFF81D4FA, // Shade200
        0xFF4FC3F7, // Shade300
        0xFF29B6F6, // Shade400
        0xFF03A9F4, // Shade500
        0xFF039BE5, // Shade600
        0xFF0288D1, // Shade700
        0xFF0277BD, // Shade800
        0xFF01579B, // Shade900
        0xFF80D8FF, // ShadeA100
        0xFF40C4FF, // ShadeA200
        0xFF00B0FF, // ShadeA400
        0xFF0091EA  // ShadeA700
    },
    // Cyan
    {
        0xFFE0F7FA, // Shade50
        0xFFB2EBF2, // Shade100
        0xFF80DEEA, // Shade200
        0xFF4DD0E1, // Shade300
        0xFF26C6DA, // Shade400
        0xFF00BCD4, // Shade500
        0xFF00ACC1, // Shade600
        0xFF0097A7, // Shade700
        0xFF00838F, // Shade800
        0xFF006064, // Shade900
        0xFF84FFFF, // ShadeA100
        0xFF18FFFF, // ShadeA200
        0xFF00E5FF, // ShadeA400
        0xFF00B8D4  // ShadeA700
    },
    // Teal
    {
        0xFFE0F2F1, // Shade50
        0xFFB2DFDB, // Shade100
        0xFF80CBC4, // Shade200
        0xFF4DB6AC, // Shade300
        0xFF26A69A, // Shade400
        0xFF009688, // Shade500
        0xFF00897B, // Shade600
        0xFF00796B, // Shade700
        0xFF00695C, // Shade800
        0xFF004D40, // Shade900
        0xFFA7FFEB, // ShadeA100
        0xFF64FFDA, // ShadeA200
        0xFF1DE9B6, // ShadeA400
        0xFF00BFA5  // ShadeA700
    },
    // Green
    {
        0xFFE8F5E9, // Shade50
        0xFFC8E6C9, // Shade100
        0xFFA5D6A7, // Shade200
        0xFF81C784, // Shade300
        0xFF66BB6A, // Shade400
        0xFF4CAF50, // Shade500
        0xFF43A047, // Shade600
        0xFF388E3C, // Shade700
        0xFF2E7D32, // Shade800
        0xFF1B5E20, // Shade900
        0xFFB9F6CA, // ShadeA100
        0xFF69F0AE, // ShadeA200
        0xFF00E676, // ShadeA400
        0xFF00C853  // ShadeA700
    },
    // LightGreen
    {
        0xFFF1F8E9, // Shade50
        0xFFDCEDC8, // Shade100
        0xFFC5E1A5, // Shade200
        0xFFAED581, // Shade300
        0xFF9CCC65, // Shade400
        0xFF8BC34A, // Shade500
        0xFF7CB342, // Shade600
        0xFF689F38, // Shade700
        0xFF558B2F, // Shade800
        0xFF33691E, // Shade900
        0xFFCCFF90, // ShadeA100
        0xFFB2FF59, // ShadeA200
        0xFF76FF03, // ShadeA400
        0xFF64DD17  // ShadeA700
    },
    // Lime
    {
        0xFFF9FBE7, // Shade50
        0xFFF0F4C3, // Shade100
        0xFFE6EE9C, // Shade200
        0xFFDCE775, // Shade300
        0xFFD4E157, // Shade400
        0xFFCDDC39, // Shade500
        0xFFC0CA33, // Shade600
        0xFFAFB42B, // Shade700
        0xFF9E9D24, // Shade800
        0xFF827717, // Shade900
        0xFFF4FF81, // ShadeA100
        0xFFEEFF41, // ShadeA200
        0xFFC6FF00, // ShadeA400
        0xFFAEEA00  // ShadeA700
    },
    // Yellow
    {
        0xFFFFFDE7, // Shade50
        0xFFFFF9C4, // Shade100
        0xFFFFF59D, // Shade200
        0xFFFFF176, // Shade300
        0xFFFFEE58, // Shade400
        0xFFFFEB3B, // Shade500
        0xFFFDD835, // Shade600
        0xFFFBC02D, // Shade700
        0xFFF9A825, // Shade800
        0xFFF57F17, // Shade900
        0xFFFFFF8D, // ShadeA100
        0xFFFFFF00, // ShadeA200
        0xFFFFEA00, // ShadeA400
        0xFFFFD600  // ShadeA700
    },
    // Amber
    {
        0xFFFFF8E1, // Shade50
        0xFFFFECB3, // Shade100
        0xFFFFE082, // Shade200
        0xFFFFD54F, // Shade300
        0xFFFFCA28, // Shade400
        0xFFFFC107, // Shade500
        0xFFFFB300, // Shade600
        0xFFFFA000, // Shade700
        0xFFFF8F00, // Shade800
        0xFFFF6F00, // Shade900
        0xFFFFE57F, // ShadeA100
        0xFFFFD740, // ShadeA200
        0xFFFFC400, // ShadeA400
        0xFFFFAB00  // ShadeA700
    },
    // Orange
    {
        0xFFFFF3E0, // Shade50
        0xFFFFE0B2, // Shade100
        0xFFFFCC80, // Shade200
        0xFFFFB74D, // Shade300
        0xFFFFA726, // Shade400
        0xFFFF9800, // Shade500
        0xFFFB8C00, // Shade600
        0xFFF57C00, // Shade700
        0xFFEF6C00, // Shade800
        0xFFE65100, // Shade900
        0xFFFFD180, // ShadeA100
        0xFFFFAB40, // ShadeA200
        0xFFFF9100, // ShadeA400
        0xFFFF6D00  // ShadeA700
    },
    // DeepOrange
    {
        0xFFFBE9E7, // Shade50
        0xFFFFCCBC, // Shade100
        0xFFFFAB91, // Shade200
        0xFFFF8A65, // Shade300
        0xFFFF7043, // Shade400
        0xFFFF5722, // Shade500
        0xFFF4511E, // Shade600
        0xFFE64A19, // Shade700
        0xFFD84315, // Shade800
        0xFFBF360C, // Shade900
        0xFFFF9E80, // ShadeA100
        0xFFFF6E40, // ShadeA200
        0xFFFF3D00, // ShadeA400
        0xFFDD2C00  // ShadeA700
    },
    // Brown
    {
        0xFFEFEBE9, // Shade50
        0xFFD7CCC8, // Shade100
        0xFFBCAAA4, // Shade200
        0xFFA1887F, // Shade300
        0xFF8D6E63, // Shade400
        0xFF795548, // Shade500
        0xFF6D4C41, // Shade600
        0xFF5D4037, // Shade700
        0xFF4E342E, // Shade800
        0xFF3E2723, // Shade900
        0xFF000000, // ShadeA100
        0xFF000000, // ShadeA200
        0xFF000000, // ShadeA400
        0xFF000000  // ShadeA700
    },
    // Grey
    {
        0xFFFAFAFA, // Shade50
        0xFFF5F5F5, // Shade100
        0xFFEEEEEE, // Shade200
        0xFFE0E0E0, // Shade300
        0xFFBDBDBD, // Shade400
        0xFF9E9E9E, // Shade500
        0xFF757575, // Shade600
        0xFF616161, // Shade700
        0xFF424242, // Shade800
        0xFF212121, // Shade900
        0xFF000000, // ShadeA100
        0xFF000000, // ShadeA200
        0xFF000000, // ShadeA400
        0xFF000000  // ShadeA700
    },
    // BlueGrey
    {
        0xFFECEFF1, // Shade50
        0xFFCFD8DC, // Shade100
        0xFFB0BEC5, // Shade200
        0xFF90A4AE, // Shade300
        0xFF78909C, // Shade400
        0xFF607D8B, // Shade500
        0xFF546E7A, // Shade600
        0xFF455A64, // Shade700
        0xFF37474F, // Shade800
        0xFF263238, // Shade900
        0xFF000000, // ShadeA100
        0xFF000000, // ShadeA200
        0xFF000000, // ShadeA400
        0xFF000000  // ShadeA700
    }
};

static QQuickMaterialStyle::Theme defaultTheme = QQuickMaterialStyle::Light;
static uint defaultPrimary = QQuickMaterialStyle::Indigo;
static uint defaultAccent = QQuickMaterialStyle::Pink;
static bool defaultPrimaryCustom = false;
static bool defaultAccentCustom = false;
static const QRgb backgroundColorLight = 0xFFFAFAFA;
static const QRgb backgroundColorDark = 0xFF303030;
static const QRgb dialogColorLight = 0xFFFFFFFF;
static const QRgb dialogColorDark = 0xFF303030;
static const QRgb primaryTextColorLight = 0xDD000000;
static const QRgb primaryTextColorDark = 0xFFFFFFFF;
static const QRgb secondaryTextColorLight = 0x89000000;
static const QRgb secondaryTextColorDark = 0xB2FFFFFF;
static const QRgb hintTextColorLight = 0x60000000;
static const QRgb hintTextColorDark = 0x4CFFFFFF;
static const QRgb dividerTextColorLight = 0x1E000000;
static const QRgb dividerTextColorDark = 0x1EFFFFFF;
static const QRgb raisedButtonColorLight = 0xFFD6D7D7;
// TODO: find out actual value
static const QRgb raisedButtonPressColorLight = 0xFFCCCDCD;
static const QRgb raisedButtonDisabledColorLight = dividerTextColorLight;
static const QRgb raisedButtonDisabledColorDark = dividerTextColorDark;
static const QRgb flatButtonPressColorLight = 0x66999999;
static const QRgb flatButtonPressColorDark = 0x3FCCCCCC;
static const QRgb flatButtonFocusColorLight = 0x33CCCCCC;
static const QRgb flatButtonFocusColorDark = 0x26CCCCCC;
static const QRgb swipeDelegateColorLight = 0xFFD6D7D7;
static const QRgb swipeDelegateColorDark = 0xFF525252;
static const QRgb swipeDelegateHoverColorLight = 0xFFDFDFDF;
static const QRgb swipeDelegateHoverColorDark = 0xFF5D5D5D;
static const QRgb swipeDelegatePressColorLight = 0xFFCFCFCF;
static const QRgb swipeDelegatePressColorDark = 0xFF484848;
static const QRgb swipeDelegateDisabledColorLight = 0xFFEFEFEF;
static const QRgb swipeDelegateDisabledColorDark = 0xFF7C7C7C;
static const QRgb frameColorLight = hintTextColorLight;
static const QRgb frameColorDark = hintTextColorDark;
static const QRgb switchUncheckedTrackColorLight = 0x42000000;
static const QRgb switchUncheckedTrackColorDark = 0x4CFFFFFF;
static const QRgb switchDisabledTrackColorLight = 0x1E000000;
static const QRgb switchDisabledTrackColorDark = 0x19FFFFFF;
// TODO: find out actual values
static const QRgb checkBoxUncheckedRippleColorLight = 0x10000000;
static const QRgb checkBoxUncheckedRippleColorDark = 0x20FFFFFF;

<<<<<<< HEAD
QQuickMaterialStyle::QQuickMaterialStyle(QObject *parent) : QQuickStyleAttached(parent),
=======
static QColor alphaBlend(const QColor &bg, const QColor &fg)
{
    QColor result;
    result.setRedF(fg.redF() * fg.alphaF() + bg.redF() * (1.0 - fg.alphaF()));
    result.setGreenF(fg.greenF() * fg.alphaF() + bg.greenF() * (1.0 - fg.alphaF()));
    result.setBlueF(fg.blueF() * fg.alphaF() + bg.blueF() * (1.0 - fg.alphaF()));
    result.setAlphaF(bg.alphaF() + fg.alphaF() * (1.0 - bg.alphaF()));
    return result;
}

QQuickMaterialStyle::QQuickMaterialStyle(QObject *parent) : QQuickStyle(parent),
>>>>>>> fec1a786
    m_explicitTheme(false),
    m_explicitPrimary(false),
    m_explicitAccent(false),
    m_customPrimary(defaultPrimaryCustom),
    m_customAccent(defaultAccentCustom),
    m_theme(defaultTheme),
    m_primary(defaultPrimary),
    m_accent(defaultAccent)
{
    init();
}

QQuickMaterialStyle *QQuickMaterialStyle::qmlAttachedProperties(QObject *object)
{
    return new QQuickMaterialStyle(object);
}

QQuickMaterialStyle::Theme QQuickMaterialStyle::theme() const
{
    return m_theme;
}

void QQuickMaterialStyle::setTheme(Theme theme)
{
    m_explicitTheme = true;
    if (m_theme == theme)
        return;

    m_theme = theme;
    propagateTheme();
    emit themeChanged();
    emit paletteChanged();
}

void QQuickMaterialStyle::inheritTheme(Theme theme)
{
    if (m_explicitTheme || m_theme == theme)
        return;

    m_theme = theme;
    propagateTheme();
    emit themeChanged();
    emit paletteChanged();
}

void QQuickMaterialStyle::propagateTheme()
{
    const auto styles = childStyles();
    for (QQuickStyleAttached *child : styles) {
        QQuickMaterialStyle *material = qobject_cast<QQuickMaterialStyle *>(child);
        if (material)
            material->inheritTheme(m_theme);
    }
}

void QQuickMaterialStyle::resetTheme()
{
    if (!m_explicitTheme)
        return;

    m_explicitTheme = false;
    QQuickMaterialStyle *material = qobject_cast<QQuickMaterialStyle *>(parentStyle());
    inheritTheme(material ? material->theme() : defaultTheme);
}

QVariant QQuickMaterialStyle::primary() const
{
    return primaryColor();
}

void QQuickMaterialStyle::setPrimary(const QVariant &var)
{
    QRgb primary = 0;
    bool custom = false;
    if (var.type() == QVariant::Int) {
        int val = var.toInt();
        if (val > BlueGrey) {
            qmlInfo(parent()) << "unknown Material.primary value: " << val;
            return;
        }
        primary = val;
    } else {
        int val = QMetaEnum::fromType<Color>().keyToValue(var.toByteArray());
        if (val != -1) {
            primary = val;
        } else {
            QColor color(var.toString());
            if (!color.isValid()) {
                qmlInfo(parent()) << "unknown Material.primary value: " << var.toString();
                return;
            }
            custom = true;
            primary = color.rgba();
        }
    }

    m_explicitPrimary = true;
    if (m_primary == primary)
        return;

    m_customPrimary = custom;
    m_primary = primary;
    propagatePrimary();
    emit primaryChanged();
    emit paletteChanged();
}

void QQuickMaterialStyle::inheritPrimary(uint primary, bool custom)
{
    if (m_explicitPrimary || m_primary == primary)
        return;

    m_customPrimary = custom;
    m_primary = primary;
    propagatePrimary();
    emit primaryChanged();
}

void QQuickMaterialStyle::propagatePrimary()
{
    const auto styles = childStyles();
    for (QQuickStyleAttached *child : styles) {
        QQuickMaterialStyle *material = qobject_cast<QQuickMaterialStyle *>(child);
        if (material)
            material->inheritPrimary(m_primary, m_customPrimary);
    }
}

void QQuickMaterialStyle::resetPrimary()
{
    if (!m_explicitPrimary)
        return;

    m_customPrimary = false;
    m_explicitPrimary = false;
    QQuickMaterialStyle *material = qobject_cast<QQuickMaterialStyle *>(parentStyle());
    inheritPrimary(material ? material->m_primary : defaultPrimary, true);
}

QVariant QQuickMaterialStyle::accent() const
{
    return accentColor();
}

void QQuickMaterialStyle::setAccent(const QVariant &var)
{
    QRgb accent = 0;
    bool custom = false;
    if (var.type() == QVariant::Int) {
        int val = var.toInt();
        if (val > BlueGrey) {
            qmlInfo(parent()) << "unknown Material.accent value: " << val;
            return;
        }
        accent = val;
    } else {
        int val = QMetaEnum::fromType<Color>().keyToValue(var.toByteArray());
        if (val != -1) {
            accent = val;
        } else {
            QColor color(var.toString());
            if (!color.isValid()) {
                qmlInfo(parent()) << "unknown Material.accent value: " << var.toString();
                return;
            }
            custom = true;
            accent = color.rgba();
        }
    }

    m_explicitAccent = true;
    if (m_accent == accent)
        return;

    m_customAccent = custom;
    m_accent = accent;
    propagateAccent();
    emit accentChanged();
    emit paletteChanged();
}

void QQuickMaterialStyle::inheritAccent(uint accent, bool custom)
{
    if (m_explicitAccent || m_accent == accent)
        return;

    m_customAccent = custom;
    m_accent = accent;
    propagateAccent();
    emit accentChanged();
}

void QQuickMaterialStyle::propagateAccent()
{
    const auto styles = childStyles();
    for (QQuickStyleAttached *child : styles) {
        QQuickMaterialStyle *material = qobject_cast<QQuickMaterialStyle *>(child);
        if (material)
            material->inheritAccent(m_accent, m_customAccent);
    }
}

void QQuickMaterialStyle::resetAccent()
{
    if (!m_explicitAccent)
        return;

    m_customAccent = false;
    m_explicitAccent = false;
    QQuickMaterialStyle *material = qobject_cast<QQuickMaterialStyle *>(parentStyle());
    inheritAccent(material ? material->m_accent : defaultAccent, true);
}

QColor QQuickMaterialStyle::primaryColor() const
{
    if (m_customPrimary)
        return QColor::fromRgba(m_primary);
    if (m_primary > BlueGrey)
        return QColor();
    return colors[m_primary][Shade500];
}

QColor QQuickMaterialStyle::accentColor() const
{
    if (m_customAccent)
        return QColor::fromRgba(m_accent);
    if (m_accent > BlueGrey)
        return QColor();
    return colors[m_accent][m_theme == Light ? Shade500 : Shade200];
}

QColor QQuickMaterialStyle::backgroundColor() const
{
    return QColor::fromRgba(m_theme == Light ? backgroundColorLight : backgroundColorDark);
}

QColor QQuickMaterialStyle::primaryTextColor() const
{
    return QColor::fromRgba(m_theme == Light ? primaryTextColorLight : primaryTextColorDark);
}

QColor QQuickMaterialStyle::primaryHighlightedTextColor() const
{
    return QColor::fromRgba(primaryTextColorDark);
}

QColor QQuickMaterialStyle::secondaryTextColor() const
{
    return QColor::fromRgba(m_theme == Light ? secondaryTextColorLight : secondaryTextColorDark);
}

QColor QQuickMaterialStyle::hintTextColor() const
{
    return QColor::fromRgba(m_theme == Light ? hintTextColorLight : hintTextColorDark);
}

QColor QQuickMaterialStyle::textSelectionColor() const
{
    QColor color = accentColor();
    color.setAlphaF(0.4);
    return color;
}

QColor QQuickMaterialStyle::dropShadowColor() const
{
    return QColor::fromRgba(0x40000000);
}

QColor QQuickMaterialStyle::dividerColor() const
{
    return QColor::fromRgba(m_theme == Light ? dividerTextColorLight : dividerTextColorDark);
}

QColor QQuickMaterialStyle::raisedButtonColor() const
{
    return QColor::fromRgba(m_theme == Light ? raisedButtonColorLight : flatButtonFocusColorDark);
}

QColor QQuickMaterialStyle::raisedButtonHoverColor() const
{
    // The specs don't specify different colors here for the light theme.
    return QColor::fromRgba(m_theme == Light ? raisedButtonColorLight : flatButtonPressColorDark);
}

QColor QQuickMaterialStyle::raisedButtonPressColor() const
{
    return QColor::fromRgba(m_theme == Light ? raisedButtonPressColorLight : flatButtonPressColorDark);
}

QColor QQuickMaterialStyle::raisedButtonDisabledColor() const
{
    return QColor::fromRgba(m_theme == Light ? raisedButtonDisabledColorLight : raisedButtonDisabledColorDark);
}

QColor QQuickMaterialStyle::raisedHighlightedButtonColor() const
{
    return accentColor();
}

QColor QQuickMaterialStyle::raisedHighlightedButtonHoverColor() const
{
    // Add overlaying black shadow 12% opacity
    return alphaBlend(accentColor(), QColor::fromRgba(0x1F000000));
}

QColor QQuickMaterialStyle::raisedHighlightedButtonPressColor() const
{
    // Add overlaying black shadow 12% opacity
    return alphaBlend(shade(accentColor(), m_theme == Light ? Shade700 : Shade100), QColor::fromRgba(0x1F000000));
}

QColor QQuickMaterialStyle::raisedHighlightedButtonDisabledColor() const
{
    return QColor::fromRgba(m_theme == Light ? raisedButtonDisabledColorLight : raisedButtonDisabledColorDark);
}

QColor QQuickMaterialStyle::flatButtonPressColor() const
{
    return QColor::fromRgba(m_theme == Light ? flatButtonPressColorLight : flatButtonPressColorDark);
}

QColor QQuickMaterialStyle::flatButtonFocusColor() const
{
    return QColor::fromRgba(m_theme == Light ? flatButtonFocusColorLight : flatButtonFocusColorDark);
}

QColor QQuickMaterialStyle::swipeDelegateColor() const
{
    return QColor::fromRgba(m_theme == Light ? swipeDelegateColorLight : swipeDelegateColorDark);
}

QColor QQuickMaterialStyle::swipeDelegateHoverColor() const
{
    return QColor::fromRgba(m_theme == Light ? swipeDelegateHoverColorLight : swipeDelegateHoverColorDark);
}

QColor QQuickMaterialStyle::swipeDelegatePressColor() const
{
    return QColor::fromRgba(m_theme == Light ? swipeDelegatePressColorLight : swipeDelegatePressColorDark);
}

QColor QQuickMaterialStyle::swipeDelegateDisabledColor() const
{
    return QColor::fromRgba(m_theme == Light ? swipeDelegateDisabledColorLight : swipeDelegateDisabledColorDark);
}

QColor QQuickMaterialStyle::frameColor() const
{
    return QColor::fromRgba(m_theme == Light ? frameColorLight : frameColorDark);
}

QColor QQuickMaterialStyle::checkBoxUncheckedRippleColor() const
{
    return QColor::fromRgba(m_theme == Light ? checkBoxUncheckedRippleColorLight : checkBoxUncheckedRippleColorDark);
}

QColor QQuickMaterialStyle::checkBoxCheckedRippleColor() const
{
    QColor pressColor = accentColor();
    // TODO: find out actual value
    pressColor.setAlpha(m_theme == Light ? 30 : 50);
    return pressColor;
}

QColor QQuickMaterialStyle::switchUncheckedTrackColor() const
{
    return QColor::fromRgba(m_theme == Light ? switchUncheckedTrackColorLight : switchUncheckedTrackColorDark);
}

QColor QQuickMaterialStyle::switchCheckedTrackColor() const
{
    QColor trackColor = m_theme == Light ? accentColor() : shade(accentColor(), Shade200);
    trackColor.setAlphaF(0.5);
    return trackColor;
}

QColor QQuickMaterialStyle::switchUncheckedHandleColor() const
{
    return m_theme == Light ? color(Grey, Shade50) : color(Grey, Shade400);
}

QColor QQuickMaterialStyle::switchCheckedHandleColor() const
{
    return m_theme == Light ? accentColor() : shade(accentColor(), Shade200);
}

QColor QQuickMaterialStyle::switchDisabledTrackColor() const
{
    return QColor::fromRgba(m_theme == Light ? switchDisabledTrackColorLight : switchDisabledTrackColorDark);
}

QColor QQuickMaterialStyle::switchDisabledHandleColor() const
{
    return m_theme == Light ? color(Grey, Shade400) : color(Grey, Shade800);
}

QColor QQuickMaterialStyle::scrollBarColor() const
{
    return QColor::fromRgba(m_theme == Light ? 0x40000000 : 0x40FFFFFF);
}

QColor QQuickMaterialStyle::scrollBarPressedColor() const
{
    return QColor::fromRgba(m_theme == Light ? 0x80000000 : 0x80FFFFFF);
}

QColor QQuickMaterialStyle::drawerBackgroundColor() const
{
    return QColor::fromRgba(dividerTextColorLight);
}

QColor QQuickMaterialStyle::dialogColor() const
{
    return QColor::fromRgba(m_theme == Light ? dialogColorLight : dialogColorDark);
}

QColor QQuickMaterialStyle::backgroundDimColor() const
{
    return QColor::fromRgba(m_theme == Light ? 0x99303030 : 0x99fafafa);
}

QColor QQuickMaterialStyle::listHighlightColor() const
{
    return QColor::fromRgba(m_theme == Light ? 0x1e000000 : 0x1effffff);
}

QColor QQuickMaterialStyle::color(QQuickMaterialStyle::Color color, QQuickMaterialStyle::Shade shade) const
{
    int count = sizeof(colors) / sizeof(colors[0]);
    if (color < 0 || color >= count)
        return QColor();

    count = sizeof(colors[0]) / sizeof(colors[0][0]);
    if (shade < 0 || shade >= count)
        return QColor();

    return colors[color][shade];
}

static QColor lighterShade(const QColor &color, qreal amount)
{
    QColor hsl = color.toHsl();
    hsl.setHslF(hsl.hueF(), hsl.saturationF(), qBound<qreal>(0.0, hsl.lightnessF() + amount, 1.0), color.alphaF());
    return hsl.convertTo(color.spec());
}

QColor darkerShade(const QColor &color, qreal amount)
{
    QColor hsl = color.toHsl();
    hsl.setHslF(hsl.hueF(), hsl.saturationF(), qBound<qreal>(0.0, hsl.lightnessF() - amount, 1.0), color.alphaF());
    return hsl.convertTo(color.spec());
}

/*
 * The following lightness values originate from the Material Design Color Generator project.
 *
 * The MIT License (MIT)
 *
 * Copyright (c) 2015 mbitson
 *
 * Permission is hereby granted, free of charge, to any person obtaining a copy
 * of this software and associated documentation files (the "Software"), to deal
 * in the Software without restriction, including without limitation the rights
 * to use, copy, modify, merge, publish, distribute, sublicense, and/or sell
 * copies of the Software, and to permit persons to whom the Software is
 * furnished to do so, subject to the following conditions:
 *
 * The above copyright notice and this permission notice shall be included in all
 * copies or substantial portions of the Software.
 *
 * THE SOFTWARE IS PROVIDED "AS IS", WITHOUT WARRANTY OF ANY KIND, EXPRESS OR
 * IMPLIED, INCLUDING BUT NOT LIMITED TO THE WARRANTIES OF MERCHANTABILITY,
 * FITNESS FOR A PARTICULAR PURPOSE AND NONINFRINGEMENT. IN NO EVENT SHALL THE
 * AUTHORS OR COPYRIGHT HOLDERS BE LIABLE FOR ANY CLAIM, DAMAGES OR OTHER
 * LIABILITY, WHETHER IN AN ACTION OF CONTRACT, TORT OR OTHERWISE, ARISING FROM,
 * OUT OF OR IN CONNECTION WITH THE SOFTWARE OR THE USE OR OTHER DEALINGS IN THE
 * SOFTWARE.
 */
QColor QQuickMaterialStyle::shade(const QColor &color, Shade shade) const
{
    switch (shade) {
    case Shade50:
        return lighterShade(color, m_theme == Light ? 0.52 : 0.26);
    case Shade100:
        return lighterShade(color, m_theme == Light ? 0.37 : 0.11);
    case Shade200:
        return m_theme == Light ? lighterShade(color, 0.26) : color;
    case Shade300:
        return m_theme == Light ? lighterShade(color, 0.12) : darkerShade(color, 0.14);
    case Shade400:
        return m_theme == Light ? lighterShade(color, 0.06) : darkerShade(color, 0.20);
    case Shade500:
        return m_theme == Light ? color : darkerShade(color, 0.26);
    case Shade600:
        return darkerShade(color, m_theme == Light ? 0.06 : 0.32);
    case Shade700:
        return darkerShade(color, m_theme == Light ? 0.12 : 0.38);
    case Shade800:
        return darkerShade(color, m_theme == Light ? 0.18 : 0.44);
    case Shade900:
        return darkerShade(color, m_theme == Light ? 0.24 : 0.50);
    case ShadeA100:
        return lighterShade(color, m_theme == Light ? 0.54 : 0.28);
    case ShadeA200:
        return lighterShade(color, m_theme == Light ? 0.37 : 0.11);
    case ShadeA400:
        return m_theme == Light ? lighterShade(color, 0.06) : darkerShade(color, 0.20);
    case ShadeA700:
        return darkerShade(color, m_theme == Light ? 0.12 : 0.38);
    default:
        Q_UNREACHABLE();
        return QColor();
    }
}

void QQuickMaterialStyle::parentStyleChange(QQuickStyleAttached *newParent, QQuickStyleAttached *oldParent)
{
    Q_UNUSED(oldParent);
    QQuickMaterialStyle *material = qobject_cast<QQuickMaterialStyle *>(newParent);
    if (material) {
        inheritPrimary(material->m_primary, material->m_customPrimary);
        inheritAccent(material->m_accent, material->m_customAccent);
        inheritTheme(material->theme());
    }
}

template <typename Enum>
static Enum toEnumValue(const QByteArray &value, bool *ok)
{
    QMetaEnum enumeration = QMetaEnum::fromType<Enum>();
    return static_cast<Enum>(enumeration.keyToValue(value, ok));
}

void QQuickMaterialStyle::init()
{
    static bool defaultsInitialized = false;
    if (!defaultsInitialized) {
        QSharedPointer<QSettings> settings = QQuickStyleAttached::settings(QStringLiteral("Material"));
        if (!settings.isNull()) {
            bool ok = false;
            QByteArray value = settings->value(QStringLiteral("Theme")).toByteArray();
            Theme theme = toEnumValue<Theme>(value, &ok);
            if (ok)
                defaultTheme = m_theme = theme;
            else if (!value.isEmpty())
                qWarning().nospace().noquote() << settings->fileName() << ": unknown Material theme value: " << value;

            value = settings->value(QStringLiteral("Primary")).toByteArray();
            Color primary = toEnumValue<Color>(value, &ok);
            if (ok) {
                defaultPrimaryCustom = m_customPrimary = false;
                defaultPrimary = m_primary = primary;
            } else {
                QColor color(value.constData());
                if (color.isValid()) {
                    defaultPrimaryCustom = m_customPrimary = true;
                    defaultPrimary = m_primary = color.rgba();
                } else if (!value.isEmpty()) {
                    qWarning().nospace().noquote() << settings->fileName() << ": unknown Material primary value: " << value;
                }
            }

            value = settings->value(QStringLiteral("Accent")).toByteArray();
            Color accent = toEnumValue<Color>(value, &ok);
            if (ok) {
                defaultAccentCustom = m_customAccent = false;
                defaultAccent = m_accent = accent;
            } else {
                QColor color(value.constData());
                if (color.isValid()) {
                    defaultAccentCustom = m_customAccent = true;
                    defaultAccent = m_accent = color.rgba();
                } else if (!value.isEmpty()) {
                    qWarning().nospace().noquote() << settings->fileName() << ": unknown Material accent value: " << value;
                }
            }
        }
        defaultsInitialized = true;
    }

    QQuickStyleAttached::init(); // TODO: lazy init?
}

QT_END_NAMESPACE<|MERGE_RESOLUTION|>--- conflicted
+++ resolved
@@ -413,9 +413,6 @@
 static const QRgb checkBoxUncheckedRippleColorLight = 0x10000000;
 static const QRgb checkBoxUncheckedRippleColorDark = 0x20FFFFFF;
 
-<<<<<<< HEAD
-QQuickMaterialStyle::QQuickMaterialStyle(QObject *parent) : QQuickStyleAttached(parent),
-=======
 static QColor alphaBlend(const QColor &bg, const QColor &fg)
 {
     QColor result;
@@ -426,8 +423,7 @@
     return result;
 }
 
-QQuickMaterialStyle::QQuickMaterialStyle(QObject *parent) : QQuickStyle(parent),
->>>>>>> fec1a786
+QQuickMaterialStyle::QQuickMaterialStyle(QObject *parent) : QQuickStyleAttached(parent),
     m_explicitTheme(false),
     m_explicitPrimary(false),
     m_explicitAccent(false),
