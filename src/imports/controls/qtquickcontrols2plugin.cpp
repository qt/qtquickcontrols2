/****************************************************************************
**
** Copyright (C) 2017 The Qt Company Ltd.
** Contact: http://www.qt.io/licensing/
**
** This file is part of the Qt Quick Controls 2 module of the Qt Toolkit.
**
** $QT_BEGIN_LICENSE:LGPL3$
** Commercial License Usage
** Licensees holding valid commercial Qt licenses may use this file in
** accordance with the commercial license agreement provided with the
** Software or, alternatively, in accordance with the terms contained in
** a written agreement between you and The Qt Company. For licensing terms
** and conditions see http://www.qt.io/terms-conditions. For further
** information use the contact form at http://www.qt.io/contact-us.
**
** GNU Lesser General Public License Usage
** Alternatively, this file may be used under the terms of the GNU Lesser
** General Public License version 3 as published by the Free Software
** Foundation and appearing in the file LICENSE.LGPLv3 included in the
** packaging of this file. Please review the following information to
** ensure the GNU Lesser General Public License version 3 requirements
** will be met: https://www.gnu.org/licenses/lgpl.html.
**
** GNU General Public License Usage
** Alternatively, this file may be used under the terms of the GNU
** General Public License version 2.0 or later as published by the Free
** Software Foundation and appearing in the file LICENSE.GPL included in
** the packaging of this file. Please review the following information to
** ensure the GNU General Public License version 2.0 requirements will be
** met: http://www.gnu.org/licenses/gpl-2.0.html.
**
** $QT_END_LICENSE$
**
****************************************************************************/

#include <QtCore/qdir.h>
#include <QtCore/qfile.h>
#include <QtCore/qfileinfo.h>
#include <QtCore/qpluginloader.h>
#include <QtCore/private/qfileselector_p.h>
#include <QtQml/qqmlfile.h>
#include <QtQml/private/qqmldirparser_p.h>
#include <QtQuickControls2/qquickstyle.h>
#include <QtQuickControls2/private/qquickchecklabel_p.h>
#include <QtQuickControls2/private/qquickcolor_p.h>
#include <QtQuickControls2/private/qquickcolorimage_p.h>
#include <QtQuickControls2/private/qquickiconimage_p.h>
#include <QtQuickControls2/private/qquickmnemoniclabel_p.h>
#include <QtQuickControls2/private/qquickpaddedrectangle_p.h>
#include <QtQuickControls2/private/qquickplaceholdertext_p.h>
#include <QtQuickControls2/private/qquickiconlabel_p.h>
#include <QtQuickControls2/private/qquickstyle_p.h>
#include <QtQuickControls2/private/qquickstyleplugin_p.h>
#if QT_CONFIG(quick_listview) && QT_CONFIG(quick_pathview)
#include <QtQuickControls2/private/qquicktumblerview_p.h>
#endif
#include <QtQuickTemplates2/private/qquickoverlay_p.h>
#include <QtQuickTemplates2/private/qquicksplitview_p.h>
#include <QtQuickControls2/private/qquickclippedtext_p.h>
#include <QtQuickControls2/private/qquickitemgroup_p.h>
#include <QtQuickTemplates2/private/qquicktheme_p_p.h>

#include "qquickdefaultbusyindicator_p.h"
#include "qquickdefaultdial_p.h"
#include "qquickdefaultprogressbar_p.h"
#include "qquickdefaultstyle_p.h"
#include "qquickdefaulttheme_p.h"

QT_BEGIN_NAMESPACE

class QtQuickControls2Plugin: public QQuickStylePlugin
{
    Q_OBJECT
    Q_PLUGIN_METADATA(IID QQmlExtensionInterface_iid)

public:
    QtQuickControls2Plugin(QObject *parent = nullptr);
    ~QtQuickControls2Plugin();

    void registerTypes(const char *uri) override;

    QString name() const override;
    void initializeTheme(QQuickTheme *theme) override;

private:
    QList<QQuickStylePlugin *> loadStylePlugins();
    QQuickTheme *createTheme(const QString &name);
};

QtQuickControls2Plugin::QtQuickControls2Plugin(QObject *parent) : QQuickStylePlugin(parent)
{
}

QtQuickControls2Plugin::~QtQuickControls2Plugin()
{
    QQuickStylePrivate::reset();
}

static bool isDefaultStyle(const QString &style)
{
    return style.isEmpty() || style.compare(QStringLiteral("Default"), Qt::CaseInsensitive) == 0;
}

void QtQuickControls2Plugin::registerTypes(const char *uri)
{
    QQuickStylePrivate::init(baseUrl());

    const QString style = QQuickStyle::name();
    if (!style.isEmpty())
        QFileSelectorPrivate::addStatics(QStringList() << style.toLower());

    QQuickTheme *theme = createTheme(style.isEmpty() ? name() : style);
    if (isDefaultStyle(style))
        initializeTheme(theme);

    // load the style's plugins to get access to its resources and initialize the theme
    QList<QQuickStylePlugin *> stylePlugins = loadStylePlugins();
    for (QQuickStylePlugin *stylePlugin : stylePlugins)
        stylePlugin->initializeTheme(theme);
    qDeleteAll(stylePlugins);

    // Register the latest version, even if there are no new types or new revisions for existing types yet.
    // Before Qt 5.12, we would do the following:
    //
    // qmlRegisterModule(uri, 2, QT_VERSION_MINOR - 7); // Qt 5.7->2.0, 5.8->2.1, 5.9->2.2...
    //
    // However, we want to align with the rest of Qt Quick which uses Qt's minor version.
    qmlRegisterModule(uri, 2, QT_VERSION_MINOR);

    // QtQuick.Controls 2.0 (originally introduced in Qt 5.7)
    qmlRegisterType(resolvedUrl(QStringLiteral("AbstractButton.qml")), uri, 2, 0, "AbstractButton");
    qmlRegisterType(resolvedUrl(QStringLiteral("ApplicationWindow.qml")), uri, 2, 0, "ApplicationWindow");
    qmlRegisterType(resolvedUrl(QStringLiteral("BusyIndicator.qml")), uri, 2, 0, "BusyIndicator");
    qmlRegisterType(resolvedUrl(QStringLiteral("Button.qml")), uri, 2, 0, "Button");
    qmlRegisterType(resolvedUrl(QStringLiteral("ButtonGroup.qml")), uri, 2, 0, "ButtonGroup");
    qmlRegisterType(resolvedUrl(QStringLiteral("CheckBox.qml")), uri, 2, 0, "CheckBox");
    qmlRegisterType(resolvedUrl(QStringLiteral("CheckDelegate.qml")), uri, 2, 0, "CheckDelegate");
    qmlRegisterType(resolvedUrl(QStringLiteral("ComboBox.qml")), uri, 2, 0, "ComboBox");
    qmlRegisterType(resolvedUrl(QStringLiteral("Container.qml")), uri, 2, 0, "Container");
    qmlRegisterType(resolvedUrl(QStringLiteral("Control.qml")), uri, 2, 0, "Control");
    qmlRegisterType(resolvedUrl(QStringLiteral("Dial.qml")), uri, 2, 0, "Dial");
    qmlRegisterType(resolvedUrl(QStringLiteral("Drawer.qml")), uri, 2, 0, "Drawer");
    qmlRegisterType(resolvedUrl(QStringLiteral("Frame.qml")), uri, 2, 0, "Frame");
    qmlRegisterType(resolvedUrl(QStringLiteral("GroupBox.qml")), uri, 2, 0, "GroupBox");
    qmlRegisterType(resolvedUrl(QStringLiteral("ItemDelegate.qml")), uri, 2, 0, "ItemDelegate");
    qmlRegisterType(resolvedUrl(QStringLiteral("Label.qml")), uri, 2, 0, "Label");
    qmlRegisterType(resolvedUrl(QStringLiteral("Menu.qml")), uri, 2, 0, "Menu");
    qmlRegisterType(resolvedUrl(QStringLiteral("MenuItem.qml")), uri, 2, 0, "MenuItem");
    qmlRegisterType(resolvedUrl(QStringLiteral("Page.qml")), uri, 2, 0, "Page");
    qmlRegisterType(resolvedUrl(QStringLiteral("PageIndicator.qml")), uri, 2, 0, "PageIndicator");
    qmlRegisterType(resolvedUrl(QStringLiteral("Pane.qml")), uri, 2, 0, "Pane");
    qmlRegisterType(resolvedUrl(QStringLiteral("Popup.qml")), uri, 2, 0, "Popup");
    qmlRegisterType(resolvedUrl(QStringLiteral("ProgressBar.qml")), uri, 2, 0, "ProgressBar");
    qmlRegisterType(resolvedUrl(QStringLiteral("RadioButton.qml")), uri, 2, 0, "RadioButton");
    qmlRegisterType(resolvedUrl(QStringLiteral("RadioDelegate.qml")), uri, 2, 0, "RadioDelegate");
    qmlRegisterType(resolvedUrl(QStringLiteral("RangeSlider.qml")), uri, 2, 0, "RangeSlider");
    qmlRegisterType(resolvedUrl(QStringLiteral("ScrollBar.qml")), uri, 2, 0, "ScrollBar");
    qmlRegisterType(resolvedUrl(QStringLiteral("ScrollIndicator.qml")), uri, 2, 0, "ScrollIndicator");
    qmlRegisterType(resolvedUrl(QStringLiteral("Slider.qml")), uri, 2, 0, "Slider");
    qmlRegisterType(resolvedUrl(QStringLiteral("SpinBox.qml")), uri, 2, 0, "SpinBox");
    qmlRegisterType(resolvedUrl(QStringLiteral("StackView.qml")), uri, 2, 0, "StackView");
    qmlRegisterType(resolvedUrl(QStringLiteral("SwipeDelegate.qml")), uri, 2, 0, "SwipeDelegate");
    qmlRegisterType(resolvedUrl(QStringLiteral("SwipeView.qml")), uri, 2, 0, "SwipeView");
    qmlRegisterType(resolvedUrl(QStringLiteral("Switch.qml")), uri, 2, 0, "Switch");
    qmlRegisterType(resolvedUrl(QStringLiteral("SwitchDelegate.qml")), uri, 2, 0, "SwitchDelegate");
    qmlRegisterType(resolvedUrl(QStringLiteral("TabBar.qml")), uri, 2, 0, "TabBar");
    qmlRegisterType(resolvedUrl(QStringLiteral("TabButton.qml")), uri, 2, 0, "TabButton");
    qmlRegisterType(resolvedUrl(QStringLiteral("TextArea.qml")), uri, 2, 0, "TextArea");
    qmlRegisterType(resolvedUrl(QStringLiteral("TextField.qml")), uri, 2, 0, "TextField");
    qmlRegisterType(resolvedUrl(QStringLiteral("ToolBar.qml")), uri, 2, 0, "ToolBar");
    qmlRegisterType(resolvedUrl(QStringLiteral("ToolButton.qml")), uri, 2, 0, "ToolButton");
    qmlRegisterType(resolvedUrl(QStringLiteral("ToolTip.qml")), uri, 2, 0, "ToolTip");
#if QT_CONFIG(quick_listview) && QT_CONFIG(quick_pathview)
    qmlRegisterType(resolvedUrl(QStringLiteral("Tumbler.qml")), uri, 2, 0, "Tumbler");
#endif

    // QtQuick.Controls 2.1 (new types in Qt 5.8)
    qmlRegisterType(resolvedUrl(QStringLiteral("Dialog.qml")), uri, 2, 1, "Dialog");
    qmlRegisterType(resolvedUrl(QStringLiteral("DialogButtonBox.qml")), uri, 2, 1, "DialogButtonBox");
    qmlRegisterType(resolvedUrl(QStringLiteral("MenuSeparator.qml")), uri, 2, 1, "MenuSeparator");
    qmlRegisterType(resolvedUrl(QStringLiteral("RoundButton.qml")), uri, 2, 1, "RoundButton");
    qmlRegisterType(resolvedUrl(QStringLiteral("ToolSeparator.qml")), uri, 2, 1, "ToolSeparator");

    // QtQuick.Controls 2.2 (new types in Qt 5.9)
    qmlRegisterType(resolvedUrl(QStringLiteral("DelayButton.qml")), uri, 2, 2, "DelayButton");
    qmlRegisterType(resolvedUrl(QStringLiteral("ScrollView.qml")), uri, 2, 2, "ScrollView");

    // QtQuick.Controls 2.3 (new types in Qt 5.10)
    qmlRegisterType(resolvedUrl(QStringLiteral("Action.qml")), uri, 2, 3, "Action");
    qmlRegisterType(resolvedUrl(QStringLiteral("ActionGroup.qml")), uri, 2, 3, "ActionGroup");
    qmlRegisterType(resolvedUrl(QStringLiteral("MenuBar.qml")), uri, 2, 3, "MenuBar");
    qmlRegisterType(resolvedUrl(QStringLiteral("MenuBarItem.qml")), uri, 2, 3, "MenuBarItem");
    qmlRegisterUncreatableType<QQuickOverlay>(uri, 2, 3, "Overlay", QStringLiteral("Overlay is only available as an attached property."));

<<<<<<< HEAD
    // QtQuick.Controls 2.5 (new types in Qt 5.12)
    qmlRegisterType(resolvedUrl(QStringLiteral("SplitView.qml")), uri, 2, 5, "SplitView");
    qmlRegisterUncreatableType<QQuickSplitHandleAttached>(uri, 2, 5, "SplitHandle",
        QStringLiteral("SplitHandle is only available as an attached property."));

=======
    // Register the latest version, even if there are no new types or new revisions for existing types yet.
    // Before Qt 5.12, we would do the following:
    //
    // qmlRegisterModule(import, 2, QT_VERSION_MINOR - 7); // Qt 5.7->2.0, 5.8->2.1, 5.9->2.2...
    //
    // However, we want to align with the rest of Qt Quick which uses Qt's minor version.
>>>>>>> 6476de0b
    const QByteArray import = QByteArray(uri) + ".impl";
    qmlRegisterModule(import, 2, QT_VERSION_MINOR);

    // QtQuick.Controls.impl 2.0 (Qt 5.7)
    qmlRegisterType<QQuickDefaultBusyIndicator>(import, 2, 0, "BusyIndicatorImpl");
    qmlRegisterType<QQuickDefaultDial>(import, 2, 0, "DialImpl");
    qmlRegisterType<QQuickPaddedRectangle>(import, 2, 0, "PaddedRectangle");
    qmlRegisterType<QQuickDefaultProgressBar>(import, 2, 0, "ProgressBarImpl");

    // QtQuick.Controls.impl 2.1 (Qt 5.8)
#if QT_CONFIG(quick_listview) && QT_CONFIG(quick_pathview)
    qmlRegisterType<QQuickTumblerView>(import, 2, 1, "TumblerView");
#endif
    qmlRegisterSingletonType<QQuickDefaultStyle>(import, 2, 1, "Default", [](QQmlEngine *engine, QJSEngine *scriptEngine) -> QObject* {
            Q_UNUSED(engine);
            Q_UNUSED(scriptEngine);
            return new QQuickDefaultStyle;
    });

    // QtQuick.Controls.impl 2.2 (Qt 5.9)
    qmlRegisterType<QQuickClippedText>(import, 2, 2, "ClippedText");
    qmlRegisterType<QQuickItemGroup>(import, 2, 2, "ItemGroup");
    qmlRegisterType<QQuickPlaceholderText>(import, 2, 2, "PlaceholderText");

    // QtQuick.Controls.impl 2.3 (Qt 5.10)
    qmlRegisterType<QQuickColorImage>(import, 2, 3, "ColorImage");
    qmlRegisterType<QQuickIconImage>(import, 2, 3, "IconImage");
    qmlRegisterSingletonType<QQuickColor>(import, 2, 3, "Color", [](QQmlEngine *engine, QJSEngine *scriptEngine) -> QObject* {
            Q_UNUSED(engine);
            Q_UNUSED(scriptEngine);
            return new QQuickColor;
    });
    qmlRegisterType<QQuickIconLabel>(import, 2, 3, "IconLabel");
    qmlRegisterType<QQuickCheckLabel>(import, 2, 3, "CheckLabel");
    qmlRegisterType<QQuickMnemonicLabel>(import, 2, 3, "MnemonicLabel");
    qmlRegisterRevision<QQuickText, 6>(import, 2, 3);
}

QString QtQuickControls2Plugin::name() const
{
    return QStringLiteral("Default");
}

void QtQuickControls2Plugin::initializeTheme(QQuickTheme *theme)
{
    QQuickDefaultTheme::initialize(theme);
}

QList<QQuickStylePlugin *> QtQuickControls2Plugin::loadStylePlugins()
{
    QList<QQuickStylePlugin *> stylePlugins;

    QFileInfo fileInfo = QQmlFile::urlToLocalFileOrQrc(resolvedUrl(QStringLiteral("qmldir")));
    if (fileInfo.exists() && fileInfo.path() != QQmlFile::urlToLocalFileOrQrc(baseUrl())) {
        QFile file(fileInfo.filePath());
        if (file.open(QIODevice::ReadOnly | QIODevice::Text)) {
            QQmlDirParser parser;
            parser.parse(QString::fromUtf8(file.readAll()));
            if (!parser.hasError()) {
#ifdef QT_STATIC
                const auto plugins = QPluginLoader::staticInstances();
                for (QObject *instance : plugins) {
                    QQuickStylePlugin *stylePlugin = qobject_cast<QQuickStylePlugin *>(instance);
                    if (!stylePlugin || parser.className() != QLatin1String(instance->metaObject()->className()))
                        continue;
                    stylePlugins += stylePlugin;
                }
#elif QT_CONFIG(library)
                QPluginLoader loader;
                const auto plugins = parser.plugins();
                for (const QQmlDirParser::Plugin &plugin : plugins) {
                    QDir dir = fileInfo.dir();
                    if (!plugin.path.isEmpty() && !dir.cd(plugin.path))
                        continue;
                    QString filePath = dir.filePath(plugin.name);
#if defined(Q_OS_MACOS) && defined(QT_DEBUG)
                    // Avoid mismatching plugins on macOS so that we don't end up loading both debug and
                    // release versions of the same Qt libraries (due to the plugin's dependencies).
                    filePath += QStringLiteral("_debug");
#endif // Q_OS_MACOS && QT_DEBUG
#if defined(Q_OS_WIN) && defined(QT_DEBUG)
                    // Debug versions of plugins have a "d" prefix on Windows.
                    filePath += QLatin1Char('d');
#endif // Q_OS_WIN && QT_DEBUG
                    loader.setFileName(filePath);
                    QQuickStylePlugin *stylePlugin = qobject_cast<QQuickStylePlugin *>(loader.instance());
                    if (stylePlugin)
                        stylePlugins += stylePlugin;
                }
#endif
            }
        }
    }
    return stylePlugins;
}

QQuickTheme *QtQuickControls2Plugin::createTheme(const QString &name)
{
    QQuickTheme *theme = new QQuickTheme;
#if QT_CONFIG(settings)
    QQuickThemePrivate *p = QQuickThemePrivate::get(theme);
    QSharedPointer<QSettings> settings = QQuickStylePrivate::settings(name);
    if (settings) {
        p->defaultFont.reset(QQuickStylePrivate::readFont(settings));
        p->defaultPalette.reset(QQuickStylePrivate::readPalette(settings));
    }
#endif
    QQuickThemePrivate::instance.reset(theme);
    return theme;
}

QT_END_NAMESPACE

#include "qtquickcontrols2plugin.moc"<|MERGE_RESOLUTION|>--- conflicted
+++ resolved
@@ -193,20 +193,17 @@
     qmlRegisterType(resolvedUrl(QStringLiteral("MenuBarItem.qml")), uri, 2, 3, "MenuBarItem");
     qmlRegisterUncreatableType<QQuickOverlay>(uri, 2, 3, "Overlay", QStringLiteral("Overlay is only available as an attached property."));
 
-<<<<<<< HEAD
     // QtQuick.Controls 2.5 (new types in Qt 5.12)
     qmlRegisterType(resolvedUrl(QStringLiteral("SplitView.qml")), uri, 2, 5, "SplitView");
     qmlRegisterUncreatableType<QQuickSplitHandleAttached>(uri, 2, 5, "SplitHandle",
         QStringLiteral("SplitHandle is only available as an attached property."));
 
-=======
     // Register the latest version, even if there are no new types or new revisions for existing types yet.
     // Before Qt 5.12, we would do the following:
     //
     // qmlRegisterModule(import, 2, QT_VERSION_MINOR - 7); // Qt 5.7->2.0, 5.8->2.1, 5.9->2.2...
     //
     // However, we want to align with the rest of Qt Quick which uses Qt's minor version.
->>>>>>> 6476de0b
     const QByteArray import = QByteArray(uri) + ".impl";
     qmlRegisterModule(import, 2, QT_VERSION_MINOR);
 
