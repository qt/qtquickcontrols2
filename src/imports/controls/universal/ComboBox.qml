--- conflicted
+++ resolved
@@ -35,16 +35,9 @@
 ****************************************************************************/
 
 import QtQuick 2.9
-<<<<<<< HEAD
-import QtQuick.Window 2.2
 import QtQuick.Controls 2.3
 import QtQuick.Templates 2.3 as T
 import QtQuick.Controls.Universal 2.3
-=======
-import QtQuick.Controls 2.2
-import QtQuick.Templates 2.2 as T
-import QtQuick.Controls.Universal 2.2
->>>>>>> f720bc8e
 
 T.ComboBox {
     id: control
