/****************************************************************************
**
** Copyright (C) 2017 The Qt Company Ltd.
** Contact: http://www.qt.io/licensing/
**
** This file is part of the Qt Quick Controls 2 module of the Qt Toolkit.
**
** $QT_BEGIN_LICENSE:LGPL3$
** Commercial License Usage
** Licensees holding valid commercial Qt licenses may use this file in
** accordance with the commercial license agreement provided with the
** Software or, alternatively, in accordance with the terms contained in
** a written agreement between you and The Qt Company. For licensing terms
** and conditions see http://www.qt.io/terms-conditions. For further
** information use the contact form at http://www.qt.io/contact-us.
**
** GNU Lesser General Public License Usage
** Alternatively, this file may be used under the terms of the GNU Lesser
** General Public License version 3 as published by the Free Software
** Foundation and appearing in the file LICENSE.LGPLv3 included in the
** packaging of this file. Please review the following information to
** ensure the GNU Lesser General Public License version 3 requirements
** will be met: https://www.gnu.org/licenses/lgpl.html.
**
** GNU General Public License Usage
** Alternatively, this file may be used under the terms of the GNU
** General Public License version 2.0 or later as published by the Free
** Software Foundation and appearing in the file LICENSE.GPL included in
** the packaging of this file. Please review the following information to
** ensure the GNU General Public License version 2.0 requirements will be
** met: http://www.gnu.org/licenses/gpl-2.0.html.
**
** $QT_END_LICENSE$
**
****************************************************************************/

#include <QtQuickControls2/private/qquickstyleplugin_p.h>

#include "qquickuniversalbusyindicator_p.h"
#include "qquickuniversalfocusrectangle_p.h"
#include "qquickuniversalprogressbar_p.h"
#include "qquickuniversalstyle_p.h"
#include "qquickuniversaltheme_p.h"

#include <QtQuickControls2/private/qquickcolorimageprovider_p.h>

static inline void initResources()
{
    Q_INIT_RESOURCE(qtquickcontrols2universalstyleplugin);
#ifdef QT_STATIC
    Q_INIT_RESOURCE(qmake_QtQuick_Controls_2_Universal);
#endif
}

QT_BEGIN_NAMESPACE

class QtQuickControls2UniversalStylePlugin: public QQuickStylePlugin
{
    Q_OBJECT
    Q_PLUGIN_METADATA(IID QQmlExtensionInterface_iid)

public:
    QtQuickControls2UniversalStylePlugin(QObject *parent = nullptr);

    void registerTypes(const char *uri) override;
    void initializeEngine(QQmlEngine *engine, const char *uri) override;

    QString name() const override;
    QQuickProxyTheme *createTheme() const override;
};

QtQuickControls2UniversalStylePlugin::QtQuickControls2UniversalStylePlugin(QObject *parent) : QQuickStylePlugin(parent)
{
    initResources();
}

void QtQuickControls2UniversalStylePlugin::registerTypes(const char *uri)
{
    qmlRegisterModule(uri, 2, QT_VERSION_MINOR - 7); // Qt 5.7->2.0, 5.8->2.1, 5.9->2.2...
    qmlRegisterUncreatableType<QQuickUniversalStyle>(uri, 2, 0, "Universal", tr("Universal is an attached property"));
}

void QtQuickControls2UniversalStylePlugin::initializeEngine(QQmlEngine *engine, const char *uri)
{
    QQuickStylePlugin::initializeEngine(engine, uri);

    engine->addImageProvider(name(), new QQuickColorImageProvider(QStringLiteral(":/qt-project.org/imports/QtQuick/Controls.2/Universal/images")));

    QByteArray import = QByteArray(uri) + ".impl";
    qmlRegisterModule(import, 2, QT_VERSION_MINOR - 7); // Qt 5.7->2.0, 5.8->2.1, 5.9->2.2...

<<<<<<< HEAD
    qmlRegisterType<QQuickUniversalFocusRectangle>(import, 2, 0, "FocusRectangle");
    qmlRegisterType<QQuickUniversalBusyIndicator>(import, 2, 0, "BusyIndicatorImpl");
    qmlRegisterType<QQuickUniversalProgressBar>(import, 2, 0, "ProgressBarImpl");
=======
    qmlRegisterType(typeUrl(QStringLiteral("CheckIndicator.qml")), import, 2, 0, "CheckIndicator");
>>>>>>> e91c9fea
    qmlRegisterType(typeUrl(QStringLiteral("RadioIndicator.qml")), import, 2, 0, "RadioIndicator");
    qmlRegisterType(typeUrl(QStringLiteral("SwitchIndicator.qml")), import, 2, 0, "SwitchIndicator");
}

QString QtQuickControls2UniversalStylePlugin::name() const
{
    return QStringLiteral("universal");
}

QQuickProxyTheme *QtQuickControls2UniversalStylePlugin::createTheme() const
{
    return new QQuickUniversalTheme;
}

QT_END_NAMESPACE

#include "qtquickcontrols2universalstyleplugin.moc"<|MERGE_RESOLUTION|>--- conflicted
+++ resolved
@@ -89,13 +89,11 @@
     QByteArray import = QByteArray(uri) + ".impl";
     qmlRegisterModule(import, 2, QT_VERSION_MINOR - 7); // Qt 5.7->2.0, 5.8->2.1, 5.9->2.2...
 
-<<<<<<< HEAD
     qmlRegisterType<QQuickUniversalFocusRectangle>(import, 2, 0, "FocusRectangle");
     qmlRegisterType<QQuickUniversalBusyIndicator>(import, 2, 0, "BusyIndicatorImpl");
     qmlRegisterType<QQuickUniversalProgressBar>(import, 2, 0, "ProgressBarImpl");
-=======
+
     qmlRegisterType(typeUrl(QStringLiteral("CheckIndicator.qml")), import, 2, 0, "CheckIndicator");
->>>>>>> e91c9fea
     qmlRegisterType(typeUrl(QStringLiteral("RadioIndicator.qml")), import, 2, 0, "RadioIndicator");
     qmlRegisterType(typeUrl(QStringLiteral("SwitchIndicator.qml")), import, 2, 0, "SwitchIndicator");
 }
