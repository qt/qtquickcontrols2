HEADERS += \
    $$PWD/qquickanimatednode_p.h \
<<<<<<< HEAD
    $$PWD/qquickattachedobject_p.h \
    $$PWD/qquickchecklabel_p.h \
    $$PWD/qquickcolor_p.h \
    $$PWD/qquickcolorimage_p.h \
    $$PWD/qquickiconimage_p.h \
    $$PWD/qquickiconimage_p_p.h \
    $$PWD/qquickiconlabel_p.h \
    $$PWD/qquickiconlabel_p_p.h \
    $$PWD/qquickmnemoniclabel_p.h \
    $$PWD/qquickpaddedrectangle_p.h \
=======
    $$PWD/qquickclippedtext_p.h \
    $$PWD/qquickcolorimageprovider_p.h \
    $$PWD/qquickitemgroup_p.h \
>>>>>>> 55522df4
    $$PWD/qquickplaceholdertext_p.h \
    $$PWD/qquickproxytheme_p.h \
    $$PWD/qquickstyle.h \
    $$PWD/qquickstyle_p.h \
    $$PWD/qquickstyleplugin_p.h \
    $$PWD/qquickstyleselector_p.h \
    $$PWD/qquickstyleselector_p_p.h \
    $$PWD/qquicktheme_p.h

SOURCES += \
    $$PWD/qquickanimatednode.cpp \
<<<<<<< HEAD
    $$PWD/qquickattachedobject.cpp \
    $$PWD/qquickchecklabel.cpp \
    $$PWD/qquickcolor.cpp \
    $$PWD/qquickcolorimage.cpp \
    $$PWD/qquickiconimage.cpp \
    $$PWD/qquickiconlabel.cpp \
    $$PWD/qquickmnemoniclabel.cpp \
    $$PWD/qquickpaddedrectangle.cpp \
=======
    $$PWD/qquickclippedtext.cpp \
    $$PWD/qquickcolorimageprovider.cpp \
    $$PWD/qquickitemgroup.cpp \
>>>>>>> 55522df4
    $$PWD/qquickplaceholdertext.cpp \
    $$PWD/qquickproxytheme.cpp \
    $$PWD/qquickstyle.cpp \
    $$PWD/qquickstyleplugin.cpp \
    $$PWD/qquickstyleselector.cpp \
    $$PWD/qquicktheme.cpp

qtConfig(quick-listview):qtConfig(quick-pathview) {
    HEADERS += \
        $$PWD/qquicktumblerview_p.h
    SOURCES += \
        $$PWD/qquicktumblerview.cpp
}<|MERGE_RESOLUTION|>--- conflicted
+++ resolved
@@ -1,21 +1,17 @@
 HEADERS += \
     $$PWD/qquickanimatednode_p.h \
-<<<<<<< HEAD
     $$PWD/qquickattachedobject_p.h \
     $$PWD/qquickchecklabel_p.h \
+    $$PWD/qquickclippedtext_p.h \
     $$PWD/qquickcolor_p.h \
     $$PWD/qquickcolorimage_p.h \
     $$PWD/qquickiconimage_p.h \
     $$PWD/qquickiconimage_p_p.h \
     $$PWD/qquickiconlabel_p.h \
     $$PWD/qquickiconlabel_p_p.h \
+    $$PWD/qquickitemgroup_p.h \
     $$PWD/qquickmnemoniclabel_p.h \
     $$PWD/qquickpaddedrectangle_p.h \
-=======
-    $$PWD/qquickclippedtext_p.h \
-    $$PWD/qquickcolorimageprovider_p.h \
-    $$PWD/qquickitemgroup_p.h \
->>>>>>> 55522df4
     $$PWD/qquickplaceholdertext_p.h \
     $$PWD/qquickproxytheme_p.h \
     $$PWD/qquickstyle.h \
@@ -27,20 +23,16 @@
 
 SOURCES += \
     $$PWD/qquickanimatednode.cpp \
-<<<<<<< HEAD
     $$PWD/qquickattachedobject.cpp \
     $$PWD/qquickchecklabel.cpp \
+    $$PWD/qquickclippedtext.cpp \
     $$PWD/qquickcolor.cpp \
     $$PWD/qquickcolorimage.cpp \
     $$PWD/qquickiconimage.cpp \
     $$PWD/qquickiconlabel.cpp \
+    $$PWD/qquickitemgroup.cpp \
     $$PWD/qquickmnemoniclabel.cpp \
     $$PWD/qquickpaddedrectangle.cpp \
-=======
-    $$PWD/qquickclippedtext.cpp \
-    $$PWD/qquickcolorimageprovider.cpp \
-    $$PWD/qquickitemgroup.cpp \
->>>>>>> 55522df4
     $$PWD/qquickplaceholdertext.cpp \
     $$PWD/qquickproxytheme.cpp \
     $$PWD/qquickstyle.cpp \
