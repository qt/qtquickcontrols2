--- conflicted
+++ resolved
@@ -37,13 +37,10 @@
 #include "qquickabstractbutton_p.h"
 #include "qquickabstractbutton_p_p.h"
 #include "qquickbuttongroup_p.h"
-<<<<<<< HEAD
 #include "qquickaction_p.h"
 #include "qquickaction_p_p.h"
 #include "qquickshortcutcontext_p_p.h"
-=======
 #include "qquickdeferredexecute_p_p.h"
->>>>>>> 6b89293b
 
 #include <QtGui/qstylehints.h>
 #include <QtGui/qguiapplication.h>
@@ -812,7 +809,13 @@
     setChecked(!d->checked);
 }
 
-<<<<<<< HEAD
+void QQuickAbstractButton::componentComplete()
+{
+    Q_D(QQuickAbstractButton);
+    d->executeIndicator(true);
+    QQuickControl::componentComplete();
+}
+
 bool QQuickAbstractButton::event(QEvent *event)
 {
     Q_D(QQuickAbstractButton);
@@ -826,13 +829,6 @@
     }
 #endif
     return QQuickControl::event(event);
-=======
-void QQuickAbstractButton::componentComplete()
-{
-    Q_D(QQuickAbstractButton);
-    d->executeIndicator(true);
-    QQuickControl::componentComplete();
->>>>>>> 6b89293b
 }
 
 void QQuickAbstractButton::focusOutEvent(QFocusEvent *event)
