--- conflicted
+++ resolved
@@ -138,14 +138,11 @@
     void checkableChanged();
     void autoExclusiveChanged();
     void indicatorChanged();
-<<<<<<< HEAD
+    // 2.2 (Qt 5.9)
+    Q_REVISION(2) void toggled();
     Q_REVISION(3) void iconChanged();
     Q_REVISION(3) void displayChanged();
     Q_REVISION(3) void actionChanged();
-=======
-    // 2.2 (Qt 5.9)
-    Q_REVISION(2) void toggled();
->>>>>>> 430fe83e
 
 protected:
     QQuickAbstractButton(QQuickAbstractButtonPrivate &dd, QQuickItem *parent);
