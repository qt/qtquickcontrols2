--- conflicted
+++ resolved
@@ -350,11 +350,6 @@
     This property holds the window header item. The header item is positioned to
     the top, and resized to the width of the window. The default value is \c null.
 
-<<<<<<< HEAD
-    \note Assigning a ToolBar, TabBar, or DialogButtonBox as a window header
-    automatically sets the respective \l ToolBar::position, \l TabBar::position,
-    or \l DialogButtonBox::position property to \c Header.
-=======
     \code
     ApplicationWindow {
         header: TabBar {
@@ -363,9 +358,9 @@
     }
     \endcode
 
-    \note Assigning a ToolBar or TabBar as a window header sets the respective
-    \l ToolBar::position or \l TabBar::position property automatically to \c Header.
->>>>>>> 814601e9
+    \note Assigning a ToolBar, TabBar, or DialogButtonBox as a window header
+    automatically sets the respective \l ToolBar::position, \l TabBar::position,
+    or \l DialogButtonBox::position property to \c Header.
 
     \sa footer, Page::header
 */
@@ -412,11 +407,6 @@
     This property holds the window footer item. The footer item is positioned to
     the bottom, and resized to the width of the window. The default value is \c null.
 
-<<<<<<< HEAD
-    \note Assigning a ToolBar, TabBar, or DialogButtonBox as a window footer
-    automatically sets the respective \l ToolBar::position, \l TabBar::position,
-    or \l DialogButtonBox::position property to \c Footer.
-=======
     \code
     ApplicationWindow {
         footer: ToolBar {
@@ -425,9 +415,9 @@
     }
     \endcode
 
-    \note Assigning a ToolBar or TabBar as a window footer sets the respective
-    \l ToolBar::position or \l TabBar::position property automatically to \c Footer.
->>>>>>> 814601e9
+    \note Assigning a ToolBar, TabBar, or DialogButtonBox as a window footer
+    automatically sets the respective \l ToolBar::position, \l TabBar::position,
+    or \l DialogButtonBox::position property to \c Footer.
 
     \sa header, Page::footer
 */
