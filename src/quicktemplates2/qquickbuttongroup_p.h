--- conflicted
+++ resolved
@@ -87,12 +87,9 @@
 Q_SIGNALS:
     void checkedButtonChanged();
     void buttonsChanged();
-<<<<<<< HEAD
+    // 2.1 (Qt 5.8)
+    Q_REVISION(1) void clicked(QQuickAbstractButton *button);
     Q_REVISION(3) void exclusiveChanged();
-=======
-    // 2.1 (Qt 5.8)
->>>>>>> 430fe83e
-    Q_REVISION(1) void clicked(QQuickAbstractButton *button);
 
 private:
     Q_DISABLE_COPY(QQuickButtonGroup)
