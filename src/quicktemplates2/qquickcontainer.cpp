/****************************************************************************
**
** Copyright (C) 2017 The Qt Company Ltd.
** Contact: http://www.qt.io/licensing/
**
** This file is part of the Qt Quick Templates 2 module of the Qt Toolkit.
**
** $QT_BEGIN_LICENSE:LGPL3$
** Commercial License Usage
** Licensees holding valid commercial Qt licenses may use this file in
** accordance with the commercial license agreement provided with the
** Software or, alternatively, in accordance with the terms contained in
** a written agreement between you and The Qt Company. For licensing terms
** and conditions see http://www.qt.io/terms-conditions. For further
** information use the contact form at http://www.qt.io/contact-us.
**
** GNU Lesser General Public License Usage
** Alternatively, this file may be used under the terms of the GNU Lesser
** General Public License version 3 as published by the Free Software
** Foundation and appearing in the file LICENSE.LGPLv3 included in the
** packaging of this file. Please review the following information to
** ensure the GNU Lesser General Public License version 3 requirements
** will be met: https://www.gnu.org/licenses/lgpl.html.
**
** GNU General Public License Usage
** Alternatively, this file may be used under the terms of the GNU
** General Public License version 2.0 or later as published by the Free
** Software Foundation and appearing in the file LICENSE.GPL included in
** the packaging of this file. Please review the following information to
** ensure the GNU General Public License version 2.0 requirements will be
** met: http://www.gnu.org/licenses/gpl-2.0.html.
**
** $QT_END_LICENSE$
**
****************************************************************************/

#include "qquickcontainer_p.h"
#include "qquickcontainer_p_p.h"

#include <QtQuick/private/qquickflickable_p.h>

QT_BEGIN_NAMESPACE

/*!
    \qmltype Container
    \inherits Control
    \instantiates QQuickContainer
    \inqmlmodule QtQuick.Controls
    \since 5.7
    \ingroup qtquickcontrols2-containers
    \brief Abstract base type providing functionality common to containers.

    Container is the base type of container-like user interface controls that
    allow dynamic insertion and removal of items.

    \section2 Using Containers

    Typically, items are statically declared as children of Container, but it
    is also possible to \l {addItem}{add}, \l {insertItem}{insert},
    \l {moveItem}{move} and \l {removeItem}{remove} items dynamically. The
    items in a container can be accessed using \l itemAt() or
    \l contentChildren.

    Most containers have the concept of a "current" item. The current item is
    specified via the \l currentIndex property, and can be accessed using the
    read-only \l currentItem property.

    The following example illustrates dynamic insertion of items to a \l TabBar,
    which is one of the concrete implementations of Container.

    \code
    Row {
        TabBar {
            id: tabBar

            currentIndex: 0
            width: parent.width - addButton.width

            TabButton { text: "TabButton" }
        }

        Component {
            id: tabButton
            TabButton { text: "TabButton" }
        }

        Button {
            id: addButton
            text: "+"
            flat: true
            onClicked: {
                tabBar.addItem(tabButton.createObject(tabBar))
                console.log("added:", tabBar.itemAt(tabBar.count - 1))
            }
        }
    }
    \endcode

    \section2 Managing the Current Index

    When using multiple containers, such as \l TabBar and \l SwipeView, together,
    their \l currentIndex properties can be bound to each other to keep them in
    sync. When the user interacts with either container, its current index changes
    automatically propagate to the other container.

    Notice, however, that assigning a \c currentIndex value in JavaScript removes
    the respective binding. In order to retain the bindings, use the following
    methods to alter the current index:

    \list
        \li \l incrementCurrentIndex()
        \li \l decrementCurrentIndex()
        \li \l setCurrentIndex(int index)
    \endlist

    \code
    TabBar {
        id: tabBar
        currentIndex: swipeView.currentIndex
    }

    SwipeView {
        id: swipeView
        currentIndex: tabBar.currentIndex
    }

    Button {
        text: qsTr("Home")
        onClicked: swipeView.setCurrentIndex(0)
        enabled: swipeView.currentIndex != 0
    }

    Button {
        text: qsTr("Previous")
        onClicked: swipeView.decrementCurrentIndex()
        enabled: swipeView.currentIndex > 0
    }

    Button {
        text: qsTr("Next")
        onClicked: swipeView.incrementCurrentIndex()
        enabled: swipeView.currentIndex < swipeView.count - 1
    }
    \endcode


    \section2 Implementing Containers

    Container does not provide any default visualization. It is used to implement
    such containers as \l SwipeView and \l TabBar. When implementing a custom
    container, the most important part of the API is \l contentModel, which provides
    the contained items in a way that it can be used as a delegate model for item
    views and repeaters.

    \code
    Container {
        id: container

        contentItem: ListView {
            model: container.contentModel
            snapMode: ListView.SnapOneItem
            orientation: ListView.Horizontal
        }

        Text {
            text: "Page 1"
            width: container.width
            height: container.height
        }

        Text {
            text: "Page 2"
            width: container.width
            height: container.height
        }
    }
    \endcode

    Notice how the sizes of the page items are set by hand. This is because the
    example uses a plain Container, which does not make any assumptions on the
    visual layout. It is typically not necessary to specify sizes for items in
    concrete Container implementations, such as \l SwipeView and \l TabBar.

    \sa {Container Controls}
*/

static QQuickItem *effectiveContentItem(QQuickItem *item)
{
    QQuickFlickable *flickable = qobject_cast<QQuickFlickable *>(item);
    if (flickable)
        return flickable->contentItem();
    return item;
}

<<<<<<< HEAD
QQuickContainerPrivate::QQuickContainerPrivate()
    : hasContentWidth(false),
      hasContentHeight(false),
      contentWidth(0),
      contentHeight(0),
      contentModel(nullptr),
      currentIndex(-1),
      updatingCurrent(false),
      changeTypes(Destroyed | Parent | SiblingOrder)
{
}

=======
>>>>>>> bf39c3ce
void QQuickContainerPrivate::init()
{
    Q_Q(QQuickContainer);
    contentModel = new QQmlObjectModel(q);
    QObject::connect(contentModel, &QQmlObjectModel::countChanged, q, &QQuickContainer::countChanged);
    QObject::connect(contentModel, &QQmlObjectModel::childrenChanged, q, &QQuickContainer::contentChildrenChanged);
    connect(q, &QQuickControl::implicitContentWidthChanged, this, &QQuickContainerPrivate::updateContentWidth);
    connect(q, &QQuickControl::implicitContentHeightChanged, this, &QQuickContainerPrivate::updateContentHeight);
}

void QQuickContainerPrivate::cleanup()
{
    Q_Q(QQuickContainer);
    // ensure correct destruction order (QTBUG-46798)
    const int count = contentModel->count();
    for (int i = 0; i < count; ++i) {
        QQuickItem *item = itemAt(i);
        if (item)
            QQuickItemPrivate::get(item)->removeItemChangeListener(this, changeTypes);
    }

    if (contentItem) {
        QQuickItem *focusItem = QQuickItemPrivate::get(contentItem)->subFocusItem;
        if (focusItem && window)
            QQuickWindowPrivate::get(window)->clearFocusInScope(contentItem, focusItem, Qt::OtherFocusReason);

        q->contentItemChange(nullptr, contentItem);
        delete contentItem;
    }

    QObject::disconnect(contentModel, &QQmlObjectModel::countChanged, q, &QQuickContainer::countChanged);
    QObject::disconnect(contentModel, &QQmlObjectModel::childrenChanged, q, &QQuickContainer::contentChildrenChanged);
    delete contentModel;
}

QQuickItem *QQuickContainerPrivate::itemAt(int index) const
{
    return qobject_cast<QQuickItem *>(contentModel->get(index));
}

void QQuickContainerPrivate::insertItem(int index, QQuickItem *item)
{
    Q_Q(QQuickContainer);
    if (!q->isContent(item))
        return;
    contentData.append(item);

    updatingCurrent = true;

    item->setParentItem(effectiveContentItem(contentItem));
    QQuickItemPrivate::get(item)->addItemChangeListener(this, changeTypes);
    contentModel->insert(index, item);

    q->itemAdded(index, item);

    int count = contentModel->count();
    for (int i = index + 1; i < count; ++i)
        q->itemMoved(i, itemAt(i));

    if (count == 1 && currentIndex == -1)
        q->setCurrentIndex(index);

    updatingCurrent = false;
}

void QQuickContainerPrivate::moveItem(int from, int to, QQuickItem *item)
{
    Q_Q(QQuickContainer);
    int oldCurrent = currentIndex;
    contentModel->move(from, to);

    updatingCurrent = true;

    q->itemMoved(to, item);

    if (from < to) {
        for (int i = from; i < to; ++i)
            q->itemMoved(i, itemAt(i));
    } else {
        for (int i = from; i > to; --i)
            q->itemMoved(i, itemAt(i));
    }

    if (from == oldCurrent)
        q->setCurrentIndex(to);
    else if (from < oldCurrent && to >= oldCurrent)
        q->setCurrentIndex(oldCurrent - 1);
    else if (from > oldCurrent && to <= oldCurrent)
        q->setCurrentIndex(oldCurrent + 1);

    updatingCurrent = false;
}

void QQuickContainerPrivate::removeItem(int index, QQuickItem *item)
{
    Q_Q(QQuickContainer);
    if (!q->isContent(item))
        return;
    contentData.removeOne(item);

    updatingCurrent = true;

    bool currentChanged = false;
    if (index == currentIndex) {
        q->setCurrentIndex(currentIndex - 1);
    } else if (index < currentIndex) {
        --currentIndex;
        currentChanged = true;
    }

    QQuickItemPrivate::get(item)->removeItemChangeListener(this, changeTypes);
    item->setParentItem(nullptr);
    contentModel->remove(index);

    q->itemRemoved(index, item);

    int count = contentModel->count();
    for (int i = index; i < count; ++i)
        q->itemMoved(i, itemAt(i));

    if (currentChanged)
        emit q->currentIndexChanged();

    updatingCurrent = false;
}

void QQuickContainerPrivate::reorderItems()
{
    Q_Q(QQuickContainer);
    if (!contentItem)
        return;

    QList<QQuickItem *> siblings = effectiveContentItem(contentItem)->childItems();

    int to = 0;
    for (int i = 0; i < siblings.count(); ++i) {
        QQuickItem* sibling = siblings.at(i);
        if (QQuickItemPrivate::get(sibling)->isTransparentForPositioner())
            continue;
        int index = contentModel->indexOf(sibling, nullptr);
        q->moveItem(index, to++);
    }
}

void QQuickContainerPrivate::_q_currentIndexChanged()
{
    Q_Q(QQuickContainer);
    if (!updatingCurrent)
        q->setCurrentIndex(contentItem ? contentItem->property("currentIndex").toInt() : -1);
}

void QQuickContainerPrivate::itemChildAdded(QQuickItem *, QQuickItem *child)
{
    // add dynamically reparented items (eg. by a Repeater)
    if (!QQuickItemPrivate::get(child)->isTransparentForPositioner() && !contentData.contains(child))
        insertItem(contentModel->count(), child);
}

void QQuickContainerPrivate::itemParentChanged(QQuickItem *item, QQuickItem *parent)
{
    // remove dynamically unparented items (eg. by a Repeater)
    if (!parent)
        removeItem(contentModel->indexOf(item, nullptr), item);
}

void QQuickContainerPrivate::itemSiblingOrderChanged(QQuickItem *)
{
    if (!componentComplete)
        return;

    // reorder the restacked items (eg. by a Repeater)
    reorderItems();
}

void QQuickContainerPrivate::itemDestroyed(QQuickItem *item)
{
    int index = contentModel->indexOf(item, nullptr);
    if (index != -1)
        removeItem(index, item);
    else
        QQuickControlPrivate::itemDestroyed(item);
}

void QQuickContainerPrivate::contentData_append(QQmlListProperty<QObject> *prop, QObject *obj)
{
    QQuickContainer *q = static_cast<QQuickContainer *>(prop->object);
    QQuickContainerPrivate *p = QQuickContainerPrivate::get(q);
    QQuickItem *item = qobject_cast<QQuickItem *>(obj);
    if (item) {
        if (QQuickItemPrivate::get(item)->isTransparentForPositioner())
            item->setParentItem(effectiveContentItem(p->contentItem));
        else if (p->contentModel->indexOf(item, nullptr) == -1)
            q->addItem(item);
    } else {
        p->contentData.append(obj);
    }
}

int QQuickContainerPrivate::contentData_count(QQmlListProperty<QObject> *prop)
{
    QQuickContainer *q = static_cast<QQuickContainer *>(prop->object);
    return QQuickContainerPrivate::get(q)->contentData.count();
}

QObject *QQuickContainerPrivate::contentData_at(QQmlListProperty<QObject> *prop, int index)
{
    QQuickContainer *q = static_cast<QQuickContainer *>(prop->object);
    return QQuickContainerPrivate::get(q)->contentData.value(index);
}

void QQuickContainerPrivate::contentData_clear(QQmlListProperty<QObject> *prop)
{
    QQuickContainer *q = static_cast<QQuickContainer *>(prop->object);
    return QQuickContainerPrivate::get(q)->contentData.clear();
}

void QQuickContainerPrivate::contentChildren_append(QQmlListProperty<QQuickItem> *prop, QQuickItem *item)
{
    QQuickContainer *q = static_cast<QQuickContainer *>(prop->object);
    q->addItem(item);
}

int QQuickContainerPrivate::contentChildren_count(QQmlListProperty<QQuickItem> *prop)
{
    QQuickContainer *q = static_cast<QQuickContainer *>(prop->object);
    return QQuickContainerPrivate::get(q)->contentModel->count();
}

QQuickItem *QQuickContainerPrivate::contentChildren_at(QQmlListProperty<QQuickItem> *prop, int index)
{
    QQuickContainer *q = static_cast<QQuickContainer *>(prop->object);
    return q->itemAt(index);
}

void QQuickContainerPrivate::contentChildren_clear(QQmlListProperty<QQuickItem> *prop)
{
    QQuickContainer *q = static_cast<QQuickContainer *>(prop->object);
    return QQuickContainerPrivate::get(q)->contentModel->clear();
}

void QQuickContainerPrivate::updateContentWidth()
{
    Q_Q(QQuickContainer);
    if (hasContentWidth || qFuzzyCompare(contentWidth, implicitContentWidth))
        return;

    contentWidth = implicitContentWidth;
    emit q->contentWidthChanged();
}

void QQuickContainerPrivate::updateContentHeight()
{
    Q_Q(QQuickContainer);
    if (hasContentHeight || qFuzzyCompare(contentHeight, implicitContentHeight))
        return;

    contentHeight = implicitContentHeight;
    emit q->contentHeightChanged();
}

QQuickContainer::QQuickContainer(QQuickItem *parent)
    : QQuickControl(*(new QQuickContainerPrivate), parent)
{
    Q_D(QQuickContainer);
    d->init();
}

QQuickContainer::QQuickContainer(QQuickContainerPrivate &dd, QQuickItem *parent)
    : QQuickControl(dd, parent)
{
    Q_D(QQuickContainer);
    d->init();
}

QQuickContainer::~QQuickContainer()
{
    Q_D(QQuickContainer);
    d->cleanup();
}

/*!
    \qmlproperty int QtQuick.Controls::Container::count
    \readonly

    This property holds the number of items.
*/
int QQuickContainer::count() const
{
    Q_D(const QQuickContainer);
    return d->contentModel->count();
}

/*!
    \qmlmethod Item QtQuick.Controls::Container::itemAt(int index)

    Returns the item at \a index, or \c null if it does not exist.
*/
QQuickItem *QQuickContainer::itemAt(int index) const
{
    Q_D(const QQuickContainer);
    return d->itemAt(index);
}

/*!
    \qmlmethod void QtQuick.Controls::Container::addItem(Item item)

    Adds an \a item.
*/
void QQuickContainer::addItem(QQuickItem *item)
{
    Q_D(QQuickContainer);
    insertItem(d->contentModel->count(), item);
}

/*!
    \qmlmethod void QtQuick.Controls::Container::insertItem(int index, Item item)

    Inserts an \a item at \a index.
*/
void QQuickContainer::insertItem(int index, QQuickItem *item)
{
    Q_D(QQuickContainer);
    if (!item)
        return;
    const int count = d->contentModel->count();
    if (index < 0 || index > count)
        index = count;

    int oldIndex = d->contentModel->indexOf(item, nullptr);
    if (oldIndex != -1) {
        if (oldIndex < index)
            --index;
        if (oldIndex != index)
            d->moveItem(oldIndex, index, item);
    } else {
        d->insertItem(index, item);
    }
}

/*!
    \qmlmethod void QtQuick.Controls::Container::moveItem(int from, int to)

    Moves an item \a from one index \a to another.
*/
void QQuickContainer::moveItem(int from, int to)
{
    Q_D(QQuickContainer);
    const int count = d->contentModel->count();
    if (from < 0 || from > count - 1)
        return;
    if (to < 0 || to > count - 1)
        to = count - 1;

    if (from != to)
        d->moveItem(from, to, d->itemAt(from));
}

/*!
    \deprecated
    \qmlmethod void QtQuick.Controls::Container::removeItem(int index)

    Use Container::removeItem(Item) or Container::takeItem(int) instead.
*/
void QQuickContainer::removeItem(const QVariant &var)
{
    if (var.userType() == QMetaType::Nullptr)
        return;

    if (QQuickItem *item = var.value<QQuickItem *>())
        removeItem(item);
    else
        takeItem(var.toInt());
}

/*!
    \since QtQuick.Controls 2.3 (Qt 5.10)
    \qmlmethod void QtQuick.Controls::Container::removeItem(Item item)

    Removes and destroys the specified \a item.
*/
void QQuickContainer::removeItem(QQuickItem *item)
{
    Q_D(QQuickContainer);
    if (!item)
        return;

    const int index = d->contentModel->indexOf(item, nullptr);
    if (index == -1)
        return;

    d->removeItem(index, item);
    item->deleteLater();
}

/*!
    \since QtQuick.Controls 2.3 (Qt 5.10)
    \qmlmethod Item QtQuick.Controls::Container::takeItem(int index)

    Removes and returns the item at \a index.

    \note The ownership of the item is transferred to the caller.
*/
QQuickItem *QQuickContainer::takeItem(int index)
{
    Q_D(QQuickContainer);
    const int count = d->contentModel->count();
    if (index < 0 || index >= count)
        return nullptr;

    QQuickItem *item = itemAt(index);
    if (item)
        d->removeItem(index, item);
    return item;
}

/*!
    \qmlproperty model QtQuick.Controls::Container::contentModel
    \readonly

    This property holds the content model of items.

    The content model is provided for visualization purposes. It can be assigned
    as a model to a content item that presents the contents of the container.

    \code
    Container {
        id: container
        contentItem: ListView {
            model: container.contentModel
        }
    }
    \endcode

    \sa contentData, contentChildren
*/
QVariant QQuickContainer::contentModel() const
{
    Q_D(const QQuickContainer);
    return QVariant::fromValue(d->contentModel);
}

/*!
    \qmlproperty list<Object> QtQuick.Controls::Container::contentData
    \default

    This property holds the list of content data.

    The list contains all objects that have been declared in QML as children
    of the container, and also items that have been dynamically added or
    inserted using the \l addItem() and \l insertItem() methods, respectively.

    \note Unlike \c contentChildren, \c contentData does include non-visual QML
    objects. It is not re-ordered when items are inserted or moved.

    \sa Item::data, contentChildren
*/
QQmlListProperty<QObject> QQuickContainer::contentData()
{
    Q_D(QQuickContainer);
    if (!d->contentItem)
        d->executeContentItem();
    return QQmlListProperty<QObject>(this, nullptr,
                                     QQuickContainerPrivate::contentData_append,
                                     QQuickContainerPrivate::contentData_count,
                                     QQuickContainerPrivate::contentData_at,
                                     QQuickContainerPrivate::contentData_clear);
}

/*!
    \qmlproperty list<Item> QtQuick.Controls::Container::contentChildren

    This property holds the list of content children.

    The list contains all items that have been declared in QML as children
    of the container, and also items that have been dynamically added or
    inserted using the \l addItem() and \l insertItem() methods, respectively.

    \note Unlike \c contentData, \c contentChildren does not include non-visual
    QML objects. It is re-ordered when items are inserted or moved.

    \sa Item::children, contentData
*/
QQmlListProperty<QQuickItem> QQuickContainer::contentChildren()
{
    return QQmlListProperty<QQuickItem>(this, nullptr,
                                        QQuickContainerPrivate::contentChildren_append,
                                        QQuickContainerPrivate::contentChildren_count,
                                        QQuickContainerPrivate::contentChildren_at,
                                        QQuickContainerPrivate::contentChildren_clear);
}

/*!
    \qmlproperty int QtQuick.Controls::Container::currentIndex

    This property holds the index of the current item.

    \sa currentItem, {Managing the Current Index}
*/
int QQuickContainer::currentIndex() const
{
    Q_D(const QQuickContainer);
    return d->currentIndex;
}

/*!
    \qmlmethod void QtQuick.Controls::Container::setCurrentIndex(int index)

    Sets the current index of the container.

    This method can be called to set a specific current index without breaking
    existing \c currentIndex bindings.

    \sa currentIndex, {Managing the Current Index}
*/
void QQuickContainer::setCurrentIndex(int index)
{
    Q_D(QQuickContainer);
    if (d->currentIndex == index)
        return;

    d->currentIndex = index;
    emit currentIndexChanged();
    emit currentItemChanged();
}

/*!
    \qmlmethod void QtQuick.Controls::Container::incrementCurrentIndex()
    \since QtQuick.Controls 2.1 (Qt 5.8)

    Increments the current index of the container.

    This method can be called to alter the current index without breaking
    existing \c currentIndex bindings.

    \sa currentIndex, {Managing the Current Index}
*/
void QQuickContainer::incrementCurrentIndex()
{
    Q_D(QQuickContainer);
    if (d->currentIndex < count() - 1)
        setCurrentIndex(d->currentIndex + 1);
}

/*!
    \qmlmethod void QtQuick.Controls::Container::decrementCurrentIndex()
    \since QtQuick.Controls 2.1 (Qt 5.8)

    Decrements the current index of the container.

    This method can be called to alter the current index without breaking
    existing \c currentIndex bindings.

    \sa currentIndex, {Managing the Current Index}
*/
void QQuickContainer::decrementCurrentIndex()
{
    Q_D(QQuickContainer);
    if (d->currentIndex > 0)
        setCurrentIndex(d->currentIndex - 1);
}

/*!
    \qmlproperty Item QtQuick.Controls::Container::currentItem
    \readonly

    This property holds the current item.

    \sa currentIndex
*/
QQuickItem *QQuickContainer::currentItem() const
{
    Q_D(const QQuickContainer);
    return itemAt(d->currentIndex);
}

/*!
    \since QtQuick.Controls 2.5 (Qt 5.12)
    \qmlproperty real QtQuick.Controls::Container::contentWidth

    This property holds the content width. It is used for calculating the total
    implicit width of the container.

    Unless explicitly overridden, the content width is automatically calculated
    based on the implicit width of the items in the container.

    \sa contentHeight
*/
qreal QQuickContainer::contentWidth() const
{
    Q_D(const QQuickContainer);
    return d->contentWidth;
}

void QQuickContainer::setContentWidth(qreal width)
{
    Q_D(QQuickContainer);
    d->hasContentWidth = true;
    if (qFuzzyCompare(d->contentWidth, width))
        return;

    d->contentWidth = width;
    emit contentWidthChanged();
}

void QQuickContainer::resetContentWidth()
{
    Q_D(QQuickContainer);
    if (!d->hasContentWidth)
        return;

    d->hasContentWidth = false;
    d->updateContentWidth();
}

/*!
    \since QtQuick.Controls 2.5 (Qt 5.12)
    \qmlproperty real QtQuick.Controls::Container::contentHeight

    This property holds the content height. It is used for calculating the total
    implicit height of the container.

    Unless explicitly overridden, the content height is automatically calculated
    based on the implicit height of the items in the container.

    \sa contentWidth
*/
qreal QQuickContainer::contentHeight() const
{
    Q_D(const QQuickContainer);
    return d->contentHeight;
}

void QQuickContainer::setContentHeight(qreal height)
{
    Q_D(QQuickContainer);
    d->hasContentHeight = true;
    if (qFuzzyCompare(d->contentHeight, height))
        return;

    d->contentHeight = height;
    emit contentHeightChanged();
}

void QQuickContainer::resetContentHeight()
{
    Q_D(QQuickContainer);
    if (!d->hasContentHeight)
        return;

    d->hasContentHeight = false;
    d->updateContentHeight();
}

void QQuickContainer::componentComplete()
{
    Q_D(QQuickContainer);
    QQuickControl::componentComplete();
    d->reorderItems();
}

void QQuickContainer::itemChange(ItemChange change, const ItemChangeData &data)
{
    Q_D(QQuickContainer);
    QQuickControl::itemChange(change, data);
    if (change == QQuickItem::ItemChildAddedChange && isComponentComplete() && data.item != d->background && data.item != d->contentItem) {
        if (!QQuickItemPrivate::get(data.item)->isTransparentForPositioner() && d->contentModel->indexOf(data.item, nullptr) == -1)
            addItem(data.item);
    }
}

void QQuickContainer::contentItemChange(QQuickItem *newItem, QQuickItem *oldItem)
{
    Q_D(QQuickContainer);
    QQuickControl::contentItemChange(newItem, oldItem);

    static const int slotIndex = metaObject()->indexOfSlot("_q_currentIndexChanged()");

    if (oldItem) {
        QQuickItemPrivate::get(oldItem)->removeItemChangeListener(d, QQuickItemPrivate::Children | QQuickItemPrivate::ImplicitWidth | QQuickItemPrivate::ImplicitHeight);
        QQuickItem *oldContentItem = effectiveContentItem(oldItem);
        if (oldContentItem != oldItem)
            QQuickItemPrivate::get(oldContentItem)->removeItemChangeListener(d, QQuickItemPrivate::Children);

        int signalIndex = oldItem->metaObject()->indexOfSignal("currentIndexChanged()");
        if (signalIndex != -1)
            QMetaObject::disconnect(oldItem, signalIndex, this, slotIndex);
    }

    if (newItem) {
        QQuickItemPrivate::get(newItem)->addItemChangeListener(d, QQuickItemPrivate::Children | QQuickItemPrivate::ImplicitWidth | QQuickItemPrivate::ImplicitHeight);
        QQuickItem *newContentItem = effectiveContentItem(newItem);
        if (newContentItem != newItem)
            QQuickItemPrivate::get(newContentItem)->addItemChangeListener(d, QQuickItemPrivate::Children);

        int signalIndex = newItem->metaObject()->indexOfSignal("currentIndexChanged()");
        if (signalIndex != -1)
            QMetaObject::connect(newItem, signalIndex, this, slotIndex);
    }
}

bool QQuickContainer::isContent(QQuickItem *item) const
{
    // If the item has a QML context associated to it (it was created in QML),
    // we add it to the content model. Otherwise, it's probably the default
    // highlight item that is always created by the item views, which we need
    // to exclude.
    //
    // TODO: Find a better way to identify/exclude the highlight item...
    return qmlContext(item);
}

void QQuickContainer::itemAdded(int index, QQuickItem *item)
{
    Q_UNUSED(index);
    Q_UNUSED(item);
}

void QQuickContainer::itemMoved(int index, QQuickItem *item)
{
    Q_UNUSED(index);
    Q_UNUSED(item);
}

void QQuickContainer::itemRemoved(int index, QQuickItem *item)
{
    Q_UNUSED(index);
    Q_UNUSED(item);
}

QT_END_NAMESPACE

#include "moc_qquickcontainer_p.cpp"<|MERGE_RESOLUTION|>--- conflicted
+++ resolved
@@ -192,21 +192,6 @@
     return item;
 }
 
-<<<<<<< HEAD
-QQuickContainerPrivate::QQuickContainerPrivate()
-    : hasContentWidth(false),
-      hasContentHeight(false),
-      contentWidth(0),
-      contentHeight(0),
-      contentModel(nullptr),
-      currentIndex(-1),
-      updatingCurrent(false),
-      changeTypes(Destroyed | Parent | SiblingOrder)
-{
-}
-
-=======
->>>>>>> bf39c3ce
 void QQuickContainerPrivate::init()
 {
     Q_Q(QQuickContainer);
