--- conflicted
+++ resolved
@@ -78,18 +78,11 @@
     QQuickAbstractButton *createStandardButton(QPlatformDialogHelper::StandardButton button);
     void removeStandardButtons();
 
-<<<<<<< HEAD
-    Qt::Alignment alignment;
-    QQuickDialogButtonBox::Position position;
-    QPlatformDialogHelper::StandardButtons standardButtons;
-    QQuickDialogButtonBox::ButtonLayout buttonLayout;
-    QQmlComponent *delegate;
-=======
     Qt::Alignment alignment = 0;
     QQuickDialogButtonBox::Position position = QQuickDialogButtonBox::Footer;
     QPlatformDialogHelper::StandardButtons standardButtons = QPlatformDialogHelper::NoButton;
+    QQuickDialogButtonBox::ButtonLayout buttonLayout = QQuickDialogButtonBox::UnknownLayout;
     QQmlComponent *delegate = nullptr;
->>>>>>> bf39c3ce
 };
 
 class QQuickDialogButtonBoxAttachedPrivate : public QObjectPrivate
