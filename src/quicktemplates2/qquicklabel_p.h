/****************************************************************************
**
** Copyright (C) 2017 The Qt Company Ltd.
** Contact: http://www.qt.io/licensing/
**
** This file is part of the Qt Quick Templates 2 module of the Qt Toolkit.
**
** $QT_BEGIN_LICENSE:LGPL3$
** Commercial License Usage
** Licensees holding valid commercial Qt licenses may use this file in
** accordance with the commercial license agreement provided with the
** Software or, alternatively, in accordance with the terms contained in
** a written agreement between you and The Qt Company. For licensing terms
** and conditions see http://www.qt.io/terms-conditions. For further
** information use the contact form at http://www.qt.io/contact-us.
**
** GNU Lesser General Public License Usage
** Alternatively, this file may be used under the terms of the GNU Lesser
** General Public License version 3 as published by the Free Software
** Foundation and appearing in the file LICENSE.LGPLv3 included in the
** packaging of this file. Please review the following information to
** ensure the GNU Lesser General Public License version 3 requirements
** will be met: https://www.gnu.org/licenses/lgpl.html.
**
** GNU General Public License Usage
** Alternatively, this file may be used under the terms of the GNU
** General Public License version 2.0 or later as published by the Free
** Software Foundation and appearing in the file LICENSE.GPL included in
** the packaging of this file. Please review the following information to
** ensure the GNU General Public License version 2.0 requirements will be
** met: http://www.gnu.org/licenses/gpl-2.0.html.
**
** $QT_END_LICENSE$
**
****************************************************************************/

#ifndef QQUICKLABEL_P_H
#define QQUICKLABEL_P_H

//
//  W A R N I N G
//  -------------
//
// This file is not part of the Qt API.  It exists purely as an
// implementation detail.  This header file may change from version to
// version without notice, or even be removed.
//
// We mean it.
//

#include <QtGui/qpalette.h>
#include <QtQuick/private/qquicktext_p.h>
#include <QtQuickTemplates2/private/qtquicktemplates2global_p.h>

QT_BEGIN_NAMESPACE

class QQuickLabelPrivate;

class Q_QUICKTEMPLATES2_PRIVATE_EXPORT QQuickLabel : public QQuickText
{
    Q_OBJECT
    Q_PROPERTY(QFont font READ font WRITE setFont NOTIFY fontChanged) // override
    Q_PROPERTY(QQuickItem *background READ background WRITE setBackground NOTIFY backgroundChanged FINAL)
<<<<<<< HEAD
    // 2.3 (Qt 5.10)
    Q_PROPERTY(QPalette palette READ palette WRITE setPalette RESET resetPalette NOTIFY paletteChanged FINAL REVISION 3)
=======
    Q_CLASSINFO("DeferredPropertyNames", "background")
>>>>>>> 6b89293b

public:
    explicit QQuickLabel(QQuickItem *parent = nullptr);

    QFont font() const;
    void setFont(const QFont &font);

    QQuickItem *background() const;
    void setBackground(QQuickItem *background);

    // 2.3 (Qt 5.10)
    QPalette palette() const;
    void setPalette(const QPalette &palette);
    void resetPalette();

Q_SIGNALS:
    void fontChanged();
    void backgroundChanged();
    // 2.3 (Qt 5.10)
    Q_REVISION(3) void paletteChanged();

protected:
    void classBegin() override;
    void componentComplete() override;

    void itemChange(ItemChange change, const ItemChangeData &value) override;
    void geometryChanged(const QRectF &newGeometry, const QRectF &oldGeometry) override;

private:
    Q_DISABLE_COPY(QQuickLabel)
    Q_DECLARE_PRIVATE(QQuickLabel)
};

QT_END_NAMESPACE

QML_DECLARE_TYPE(QQuickLabel)

#endif // QQUICKLABEL_P_H<|MERGE_RESOLUTION|>--- conflicted
+++ resolved
@@ -61,12 +61,9 @@
     Q_OBJECT
     Q_PROPERTY(QFont font READ font WRITE setFont NOTIFY fontChanged) // override
     Q_PROPERTY(QQuickItem *background READ background WRITE setBackground NOTIFY backgroundChanged FINAL)
-<<<<<<< HEAD
     // 2.3 (Qt 5.10)
     Q_PROPERTY(QPalette palette READ palette WRITE setPalette RESET resetPalette NOTIFY paletteChanged FINAL REVISION 3)
-=======
     Q_CLASSINFO("DeferredPropertyNames", "background")
->>>>>>> 6b89293b
 
 public:
     explicit QQuickLabel(QQuickItem *parent = nullptr);
