/****************************************************************************
**
** Copyright (C) 2017 The Qt Company Ltd.
** Contact: http://www.qt.io/licensing/
**
** This file is part of the Qt Quick Templates 2 module of the Qt Toolkit.
**
** $QT_BEGIN_LICENSE:LGPL3$
** Commercial License Usage
** Licensees holding valid commercial Qt licenses may use this file in
** accordance with the commercial license agreement provided with the
** Software or, alternatively, in accordance with the terms contained in
** a written agreement between you and The Qt Company. For licensing terms
** and conditions see http://www.qt.io/terms-conditions. For further
** information use the contact form at http://www.qt.io/contact-us.
**
** GNU Lesser General Public License Usage
** Alternatively, this file may be used under the terms of the GNU Lesser
** General Public License version 3 as published by the Free Software
** Foundation and appearing in the file LICENSE.LGPLv3 included in the
** packaging of this file. Please review the following information to
** ensure the GNU Lesser General Public License version 3 requirements
** will be met: https://www.gnu.org/licenses/lgpl.html.
**
** GNU General Public License Usage
** Alternatively, this file may be used under the terms of the GNU
** General Public License version 2.0 or later as published by the Free
** Software Foundation and appearing in the file LICENSE.GPL included in
** the packaging of this file. Please review the following information to
** ensure the GNU General Public License version 2.0 requirements will be
** met: http://www.gnu.org/licenses/gpl-2.0.html.
**
** $QT_END_LICENSE$
**
****************************************************************************/

#ifndef QQUICKLABEL_P_P_H
#define QQUICKLABEL_P_P_H

//
//  W A R N I N G
//  -------------
//
// This file is not part of the Qt API.  It exists purely as an
// implementation detail.  This header file may change from version to
// version without notice, or even be removed.
//
// We mean it.
//

#include <QtQml/private/qlazilyallocated_p.h>
#include <QtQuick/private/qquicktext_p_p.h>
#include <QtQuickTemplates2/private/qquickdeferredpointer_p_p.h>

#if QT_CONFIG(accessibility)
#include <QtGui/qaccessible.h>
#endif

QT_BEGIN_NAMESPACE

class QQuickLabelPrivate : public QQuickTextPrivate
#if QT_CONFIG(accessibility)
    , public QAccessible::ActivationObserver
#endif
{
    Q_DECLARE_PUBLIC(QQuickLabel)

public:
    QQuickLabelPrivate();
    ~QQuickLabelPrivate();

    static QQuickLabelPrivate *get(QQuickLabel *item)
    {
        return static_cast<QQuickLabelPrivate *>(QObjectPrivate::get(item));
    }

    void resolveFont();
    void inheritFont(const QFont &font);
    void updateFont(const QFont &font);
    inline void setFont_helper(const QFont &font) {
        if (sourceFont.resolve() == font.resolve() && sourceFont == font)
            return;
        updateFont(font);
    }

    void resolvePalette();
    void inheritPalette(const QPalette &palette);
    void updatePalette(const QPalette &palette);
    inline void setPalette_helper(const QPalette &palette) {
        if (resolvedPalette.resolve() == palette.resolve() && resolvedPalette == palette)
            return;
        updatePalette(palette);
    }

    void textChanged(const QString &text);

#if QT_CONFIG(accessibility)
    void accessibilityActiveChanged(bool active) override;
    QAccessible::Role accessibleRole() const override;
#endif

<<<<<<< HEAD
    struct ExtraData {
        QFont requestedFont;
        QPalette requestedPalette;
    };
    QLazilyAllocated<ExtraData> extra;

    QPalette resolvedPalette;
    QQuickItem *background;
=======
    void executeBackground(bool complete = false);

    QFont font;
    QQuickDeferredPointer<QQuickItem> background;
    QQuickAccessibleAttached *accessibleAttached;
>>>>>>> 6b89293b
};

QT_END_NAMESPACE

#endif // QQUICKLABEL_P_P_H<|MERGE_RESOLUTION|>--- conflicted
+++ resolved
@@ -99,7 +99,8 @@
     QAccessible::Role accessibleRole() const override;
 #endif
 
-<<<<<<< HEAD
+    void executeBackground(bool complete = false);
+
     struct ExtraData {
         QFont requestedFont;
         QPalette requestedPalette;
@@ -107,14 +108,7 @@
     QLazilyAllocated<ExtraData> extra;
 
     QPalette resolvedPalette;
-    QQuickItem *background;
-=======
-    void executeBackground(bool complete = false);
-
-    QFont font;
     QQuickDeferredPointer<QQuickItem> background;
-    QQuickAccessibleAttached *accessibleAttached;
->>>>>>> 6b89293b
 };
 
 QT_END_NAMESPACE
