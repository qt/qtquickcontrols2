/****************************************************************************
**
** Copyright (C) 2017 The Qt Company Ltd.
** Contact: http://www.qt.io/licensing/
**
** This file is part of the Qt Quick Templates 2 module of the Qt Toolkit.
**
** $QT_BEGIN_LICENSE:LGPL3$
** Commercial License Usage
** Licensees holding valid commercial Qt licenses may use this file in
** accordance with the commercial license agreement provided with the
** Software or, alternatively, in accordance with the terms contained in
** a written agreement between you and The Qt Company. For licensing terms
** and conditions see http://www.qt.io/terms-conditions. For further
** information use the contact form at http://www.qt.io/contact-us.
**
** GNU Lesser General Public License Usage
** Alternatively, this file may be used under the terms of the GNU Lesser
** General Public License version 3 as published by the Free Software
** Foundation and appearing in the file LICENSE.LGPLv3 included in the
** packaging of this file. Please review the following information to
** ensure the GNU Lesser General Public License version 3 requirements
** will be met: https://www.gnu.org/licenses/lgpl.html.
**
** GNU General Public License Usage
** Alternatively, this file may be used under the terms of the GNU
** General Public License version 2.0 or later as published by the Free
** Software Foundation and appearing in the file LICENSE.GPL included in
** the packaging of this file. Please review the following information to
** ensure the GNU General Public License version 2.0 requirements will be
** met: http://www.gnu.org/licenses/gpl-2.0.html.
**
** $QT_END_LICENSE$
**
****************************************************************************/

#include "qquickmenu_p.h"
#include "qquickmenu_p_p.h"
#include "qquickmenuitem_p_p.h"
#include "qquickpopupitem_p_p.h"
#include "qquickaction_p.h"

#include <QtGui/qevent.h>
#include <QtGui/qcursor.h>
#include <QtGui/qpa/qplatformintegration.h>
#include <QtGui/private/qguiapplication_p.h>
#include <QtQml/qqmlcontext.h>
#include <QtQml/qqmlcomponent.h>
#include <QtQml/private/qqmlengine_p.h>
#include <QtQml/private/qv4scopedvalue_p.h>
#include <QtQml/private/qv4variantobject_p.h>
#include <QtQml/private/qv4qobjectwrapper_p.h>
#include <QtQml/private/qqmlobjectmodel_p.h>
#include <QtQuick/private/qquickitem_p.h>
#include <QtQuick/private/qquickitemchangelistener_p.h>
#include <QtQuick/private/qquickitemview_p.h>
#include <QtQuick/private/qquickevents_p_p.h>
#include <QtQuick/private/qquickwindow_p.h>

QT_BEGIN_NAMESPACE

// copied from qfusionstyle.cpp
static const int SUBMENU_DELAY = 225;

/*!
    \qmltype Menu
    \inherits Popup
    \instantiates QQuickMenu
    \inqmlmodule QtQuick.Controls
    \since 5.7
    \ingroup qtquickcontrols2-menus
    \ingroup qtquickcontrols2-popups
    \brief Menu popup that can be used as a context menu or popup menu.

    \image qtquickcontrols2-menu.png

    Menu has two main use cases:
    \list
        \li Context menus; for example, a menu that is shown after right clicking
        \li Popup menus; for example, a menu that is shown after clicking a button
    \endlist

    When used as a context menu, the recommended way of opening the menu is to call
    \l popup(). Unless a position is explicitly specified, the menu is positioned at
    the mouse cursor on desktop platforms that have a mouse cursor available, and
    otherwise centered over its parent item.

    \code
    MouseArea {
        anchors.fill: parent
        acceptedButtons: Qt.LeftButton | Qt.RightButton
        onClicked: {
            if (mouse.button === Qt.RightButton)
                contextMenu.popup()
        }
        onPressAndHold: {
            if (mouse.source === Qt.MouseEventNotSynthesized)
                contextMenu.popup()
        }

        Menu {
            id: contextMenu
            MenuItem { text: "Cut" }
            MenuItem { text: "Copy" }
            MenuItem { text: "Paste" }
        }
    }
    \endcode

    When used as a popup menu, it is easiest to specify the position by specifying
    the desired \l {Popup::}{x} and \l {Popup::}{y} coordinates using the respective
    properties, and call \l {Popup::}{open()} to open the menu.

    \code
    Button {
        id: fileButton
        text: "File"
        onClicked: menu.open()

        Menu {
            id: menu
            y: fileButton.height

            MenuItem {
                text: "New..."
            }
            MenuItem {
                text: "Open..."
            }
            MenuItem {
                text: "Save"
            }
        }
    }
    \endcode

    Since QtQuick.Controls 2.3 (Qt 5.10), it is also possible to create sub-menus
    and declare Action objects inside Menu:

    \code
    Menu {
        Action { text: "Cut" }
        Action { text: "Copy" }
        Action { text: "Paste" }

        MenuSeparator { }

        Menu {
            title: "Find/Replace"
            Action { text: "Find Next" }
            Action { text: "Find Previous" }
            Action { text: "Replace" }
        }
    }
    \endcode

    Sub-menus are \l {cascade}{cascading} by default on desktop platforms
    that have a mouse cursor available. Non-cascading menus are shown one
    menu at a time, and centered over the parent menu.

    Typically, menu items are statically declared as children of the menu, but
    Menu also provides API to \l {addItem}{add}, \l {insertItem}{insert},
    \l {moveItem}{move} and \l {removeItem}{remove} items dynamically. The
    items in a menu can be accessed using \l itemAt() or
    \l {Popup::}{contentChildren}.

    Although \l {MenuItem}{MenuItems} are most commonly used with Menu, it can
    contain any type of item.

    \sa {Customizing Menu}, {Menu Controls}, {Popup Controls}
*/

static const QQuickPopup::ClosePolicy defaultMenuClosePolicy =
        QQuickPopup::CloseOnEscape | QQuickPopup::CloseOnPressOutside | QQuickPopup::CloseOnReleaseOutside;
static const QQuickPopup::ClosePolicy cascadingSubMenuClosePolicy =
        QQuickPopup::CloseOnEscape | QQuickPopup::CloseOnPressOutsideParent | QQuickPopup::CloseOnReleaseOutsideParent;

static bool shouldCascade()
{
#if QT_CONFIG(cursor)
    return QGuiApplicationPrivate::platformIntegration()->hasCapability(QPlatformIntegration::MultipleWindows);
#else
    return false;
#endif
}

QQuickMenuPrivate::QQuickMenuPrivate()
    : cascade(shouldCascade()),
      hoverTimer(0),
      currentIndex(-1),
      overlap(0),
      contentItem(nullptr),
      contentModel(nullptr),
      delegate(nullptr)
{
    Q_Q(QQuickMenu);
    contentModel = new QQmlObjectModel(q);
}

QQuickItem *QQuickMenuPrivate::itemAt(int index) const
{
    return qobject_cast<QQuickItem *>(contentModel->get(index));
}

void QQuickMenuPrivate::insertItem(int index, QQuickItem *item)
{
    contentData.append(item);
    item->setParentItem(contentItem);
    if (qobject_cast<QQuickItemView *>(contentItem))
        QQuickItemPrivate::get(item)->setCulled(true); // QTBUG-53262
    if (complete)
        resizeItem(item);
    QQuickItemPrivate::get(item)->addItemChangeListener(this, QQuickItemPrivate::Destroyed | QQuickItemPrivate::Parent);
    contentModel->insert(index, item);

    QQuickMenuItem *menuItem = qobject_cast<QQuickMenuItem *>(item);
    if (menuItem) {
        Q_Q(QQuickMenu);
        QQuickMenuItemPrivate::get(menuItem)->setMenu(q);
        QObjectPrivate::connect(menuItem, &QQuickMenuItem::triggered, this, &QQuickMenuPrivate::onItemTriggered);
        QObjectPrivate::connect(menuItem, &QQuickItem::activeFocusChanged, this, &QQuickMenuPrivate::onItemActiveFocusChanged);
        QObjectPrivate::connect(menuItem, &QQuickControl::hoveredChanged, this, &QQuickMenuPrivate::onItemHovered);
    }
}

void QQuickMenuPrivate::moveItem(int from, int to)
{
    contentModel->move(from, to);
}

void QQuickMenuPrivate::removeItem(int index, QQuickItem *item)
{
    contentData.removeOne(item);

    QQuickItemPrivate::get(item)->removeItemChangeListener(this, QQuickItemPrivate::Destroyed | QQuickItemPrivate::Parent);
    item->setParentItem(nullptr);
    contentModel->remove(index);

    QQuickMenuItem *menuItem = qobject_cast<QQuickMenuItem *>(item);
    if (menuItem) {
        QQuickMenuItemPrivate::get(menuItem)->setMenu(nullptr);
        QObjectPrivate::disconnect(menuItem, &QQuickMenuItem::triggered, this, &QQuickMenuPrivate::onItemTriggered);
        QObjectPrivate::disconnect(menuItem, &QQuickItem::activeFocusChanged, this, &QQuickMenuPrivate::onItemActiveFocusChanged);
        QObjectPrivate::disconnect(menuItem, &QQuickControl::hoveredChanged, this, &QQuickMenuPrivate::onItemHovered);
    }
}

QQuickItem *QQuickMenuPrivate::beginCreateItem()
{
    Q_Q(QQuickMenu);
    if (!delegate)
        return nullptr;

    QQmlContext *creationContext = delegate->creationContext();
    if (!creationContext)
        creationContext = qmlContext(q);
    QQmlContext *context = new QQmlContext(creationContext, q);
    context->setContextObject(q);

    QObject *object = delegate->beginCreate(context);
    QQuickItem *item = qobject_cast<QQuickItem *>(object);
    if (!item)
        delete object;

    return item;
}

void QQuickMenuPrivate::completeCreateItem()
{
    if (!delegate)
        return;

    delegate->completeCreate();
}

QQuickItem *QQuickMenuPrivate::createItem(QQuickMenu *menu)
{
    QQuickItem *item = beginCreateItem();
    if (QQuickMenuItem *menuItem = qobject_cast<QQuickMenuItem *>(item))
        QQuickMenuItemPrivate::get(menuItem)->setSubMenu(menu);
    completeCreateItem();
    return item;
}

QQuickItem *QQuickMenuPrivate::createItem(QQuickAction *action)
{
    QQuickItem *item = beginCreateItem();
    if (QQuickAbstractButton *button = qobject_cast<QQuickAbstractButton *>(item))
        button->setAction(action);
    completeCreateItem();
    return item;
}

void QQuickMenuPrivate::resizeItem(QQuickItem *item)
{
    if (!item || !contentItem)
        return;

    QQuickItemPrivate *p = QQuickItemPrivate::get(item);
    if (!p->widthValid) {
        item->setWidth(contentItem->width());
        p->widthValid = false;
    }
}

void QQuickMenuPrivate::resizeItems()
{
    if (!contentModel)
        return;

    for (int i = 0; i < contentModel->count(); ++i)
        resizeItem(itemAt(i));
}

void QQuickMenuPrivate::itemChildAdded(QQuickItem *, QQuickItem *child)
{
    // add dynamically reparented items (eg. by a Repeater)
    if (!QQuickItemPrivate::get(child)->isTransparentForPositioner() && !contentData.contains(child))
        insertItem(contentModel->count(), child);
}

void QQuickMenuPrivate::itemParentChanged(QQuickItem *item, QQuickItem *parent)
{
    // remove dynamically unparented items (eg. by a Repeater)
    if (!parent)
        removeItem(contentModel->indexOf(item, nullptr), item);
}

void QQuickMenuPrivate::itemSiblingOrderChanged(QQuickItem *)
{
    // reorder the restacked items (eg. by a Repeater)
    Q_Q(QQuickMenu);
    QList<QQuickItem *> siblings = contentItem->childItems();

    int to = 0;
    for (int i = 0; i < siblings.count(); ++i) {
        QQuickItem* sibling = siblings.at(i);
        if (QQuickItemPrivate::get(sibling)->isTransparentForPositioner())
            continue;
        int index = contentModel->indexOf(sibling, nullptr);
        q->moveItem(index, to++);
    }
}

void QQuickMenuPrivate::itemDestroyed(QQuickItem *item)
{
    QQuickPopupPrivate::itemDestroyed(item);
    int index = contentModel->indexOf(item, nullptr);
    if (index != -1)
        removeItem(index, item);
}

void QQuickMenuPrivate::itemGeometryChanged(QQuickItem *, QQuickGeometryChange, const QRectF &)
{
    if (complete)
        resizeItems();
}

bool QQuickMenuPrivate::blockInput(QQuickItem *item, const QPointF &point) const
{
    // keep the parent menu open when a cascading sub-menu (this menu) is interacted with
    return (cascade && parentMenu && contains(point)) || QQuickPopupPrivate::blockInput(item, point);
}

void QQuickMenuPrivate::onItemHovered()
{
    Q_Q(QQuickMenu);
    QQuickAbstractButton *button = qobject_cast<QQuickAbstractButton *>(q->sender());
    if (!button || !button->isHovered() || QQuickAbstractButtonPrivate::get(button)->touchId != -1)
        return;

    QQuickMenuItem *oldCurrentItem = currentItem;

    int index = contentModel->indexOf(button, nullptr);
    if (index != -1) {
        setCurrentIndex(index, Qt::OtherFocusReason);
        if (oldCurrentItem != currentItem) {
            if (oldCurrentItem)
                closeSubMenu(oldCurrentItem->subMenu());
            if (currentItem) {
                QQuickMenu *subMenu = currentItem->menu();
                if (subMenu && subMenu->cascade())
                    startHoverTimer();
            }
        }
    }
}

void QQuickMenuPrivate::onItemTriggered()
{
    Q_Q(QQuickMenu);
    QQuickMenuItem *item = qobject_cast<QQuickMenuItem *>(q->sender());
    if (!item)
        return;

    if (item->subMenu()) {
        openSubMenu(item, true);
    } else {
        // close the whole chain of menus
        q->close();
        while (parentMenu) {
            parentMenu->close();
            parentMenu = QQuickMenuPrivate::get(parentMenu)->parentMenu;
        }
    }
}

void QQuickMenuPrivate::onItemActiveFocusChanged()
{
    Q_Q(QQuickMenu);
    QQuickItem *item = qobject_cast<QQuickItem*>(q->sender());
    if (!item->hasActiveFocus())
        return;

    int indexOfItem = contentModel->indexOf(item, nullptr);
    QQuickControl *control = qobject_cast<QQuickControl *>(item);
    setCurrentIndex(indexOfItem, control ? control->focusReason() : Qt::OtherFocusReason);
}

void QQuickMenuPrivate::openSubMenu(QQuickMenuItem *item, bool activate)
{
    Q_Q(QQuickMenu);
    QQuickMenu *subMenu = item ? item->subMenu() : nullptr;
    if (!subMenu)
        return;

    if (cascade) {
        subMenu->setParentItem(item);
        subMenu->setClosePolicy(cascadingSubMenuClosePolicy);
        if (popupItem->isMirrored()) {
            subMenu->setTransformOrigin(QQuickPopup::TopRight);
            subMenu->setPosition(QPointF(-subMenu->width() - q->leftPadding() + subMenu->overlap(), -subMenu->topPadding()));
        } else {
            subMenu->setTransformOrigin(QQuickPopup::TopLeft);
            subMenu->setPosition(QPointF(item->width() + q->rightPadding() - subMenu->overlap(), -subMenu->topPadding()));
        }
    } else {
        subMenu->setParentItem(parentItem);
        subMenu->setClosePolicy(defaultMenuClosePolicy);
        subMenu->setTransformOrigin(QQuickPopup::Center);
        subMenu->setPosition(QPointF(q->x() + (q->width() - subMenu->width()) / 2,
                                     q->y() + (q->height() - subMenu->height()) / 2));
    }

    QQuickMenuPrivate *p = QQuickMenuPrivate::get(subMenu);
    p->allowHorizontalFlip = cascade;
    p->parentMenu = q;
    if (activate)
        p->setCurrentIndex(0, Qt::PopupFocusReason);
    subMenu->setCascade(cascade);
    subMenu->open();

    // transfer focus to the sub-menu
    if (focus)
        subMenu->popupItem()->setFocus(true);

    if (!subMenu->cascade())
        q->close();
}

void QQuickMenuPrivate::closeSubMenu(QQuickMenu *subMenu)
{
    if (!subMenu || !subMenu->isVisible())
        return;

    // transfer focus back to the parent menu
    QQuickMenu *parentMenu = QQuickMenuPrivate::get(subMenu)->parentMenu;
    if (parentMenu && parentMenu->hasFocus()) {
        parentMenu->popupItem()->setFocus(true);
        if (!subMenu->cascade())
            parentMenu->open();
    }

    // close the whole chain of sub-menus
    while (subMenu) {
        QPointer<QQuickMenuItem> currentSubMenuItem = QQuickMenuPrivate::get(subMenu)->currentItem;
        subMenu->close();
        subMenu = currentSubMenuItem ? currentSubMenuItem->subMenu() : nullptr;
    }
}

void QQuickMenuPrivate::startHoverTimer()
{
    Q_Q(QQuickMenu);
    stopHoverTimer();
    hoverTimer = q->startTimer(SUBMENU_DELAY);
}

void QQuickMenuPrivate::stopHoverTimer()
{
    Q_Q(QQuickMenu);
    if (!hoverTimer)
        return;

    q->killTimer(hoverTimer);
    hoverTimer = 0;
}

void QQuickMenuPrivate::setCurrentIndex(int index, Qt::FocusReason reason)
{
    Q_Q(QQuickMenu);
    if (currentIndex == index)
        return;

    QQuickMenuItem *newCurrentItem = qobject_cast<QQuickMenuItem *>(itemAt(index));
    if (currentItem != newCurrentItem) {
        stopHoverTimer();
        if (currentItem) {
            currentItem->setHighlighted(false);
            if (!newCurrentItem && window) {
                QQuickItem *focusItem = QQuickItemPrivate::get(contentItem)->subFocusItem;
                if (focusItem)
                    QQuickWindowPrivate::get(window)->clearFocusInScope(contentItem, focusItem, Qt::OtherFocusReason);
            }
        }
        if (newCurrentItem) {
            newCurrentItem->setHighlighted(true);
            newCurrentItem->forceActiveFocus(reason);
        }
        currentItem = newCurrentItem;
    }

    currentIndex = index;
    emit q->currentIndexChanged();
}

void QQuickMenuPrivate::activateNextItem()
{
    int index = currentIndex;
    int count = contentModel->count();
    while (++index < count) {
        QQuickItem *item = itemAt(index);
        if (!item || !item->activeFocusOnTab())
            continue;
        setCurrentIndex(index, Qt::TabFocusReason);
        break;
    }
}

void QQuickMenuPrivate::activatePreviousItem()
{
    int index = currentIndex;
    while (--index >= 0) {
        QQuickItem *item = itemAt(index);
        if (!item || !item->activeFocusOnTab())
            continue;
        setCurrentIndex(index, Qt::BacktabFocusReason);
        break;
    }
}

void QQuickMenuPrivate::contentData_append(QQmlListProperty<QObject> *prop, QObject *obj)
{
    QQuickMenu *q = qobject_cast<QQuickMenu *>(prop->object);
    QQuickMenuPrivate *p = QQuickMenuPrivate::get(q);

    QQuickItem *item = qobject_cast<QQuickItem *>(obj);
    if (!item) {
        if (QQuickAction *action = qobject_cast<QQuickAction *>(obj))
            item = p->createItem(action);
        else if (QQuickMenu *menu = qobject_cast<QQuickMenu *>(obj))
            item = p->createItem(menu);
    }

    if (item) {
        if (QQuickItemPrivate::get(item)->isTransparentForPositioner()) {
            QQuickItemPrivate::get(item)->addItemChangeListener(p, QQuickItemPrivate::SiblingOrder);
            item->setParentItem(p->contentItem);
        } else if (p->contentModel->indexOf(item, nullptr) == -1) {
            q->addItem(item);
        }
    } else {
        p->contentData.append(obj);
    }
}

int QQuickMenuPrivate::contentData_count(QQmlListProperty<QObject> *prop)
{
    QQuickMenu *q = static_cast<QQuickMenu *>(prop->object);
    return QQuickMenuPrivate::get(q)->contentData.count();
}

QObject *QQuickMenuPrivate::contentData_at(QQmlListProperty<QObject> *prop, int index)
{
    QQuickMenu *q = static_cast<QQuickMenu *>(prop->object);
    return QQuickMenuPrivate::get(q)->contentData.value(index);
}

void QQuickMenuPrivate::contentData_clear(QQmlListProperty<QObject> *prop)
{
    QQuickMenu *q = static_cast<QQuickMenu *>(prop->object);
    QQuickMenuPrivate::get(q)->contentData.clear();
}

QQuickMenu::QQuickMenu(QObject *parent)
    : QQuickPopup(*(new QQuickMenuPrivate), parent)
{
    setFocus(true);
<<<<<<< HEAD
    setClosePolicy(defaultMenuClosePolicy);
=======
>>>>>>> d091c75c
}

/*!
    \qmlmethod Item QtQuick.Controls::Menu::itemAt(int index)

    Returns the item at \a index, or \c null if it does not exist.
*/
QQuickItem *QQuickMenu::itemAt(int index) const
{
    Q_D(const QQuickMenu);
    return d->itemAt(index);
}

/*!
    \qmlmethod void QtQuick.Controls::Menu::addItem(Item item)

    Adds \a item to the end of the list of items.
*/
void QQuickMenu::addItem(QQuickItem *item)
{
    Q_D(QQuickMenu);
    insertItem(d->contentModel->count(), item);
}

/*!
    \qmlmethod void QtQuick.Controls::Menu::insertItem(int index, Item item)

    Inserts \a item at \a index.
*/
void QQuickMenu::insertItem(int index, QQuickItem *item)
{
    Q_D(QQuickMenu);
    if (!item)
        return;
    const int count = d->contentModel->count();
    if (index < 0 || index > count)
        index = count;

    int oldIndex = d->contentModel->indexOf(item, nullptr);
    if (oldIndex != -1) {
        if (oldIndex < index)
            --index;
        if (oldIndex != index)
            d->moveItem(oldIndex, index);
    } else {
        d->insertItem(index, item);
    }
}

/*!
    \qmlmethod void QtQuick.Controls::Menu::moveItem(int from, int to)

    Moves an item \a from one index \a to another.
*/
void QQuickMenu::moveItem(int from, int to)
{
    Q_D(QQuickMenu);
    const int count = d->contentModel->count();
    if (from < 0 || from > count - 1)
        return;
    if (to < 0 || to > count - 1)
        to = count - 1;

    if (from != to)
        d->moveItem(from, to);
}

/*!
    \deprecated
    \qmlmethod void QtQuick.Controls::Menu::removeItem(int index)

    Use Menu::removeItem(Item) or Menu::takeItem(int) instead.
*/
void QQuickMenu::removeItem(const QVariant &var)
{
    if (var.userType() == QMetaType::Nullptr)
        return;

    if (QQuickItem *item = var.value<QQuickItem *>())
        removeItem(item);
    else
        takeItem(var.toInt());
}

/*!
    \since QtQuick.Controls 2.3 (Qt 5.10)
    \qmlmethod void QtQuick.Controls::Menu::removeItem(Item item)

    Removes and destroys the specified \a item.
*/
void QQuickMenu::removeItem(QQuickItem *item)
{
    Q_D(QQuickMenu);
    if (!item)
        return;

    const int index = d->contentModel->indexOf(item, nullptr);
    if (index == -1)
        return;

    d->removeItem(index, item);
    item->deleteLater();
}

/*!
    \since QtQuick.Controls 2.3 (Qt 5.10)
    \qmlmethod MenuItem QtQuick.Controls::Menu::takeItem(int index)

    Removes and returns the item at \a index.

    \note The ownership of the item is transferred to the caller.
*/
QQuickItem *QQuickMenu::takeItem(int index)
{
    Q_D(QQuickMenu);
    const int count = d->contentModel->count();
    if (index < 0 || index >= count)
        return nullptr;

    QQuickItem *item = itemAt(index);
    if (item)
        d->removeItem(index, item);
    return item;
}

/*!
    \since QtQuick.Controls 2.3 (Qt 5.10)
    \qmlmethod void QtQuick.Controls::Menu::addMenu(Menu menu)

    Adds \a menu as a sub-menu to the end of this menu.
*/
void QQuickMenu::addMenu(QQuickMenu *menu)
{
    Q_D(QQuickMenu);
    insertMenu(d->contentModel->count(), menu);
}

/*!
    \since QtQuick.Controls 2.3 (Qt 5.10)
    \qmlmethod void QtQuick.Controls::Menu::insertMenu(int index, Menu menu)

    Inserts \a menu as a sub-menu at \a index. The index is within all items in the menu.
*/
void QQuickMenu::insertMenu(int index, QQuickMenu *menu)
{
    Q_D(QQuickMenu);
    if (!menu)
        return;

    insertItem(index, d->createItem(menu));
}

/*!
    \since QtQuick.Controls 2.3 (Qt 5.10)
    \qmlmethod void QtQuick.Controls::Menu::removeMenu(Menu menu)

    Removes and destroys the specified \a menu.
*/
void QQuickMenu::removeMenu(QQuickMenu *menu)
{
    Q_D(QQuickMenu);
    if (!menu)
        return;

    const int count = d->contentModel->count();
    for (int i = 0; i < count; ++i) {
        QQuickMenuItem *item = qobject_cast<QQuickMenuItem *>(d->itemAt(i));
        if (!item || item->subMenu() != menu)
            continue;

        removeItem(item);
        break;
    }

    menu->deleteLater();
}

/*!
    \since QtQuick.Controls 2.3 (Qt 5.10)
    \qmlmethod Menu QtQuick.Controls::Menu::takeMenu(int index)

    Removes and returns the menu at \a index. The index is within all items in the menu.

    \note The ownership of the menu is transferred to the caller.
*/
QQuickMenu *QQuickMenu::takeMenu(int index)
{
    Q_D(QQuickMenu);
    QQuickMenuItem *item = qobject_cast<QQuickMenuItem *>(d->itemAt(index));
    if (!item)
        return nullptr;

    QQuickMenu *subMenu = item->subMenu();
    if (!subMenu)
        return nullptr;

    d->removeItem(index, item);
    item->deleteLater();
    return subMenu;
}

/*!
    \since QtQuick.Controls 2.3 (Qt 5.10)
    \qmlmethod void QtQuick.Controls::Menu::addAction(Action action)

    Adds \a action to the end of this menu.
*/
void QQuickMenu::addAction(QQuickAction *action)
{
    Q_D(QQuickMenu);
    insertAction(d->contentModel->count(), action);
}

/*!
    \since QtQuick.Controls 2.3 (Qt 5.10)
    \qmlmethod void QtQuick.Controls::Menu::insertAction(int index, Action action)

    Inserts \a action at \a index. The index is within all items in the menu.
*/
void QQuickMenu::insertAction(int index, QQuickAction *action)
{
    Q_D(QQuickMenu);
    if (!action)
        return;

    insertItem(index, d->createItem(action));
}

/*!
    \since QtQuick.Controls 2.3 (Qt 5.10)
    \qmlmethod void QtQuick.Controls::Menu::removeAction(Action action)

    Removes and destroys the specified \a action.
*/
void QQuickMenu::removeAction(QQuickAction *action)
{
    Q_D(QQuickMenu);
    if (!action)
        return;

    const int count = d->contentModel->count();
    for (int i = 0; i < count; ++i) {
        QQuickMenuItem *item = qobject_cast<QQuickMenuItem *>(d->itemAt(i));
        if (!item || item->action() != action)
            continue;

        removeItem(item);
        break;
    }

    action->deleteLater();
}

/*!
    \since QtQuick.Controls 2.3 (Qt 5.10)
    \qmlmethod Action QtQuick.Controls::Menu::takeAction(int index)

    Removes and returns the action at \a index. The index is within all items in the menu.

    \note The ownership of the action is transferred to the caller.
*/
QQuickAction *QQuickMenu::takeAction(int index)
{
    Q_D(QQuickMenu);
    QQuickMenuItem *item = qobject_cast<QQuickMenuItem *>(d->itemAt(index));
    if (!item)
        return nullptr;

    QQuickAction *action = item->action();
    if (!action)
        return nullptr;

    d->removeItem(index, item);
    item->deleteLater();
    return action;
}

/*!
    \qmlproperty model QtQuick.Controls::Menu::contentModel
    \readonly

    This property holds the model used to display menu items.

    The content model is provided for visualization purposes. It can be assigned
    as a model to a content item that presents the contents of the menu.

    \code
    Menu {
        id: menu
        contentItem: ListView {
            model: menu.contentModel
        }
    }
    \endcode

    The model allows menu items to be statically declared as children of the
    menu.
*/
QVariant QQuickMenu::contentModel() const
{
    Q_D(const QQuickMenu);
    return QVariant::fromValue(d->contentModel);
}

/*!
    \qmlproperty list<Object> QtQuick.Controls::Menu::contentData
    \default

    This property holds the list of content data.

    The list contains all objects that have been declared in QML as children
    of the menu, and also items that have been dynamically added or
    inserted using the \l addItem() and \l insertItem() methods, respectively.

    \note Unlike \c contentChildren, \c contentData does include non-visual QML
    objects. It is not re-ordered when items are inserted or moved.

    \sa Item::data, {Popup::}{contentChildren}
*/
QQmlListProperty<QObject> QQuickMenu::contentData()
{
    return QQmlListProperty<QObject>(this, nullptr,
        QQuickMenuPrivate::contentData_append,
        QQuickMenuPrivate::contentData_count,
        QQuickMenuPrivate::contentData_at,
        QQuickMenuPrivate::contentData_clear);
}

/*!
    \qmlproperty string QtQuick.Controls::Menu::title

    This property holds the title for the menu.

    The title of a menu is often displayed in the text of a menu item when the
    menu is a submenu, and in the text of a tool button when it is in a
    menubar.
*/
QString QQuickMenu::title() const
{
    Q_D(const QQuickMenu);
    return d->title;
}

void QQuickMenu::setTitle(QString &title)
{
    Q_D(QQuickMenu);
    if (title == d->title)
        return;
    d->title = title;
    emit titleChanged(title);
}

/*!
    \since QtQuick.Controls 2.3 (Qt 5.10)
    \qmlproperty bool QtQuick.Controls::Menu::cascade

    This property holds whether the menu cascades its sub-menus.

    The default value is platform-specific. Menus are cascading by default on
    desktop platforms that have a mouse cursor available. Non-cascading menus
    are shown one menu at a time, and centered over the parent menu.

    \note Changing the value of the property has no effect while the menu is open.

    \sa overlap
*/
bool QQuickMenu::cascade() const
{
    Q_D(const QQuickMenu);
    return d->cascade;
}

void QQuickMenu::setCascade(bool cascade)
{
    Q_D(QQuickMenu);
    if (d->cascade == cascade)
        return;
    d->cascade = cascade;
    emit cascadeChanged();
}

/*!
    \since QtQuick.Controls 2.3 (Qt 5.10)
    \qmlproperty real QtQuick.Controls::Menu::overlap

    This property holds the amount of pixels by which the menu horizontally overlaps its parent menu.

    The property only has effect when the menu is used as a cascading sub-menu.

    The default value is style-specific.

    \note Changing the value of the property has no effect while the menu is open.

    \sa cascade
*/
qreal QQuickMenu::overlap() const
{
    Q_D(const QQuickMenu);
    return d->overlap;
}

void QQuickMenu::setOverlap(qreal overlap)
{
    Q_D(QQuickMenu);
    if (d->overlap == overlap)
        return;
    d->overlap = overlap;
    emit cascadeChanged();
}

/*!
    \since QtQuick.Controls 2.3 (Qt 5.10)
    \qmlproperty Component QtQuick.Controls::Menu::delegate

    This property holds the component that is used to create items
    to present actions.

    \code
    Menu {
        Action { text: "Cut" }
        Action { text: "Copy" }
        Action { text: "Paste" }
    }
    \endcode

    \sa Action
*/
QQmlComponent *QQuickMenu::delegate() const
{
    Q_D(const QQuickMenu);
    return d->delegate;
}

void QQuickMenu::setDelegate(QQmlComponent *delegate)
{
    Q_D(QQuickMenu);
    if (d->delegate == delegate)
        return;

    d->delegate = delegate;
    emit delegateChanged();
}

/*!
    \since QtQuick.Controls 2.3 (Qt 5.10)
    \qmlproperty int QtQuick.Controls::Menu::currentIndex

    This property holds the index of the currently highlighted item.

    Menu items can be highlighted by mouse hover or keyboard navigation.

    \sa MenuItem::highlighted
*/
int QQuickMenu::currentIndex() const
{
    Q_D(const QQuickMenu);
    return d->currentIndex;
}

void QQuickMenu::setCurrentIndex(int index)
{
    Q_D(QQuickMenu);
    d->setCurrentIndex(index, Qt::OtherFocusReason);
}

/*!
    \since QtQuick.Controls 2.3 (Qt 5.10)
    \qmlmethod void QtQuick.Controls::Menu::popup(MenuItem item = null)

    Opens the menu at the mouse cursor on desktop platforms that have a mouse cursor
    available, and otherwise centers the menu over its parent item.

    The menu can be optionally aligned to a specific menu \a item.

    \sa Popup::open()
*/

/*!
    \since QtQuick.Controls 2.3 (Qt 5.10)
    \qmlmethod void QtQuick.Controls::Menu::popup(point pos, MenuItem item = null)

    Opens the menu at the specified position \a pos in the popups coordinate system,
    that is, a coordinate relative to its parent item.

    The menu can be optionally aligned to a specific menu \a item.

    \sa Popup::open()
*/

/*!
    \since QtQuick.Controls 2.3 (Qt 5.10)
    \qmlmethod void QtQuick.Controls::Menu::popup(real x, real y, MenuItem item = null)

    Opens the menu at the specified position \a x, \a y in the popups coordinate system,
    that is, a coordinate relative to its parent item.

    The menu can be optionally aligned to a specific menu \a item.

    \sa Popup::open()
*/
void QQuickMenu::popup(QQmlV4Function *args)
{
    Q_D(QQuickMenu);
    const int len = args->length();
    if (len > 3) {
        args->v4engine()->throwTypeError();
        return;
    }

    QV4::ExecutionEngine *v4 = args->v4engine();
    QV4::Scope scope(v4);

    QQmlNullableValue<QPointF> pos;
    QQuickMenuItem *menuItem = nullptr;

    if (len > 0) {
        // MenuItem item
        QV4::ScopedValue lastArg(scope, (*args)[len - 1]);
        const QV4::QObjectWrapper *obj = lastArg->as<QV4::QObjectWrapper>();
        if (obj)
            menuItem = qobject_cast<QQuickMenuItem *>(obj->object());
    }

    if (len >= 2) {
        // real x, real y
        QV4::ScopedValue firstArg(scope, (*args)[0]);
        QV4::ScopedValue secondArg(scope, (*args)[1]);
        if (firstArg->isNumber() && secondArg->isNumber())
            pos = QPointF(firstArg->asDouble(), secondArg->asDouble());
    }

    if (pos.isNull && len >= 1) {
        // point pos
        QV4::ScopedValue firstArg(scope, (*args)[0]);
        const QVariant var = v4->toVariant(firstArg, -1);
        if (var.userType() == QMetaType::QPointF)
            pos = var.toPointF();
    }

    // Unless the position has been explicitly specified, position the menu at
    // the mouse cursor on desktop platforms that have a mouse cursor available
    // and support multiple windows.
#if QT_CONFIG(cursor)
    if (QGuiApplicationPrivate::platformIntegration()->hasCapability(QPlatformIntegration::MultipleWindows)) {
        if (pos.isNull && d->parentItem)
            pos = d->parentItem->mapFromGlobal(QCursor::pos());
        if (menuItem)
            pos.value.ry() -= d->popupItem->mapFromItem(menuItem, QPointF(0, 0)).y();
    }
#endif

    // As a fallback, center the menu over its parent item.
    if (pos.isNull && d->parentItem)
        pos = QPointF((d->parentItem->width() - width()) / 2, (d->parentItem->height() - height()) / 2);

    if (!pos.isNull)
        setPosition(pos);

    if (menuItem)
        d->setCurrentIndex(d->contentModel->indexOf(menuItem, nullptr), Qt::PopupFocusReason);

    open();
}

void QQuickMenu::componentComplete()
{
    Q_D(QQuickMenu);
    QQuickPopup::componentComplete();
    d->resizeItems();
}

void QQuickMenu::contentItemChange(QQuickItem *newItem, QQuickItem *oldItem)
{
    Q_D(QQuickMenu);
    QQuickPopup::contentItemChange(newItem, oldItem);

    if (oldItem)
        QQuickItemPrivate::get(oldItem)->removeItemChangeListener(d, QQuickItemPrivate::Children);
    if (newItem)
        QQuickItemPrivate::get(newItem)->addItemChangeListener(d, QQuickItemPrivate::Children);

    d->contentItem = newItem;
}

void QQuickMenu::itemChange(QQuickItem::ItemChange change, const QQuickItem::ItemChangeData &data)
{
    Q_D(QQuickMenu);
    QQuickPopup::itemChange(change, data);

    if (change == QQuickItem::ItemVisibleHasChanged) {
        if (!data.boolValue && d->cascade) {
            // Ensure that when the menu isn't visible, there's no current item
            // the next time it's opened.
            d->setCurrentIndex(-1, Qt::OtherFocusReason);
        }
    }
}

void QQuickMenu::keyReleaseEvent(QKeyEvent *event)
{
    Q_D(QQuickMenu);
    QQuickPopup::keyReleaseEvent(event);
    if (d->contentModel->count() == 0)
        return;

    // QTBUG-17051
    // Work around the fact that ListView has no way of distinguishing between
    // mouse and keyboard interaction, thanks to the "interactive" bool in Flickable.
    // What we actually want is to have a way to always allow keyboard interaction but
    // only allow flicking with the mouse when there are too many menu items to be
    // shown at once.
    switch (event->key()) {
    case Qt::Key_Up:
        d->activatePreviousItem();
        break;

    case Qt::Key_Down:
        d->activateNextItem();
        break;

    case Qt::Key_Left:
    case Qt::Key_Right:
        if (d->popupItem->isMirrored() == (event->key() == Qt::Key_Right)) {
            if (d->parentMenu && d->currentItem)
                d->closeSubMenu(this);
        } else {
            d->openSubMenu(d->currentItem, true);
        }
        return;

    default:
        break;
    }
}

void QQuickMenu::timerEvent(QTimerEvent *event)
{
    Q_D(QQuickMenu);
    if (event->timerId() == d->hoverTimer) {
        d->openSubMenu(d->currentItem, false);
        d->stopHoverTimer();
    }
}

QFont QQuickMenu::defaultFont() const
{
    return QQuickControlPrivate::themeFont(QPlatformTheme::MenuFont);
}

QPalette QQuickMenu::defaultPalette() const
{
    return QQuickControlPrivate::themePalette(QPlatformTheme::MenuPalette);
}

#if QT_CONFIG(accessibility)
QAccessible::Role QQuickMenu::accessibleRole() const
{
    return QAccessible::PopupMenu;
}
#endif

QT_END_NAMESPACE

#include "moc_qquickmenu_p.cpp"<|MERGE_RESOLUTION|>--- conflicted
+++ resolved
@@ -170,10 +170,8 @@
     \sa {Customizing Menu}, {Menu Controls}, {Popup Controls}
 */
 
-static const QQuickPopup::ClosePolicy defaultMenuClosePolicy =
-        QQuickPopup::CloseOnEscape | QQuickPopup::CloseOnPressOutside | QQuickPopup::CloseOnReleaseOutside;
-static const QQuickPopup::ClosePolicy cascadingSubMenuClosePolicy =
-        QQuickPopup::CloseOnEscape | QQuickPopup::CloseOnPressOutsideParent | QQuickPopup::CloseOnReleaseOutsideParent;
+static const QQuickPopup::ClosePolicy defaultMenuClosePolicy = QQuickPopup::CloseOnEscape | QQuickPopup::CloseOnPressOutside;
+static const QQuickPopup::ClosePolicy cascadingSubMenuClosePolicy = QQuickPopup::CloseOnEscape | QQuickPopup::CloseOnPressOutsideParent;
 
 static bool shouldCascade()
 {
@@ -596,10 +594,6 @@
     : QQuickPopup(*(new QQuickMenuPrivate), parent)
 {
     setFocus(true);
-<<<<<<< HEAD
-    setClosePolicy(defaultMenuClosePolicy);
-=======
->>>>>>> d091c75c
 }
 
 /*!
