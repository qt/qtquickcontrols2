/****************************************************************************
**
** Copyright (C) 2017 The Qt Company Ltd.
** Contact: http://www.qt.io/licensing/
**
** This file is part of the Qt Quick Templates 2 module of the Qt Toolkit.
**
** $QT_BEGIN_LICENSE:LGPL3$
** Commercial License Usage
** Licensees holding valid commercial Qt licenses may use this file in
** accordance with the commercial license agreement provided with the
** Software or, alternatively, in accordance with the terms contained in
** a written agreement between you and The Qt Company. For licensing terms
** and conditions see http://www.qt.io/terms-conditions. For further
** information use the contact form at http://www.qt.io/contact-us.
**
** GNU Lesser General Public License Usage
** Alternatively, this file may be used under the terms of the GNU Lesser
** General Public License version 3 as published by the Free Software
** Foundation and appearing in the file LICENSE.LGPLv3 included in the
** packaging of this file. Please review the following information to
** ensure the GNU Lesser General Public License version 3 requirements
** will be met: https://www.gnu.org/licenses/lgpl.html.
**
** GNU General Public License Usage
** Alternatively, this file may be used under the terms of the GNU
** General Public License version 2.0 or later as published by the Free
** Software Foundation and appearing in the file LICENSE.GPL included in
** the packaging of this file. Please review the following information to
** ensure the GNU General Public License version 2.0 requirements will be
** met: http://www.gnu.org/licenses/gpl-2.0.html.
**
** $QT_END_LICENSE$
**
****************************************************************************/

#include "qquickpane_p.h"
#include "qquickpane_p_p.h"
#include "qquickcontentitem_p.h"

QT_BEGIN_NAMESPACE

/*!
    \qmltype Pane
    \inherits Control
    \instantiates QQuickPane
    \inqmlmodule QtQuick.Controls
    \since 5.7
    \ingroup qtquickcontrols2-containers
    \ingroup qtquickcontrols2-focusscopes
    \brief Provides a background matching with the application style and theme.

    Pane provides a background color that matches with the application style
    and theme. Pane does not provide a layout of its own, but requires you to
    position its contents, for instance by creating a \l RowLayout or a
    \l ColumnLayout.

    Items declared as children of a Pane are automatically parented to the
    Pane's \l {Control::}{contentItem}. Items created dynamically need to be
    explicitly parented to the contentItem.

    \section1 Content Sizing

    If only a single item is used within a Pane, it will resize to fit the
    implicit size of its contained item. This makes it particularly suitable
    for use together with layouts.

    \image qtquickcontrols2-pane.png

    \snippet qtquickcontrols2-pane.qml 1

    Sometimes there might be two items within the pane:

    \code
    Pane {
        SwipeView {
            // ...
        }
        PageIndicator {
            anchors.horizontalCenter: parent.horizontalCenter
            anchors.bottom: parent.bottom
        }
    }
    \endcode

    In this case, Pane cannot calculate a sensible implicit size. Since we're
    anchoring the \l PageIndicator over the \l SwipeView, we can simply set the
    content size to the view's implicit size:

    \code
    Pane {
        contentWidth: view.implicitWidth
        contentHeight: view.implicitHeight

        SwipeView {
            id: view
            // ...
        }
        PageIndicator {
            anchors.horizontalCenter: parent.horizontalCenter
            anchors.bottom: parent.bottom
        }
     }
    \endcode

    \sa {Customizing Pane}, {Container Controls},
        {Focus Management in Qt Quick Controls 2}
*/

<<<<<<< HEAD
QQuickPanePrivate::QQuickPanePrivate()
    : hasContentWidth(false),
      hasContentHeight(false),
      contentWidth(0),
      contentHeight(0),
      firstChild(nullptr)
{
}

void QQuickPanePrivate::init()
{
    Q_Q(QQuickPane);
    q->setFlag(QQuickItem::ItemIsFocusScope);
    q->setAcceptedMouseButtons(Qt::AllButtons);
#if QT_CONFIG(cursor)
    q->setCursor(Qt::ArrowCursor);
#endif
    connect(q, &QQuickControl::implicitContentWidthChanged, this, &QQuickPanePrivate::updateContentWidth);
    connect(q, &QQuickControl::implicitContentHeightChanged, this, &QQuickPanePrivate::updateContentHeight);
}

QList<QQuickItem *> QQuickPanePrivate::contentChildItems() const
{
    if (!contentItem)
        return QList<QQuickItem *>();

    return contentItem->childItems();
}

=======
>>>>>>> bf39c3ce
QQuickItem *QQuickPanePrivate::getContentItem()
{
    Q_Q(QQuickPane);
    if (QQuickItem *item = QQuickControlPrivate::getContentItem())
        return item;

    return new QQuickContentItem(q);
}

void QQuickPanePrivate::itemImplicitWidthChanged(QQuickItem *item)
{
    QQuickControlPrivate::itemImplicitWidthChanged(item);

    if (item == firstChild)
        updateImplicitContentWidth();
}

void QQuickPanePrivate::itemImplicitHeightChanged(QQuickItem *item)
{
    QQuickControlPrivate::itemImplicitHeightChanged(item);

    if (item == firstChild)
        updateImplicitContentHeight();
}

void QQuickPanePrivate::contentChildrenChange()
{
    Q_Q(QQuickPane);
    QQuickItem *newFirstChild = contentChildItems().value(0);
    if (newFirstChild != firstChild) {
        if (firstChild)
            removeImplicitSizeListener(firstChild);
        if (newFirstChild)
            addImplicitSizeListener(newFirstChild);
        firstChild = newFirstChild;
    }

    updateImplicitContentSize();
    emit q->contentChildrenChanged();
}

qreal QQuickPanePrivate::getContentWidth() const
{
    if (!contentItem)
        return 0;

    const qreal cw = contentItem->implicitWidth();
    if (!qFuzzyIsNull(cw))
        return cw;

    const auto contentChildren = contentChildItems();
    if (contentChildren.count() == 1)
        return contentChildren.first()->implicitWidth();

    return 0;
}

qreal QQuickPanePrivate::getContentHeight() const
{
    if (!contentItem)
        return 0;

    const qreal ch = contentItem->implicitHeight();
    if (!qFuzzyIsNull(ch))
        return ch;

    const auto contentChildren = contentChildItems();
    if (contentChildren.count() == 1)
        return contentChildren.first()->implicitHeight();

    return 0;
}

void QQuickPanePrivate::updateContentWidth()
{
    Q_Q(QQuickPane);
    if (hasContentWidth || qFuzzyCompare(contentWidth, implicitContentWidth))
        return;

    const qreal oldContentWidth = contentWidth;
    contentWidth = implicitContentWidth;
    q->contentSizeChange(QSizeF(contentWidth, contentHeight), QSizeF(oldContentWidth, contentHeight));
    emit q->contentWidthChanged();
}

void QQuickPanePrivate::updateContentHeight()
{
    Q_Q(QQuickPane);
    if (hasContentHeight || qFuzzyCompare(contentHeight, implicitContentHeight))
        return;

    const qreal oldContentHeight = contentHeight;
    contentHeight = implicitContentHeight;
    q->contentSizeChange(QSizeF(contentWidth, contentHeight), QSizeF(contentWidth, oldContentHeight));
    emit q->contentHeightChanged();
}

QQuickPane::QQuickPane(QQuickItem *parent)
    : QQuickControl(*(new QQuickPanePrivate), parent)
{
    Q_D(QQuickPane);
    d->init();
}

QQuickPane::~QQuickPane()
{
    Q_D(QQuickPane);
    d->removeImplicitSizeListener(d->contentItem);
    d->removeImplicitSizeListener(d->firstChild);
}

QQuickPane::QQuickPane(QQuickPanePrivate &dd, QQuickItem *parent)
    : QQuickControl(dd, parent)
{
    Q_D(QQuickPane);
    d->init();
}

/*!
    \qmlproperty real QtQuick.Controls::Pane::contentWidth

    This property holds the content width. It is used for calculating the total
    implicit width of the pane.

    For more information, see \l {Content Sizing}.

    \sa contentHeight
*/
qreal QQuickPane::contentWidth() const
{
    Q_D(const QQuickPane);
    return d->contentWidth;
}

void QQuickPane::setContentWidth(qreal width)
{
    Q_D(QQuickPane);
    d->hasContentWidth = true;
    if (qFuzzyCompare(d->contentWidth, width))
        return;

    const qreal oldWidth = d->contentWidth;
    d->contentWidth = width;
    contentSizeChange(QSizeF(width, d->contentHeight), QSizeF(oldWidth, d->contentHeight));
    emit contentWidthChanged();
}

void QQuickPane::resetContentWidth()
{
    Q_D(QQuickPane);
    if (!d->hasContentWidth)
        return;

    d->hasContentHeight = false;
    d->updateContentWidth();
}

/*!
    \qmlproperty real QtQuick.Controls::Pane::contentHeight

    This property holds the content height. It is used for calculating the total
    implicit height of the pane.

    For more information, see \l {Content Sizing}.

    \sa contentWidth
*/
qreal QQuickPane::contentHeight() const
{
    Q_D(const QQuickPane);
    return d->contentHeight;
}

void QQuickPane::setContentHeight(qreal height)
{
    Q_D(QQuickPane);
    d->hasContentHeight = true;
    if (qFuzzyCompare(d->contentHeight, height))
        return;

    const qreal oldHeight = d->contentHeight;
    d->contentHeight = height;
    contentSizeChange(QSizeF(d->contentWidth, height), QSizeF(d->contentWidth, oldHeight));
    emit contentHeightChanged();
}

void QQuickPane::resetContentHeight()
{
    Q_D(QQuickPane);
    if (!d->hasContentHeight)
        return;

    d->hasContentHeight = false;
    d->updateContentHeight();
}

/*!
    \qmlproperty list<Object> QtQuick.Controls::Pane::contentData
    \default

    This property holds the list of content data.

    The list contains all objects that have been declared in QML as children
    of the pane.

    \note Unlike \c contentChildren, \c contentData does include non-visual QML
    objects.

    \sa Item::data, contentChildren
*/
QQmlListProperty<QObject> QQuickPanePrivate::contentData()
{
    Q_Q(QQuickPane);
    return QQmlListProperty<QObject>(q->contentItem(), nullptr,
                                     QQuickItemPrivate::data_append,
                                     QQuickItemPrivate::data_count,
                                     QQuickItemPrivate::data_at,
                                     QQuickItemPrivate::data_clear);
}

/*!
    \qmlproperty list<Item> QtQuick.Controls::Pane::contentChildren

    This property holds the list of content children.

    The list contains all items that have been declared in QML as children
    of the pane.

    \note Unlike \c contentData, \c contentChildren does not include non-visual
    QML objects.

    \sa Item::children, contentData
*/
QQmlListProperty<QQuickItem> QQuickPanePrivate::contentChildren()
{
    Q_Q(QQuickPane);
    return QQmlListProperty<QQuickItem>(q->contentItem(), nullptr,
                                        QQuickItemPrivate::children_append,
                                        QQuickItemPrivate::children_count,
                                        QQuickItemPrivate::children_at,
                                        QQuickItemPrivate::children_clear);
}

void QQuickPane::componentComplete()
{
    Q_D(QQuickPane);
    QQuickControl::componentComplete();
    d->updateImplicitContentSize();
}

void QQuickPane::contentItemChange(QQuickItem *newItem, QQuickItem *oldItem)
{
    Q_D(QQuickPane);
    QQuickControl::contentItemChange(newItem, oldItem);
    if (oldItem) {
        d->removeImplicitSizeListener(oldItem);
        QObjectPrivate::disconnect(oldItem, &QQuickItem::childrenChanged, d, &QQuickPanePrivate::contentChildrenChange);
    }
    if (newItem) {
        d->addImplicitSizeListener(newItem);
        QObjectPrivate::connect(newItem, &QQuickItem::childrenChanged, d, &QQuickPanePrivate::contentChildrenChange);
    }
    d->contentChildrenChange();
}

void QQuickPane::contentSizeChange(const QSizeF &newSize, const QSizeF &oldSize)
{
    Q_UNUSED(newSize)
    Q_UNUSED(oldSize)
}

#if QT_CONFIG(accessibility)
QAccessible::Role QQuickPane::accessibleRole() const
{
    return QAccessible::Pane;
}
#endif

QT_END_NAMESPACE

#include "moc_qquickpane_p.cpp"<|MERGE_RESOLUTION|>--- conflicted
+++ resolved
@@ -107,16 +107,6 @@
         {Focus Management in Qt Quick Controls 2}
 */
 
-<<<<<<< HEAD
-QQuickPanePrivate::QQuickPanePrivate()
-    : hasContentWidth(false),
-      hasContentHeight(false),
-      contentWidth(0),
-      contentHeight(0),
-      firstChild(nullptr)
-{
-}
-
 void QQuickPanePrivate::init()
 {
     Q_Q(QQuickPane);
@@ -137,8 +127,6 @@
     return contentItem->childItems();
 }
 
-=======
->>>>>>> bf39c3ce
 QQuickItem *QQuickPanePrivate::getContentItem()
 {
     Q_Q(QQuickPane);
