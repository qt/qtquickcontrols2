/****************************************************************************
**
** Copyright (C) 2017 The Qt Company Ltd.
** Contact: http://www.qt.io/licensing/
**
** This file is part of the Qt Quick Templates 2 module of the Qt Toolkit.
**
** $QT_BEGIN_LICENSE:LGPL3$
** Commercial License Usage
** Licensees holding valid commercial Qt licenses may use this file in
** accordance with the commercial license agreement provided with the
** Software or, alternatively, in accordance with the terms contained in
** a written agreement between you and The Qt Company. For licensing terms
** and conditions see http://www.qt.io/terms-conditions. For further
** information use the contact form at http://www.qt.io/contact-us.
**
** GNU Lesser General Public License Usage
** Alternatively, this file may be used under the terms of the GNU Lesser
** General Public License version 3 as published by the Free Software
** Foundation and appearing in the file LICENSE.LGPLv3 included in the
** packaging of this file. Please review the following information to
** ensure the GNU Lesser General Public License version 3 requirements
** will be met: https://www.gnu.org/licenses/lgpl.html.
**
** GNU General Public License Usage
** Alternatively, this file may be used under the terms of the GNU
** General Public License version 2.0 or later as published by the Free
** Software Foundation and appearing in the file LICENSE.GPL included in
** the packaging of this file. Please review the following information to
** ensure the GNU General Public License version 2.0 requirements will be
** met: http://www.gnu.org/licenses/gpl-2.0.html.
**
** $QT_END_LICENSE$
**
****************************************************************************/

#include "qquickpopup_p.h"
#include "qquickpopup_p_p.h"
#include "qquickpopupitem_p_p.h"
#include "qquickpopuppositioner_p_p.h"
#include "qquickapplicationwindow_p.h"
#include "qquickoverlay_p_p.h"
#include "qquickcontrol_p_p.h"
#include "qquickdialog_p.h"

#include <QtQml/qqmlinfo.h>
#include <QtQuick/qquickitem.h>
#include <QtQuick/private/qquicktransition_p.h>
#include <QtQuick/private/qquickitem_p.h>

QT_BEGIN_NAMESPACE

/*!
    \qmltype Popup
    \inherits QtObject
    \instantiates QQuickPopup
    \inqmlmodule QtQuick.Controls
    \since 5.7
    \ingroup qtquickcontrols2-popups
    \brief Base type of popup-like user interface controls.

    Popup is the base type of popup-like user interface controls. It can be
    used with \l Window or \l ApplicationWindow.

    \qml
    import QtQuick.Window 2.2
    import QtQuick.Controls 2.1

    ApplicationWindow {
        id: window
        width: 400
        height: 400
        visible: true

        Button {
            text: "Open"
            onClicked: popup.open()
        }

        Popup {
            id: popup
            x: 100
            y: 100
            width: 200
            height: 300
            modal: true
            focus: true
            closePolicy: Popup.CloseOnEscape | Popup.CloseOnPressOutsideParent
        }
    }
    \endqml

    In order to ensure that a popup is displayed above other items in the
    scene, it is recommended to use ApplicationWindow. ApplicationWindow also
    provides background dimming effects.

    Popup does not provide a layout of its own, but requires you to position
    its contents, for instance by creating a \l RowLayout or a \l ColumnLayout.

    Items declared as children of a Popup are automatically parented to the
    Popups's \l contentItem. Items created dynamically need to be explicitly
    parented to the contentItem.

    \section1 Popup Layout

    The following diagram illustrates the layout of a popup within a window:

    \image qtquickcontrols2-popup.png

    The \l implicitWidth and \l implicitHeight of a popup are typically based
    on the implicit sizes of the background and the content item plus any
    \l padding. These properties determine how large the popup will be when no
    explicit \l width or \l height is specified.

    The \l background item fills the entire width and height of the popup,
    unless an explicit size has been given for it.

    The geometry of the \l contentItem is determined by the \l padding.

    \section1 Popup Sizing

    If only a single item is used within a Popup, it will resize to fit the
    implicit size of its contained item. This makes it particularly suitable
    for use together with layouts.

    \code
    Popup {
        ColumnLayout {
            anchors.fill: parent
            CheckBox { text: qsTr("E-mail") }
            CheckBox { text: qsTr("Calendar") }
            CheckBox { text: qsTr("Contacts") }
        }
    }
    \endcode

    Sometimes there might be two items within the popup:

    \code
    Popup {
        SwipeView {
            // ...
        }
        PageIndicator {
            anchors.horizontalCenter: parent.horizontalCenter
            anchors.bottom: parent.bottom
        }
    }
    \endcode

    In this case, Popup cannot calculate a sensible implicit size. Since we're
    anchoring the \l PageIndicator over the \l SwipeView, we can simply set the
    content size to the view's implicit size:

    \code
    Popup {
        contentWidth: view.implicitWidth
        contentHeight: view.implicitHeight

        SwipeView {
            id: view
            // ...
        }
        PageIndicator {
            anchors.horizontalCenter: parent.horizontalCenter
            anchors.bottom: parent.bottom
        }
     }
    \endcode

    \sa {Popup Controls}, {Customizing Popup}, ApplicationWindow
*/

/*!
    \qmlsignal void QtQuick.Controls::Popup::opened()

    This signal is emitted when the popup is opened.

    \sa aboutToShow()
*/

/*!
    \qmlsignal void QtQuick.Controls::Popup::closed()

    This signal is emitted when the popup is closed.

    \sa aboutToHide()
*/

/*!
    \qmlsignal void QtQuick.Controls::Popup::aboutToShow()

    This signal is emitted when the popup is about to show.

    \sa opened()
*/

/*!
    \qmlsignal void QtQuick.Controls::Popup::aboutToHide()

    This signal is emitted when the popup is about to hide.

    \sa closed()
*/

QQuickPopupPrivate::QQuickPopupPrivate()
    : focus(false),
      modal(false),
      dim(false),
      hasDim(false),
      visible(false),
      complete(true),
      positioning(false),
      hasWidth(false),
      hasHeight(false),
      hasTopMargin(false),
      hasLeftMargin(false),
      hasRightMargin(false),
      hasBottomMargin(false),
      allowVerticalFlip(false),
      allowHorizontalFlip(false),
      allowVerticalMove(true),
      allowHorizontalMove(true),
      allowVerticalResize(true),
      allowHorizontalResize(true),
      hadActiveFocusBeforeExitTransition(false),
      interactive(true),
      touchId(-1),
      x(0),
      y(0),
      effectiveX(0),
      effectiveY(0),
      margins(-1),
      topMargin(0),
      leftMargin(0),
      rightMargin(0),
      bottomMargin(0),
      contentWidth(0),
      contentHeight(0),
      transitionState(QQuickPopupPrivate::NoTransition),
      closePolicy(QQuickPopup::CloseOnEscape | QQuickPopup::CloseOnPressOutside),
      parentItem(nullptr),
      dimmer(nullptr),
      window(nullptr),
      enter(nullptr),
      exit(nullptr),
      popupItem(nullptr),
      positioner(nullptr),
      transitionManager(this)
{
}

QQuickPopupPrivate::~QQuickPopupPrivate()
{
}

void QQuickPopupPrivate::init()
{
    Q_Q(QQuickPopup);
    popupItem = new QQuickPopupItem(q);
    popupItem->setVisible(false);
    q->setParentItem(qobject_cast<QQuickItem *>(parent));
    QObject::connect(popupItem, &QQuickControl::paddingChanged, q, &QQuickPopup::paddingChanged);
    positioner = new QQuickPopupPositioner(q);
}

void QQuickPopupPrivate::closeOrReject()
{
    Q_Q(QQuickPopup);
    if (QQuickDialog *dialog = qobject_cast<QQuickDialog*>(q))
        dialog->reject();
    else
        q->close();
}

bool QQuickPopupPrivate::tryClose(const QPointF &pos, QQuickPopup::ClosePolicy flags)
{
    if (!interactive)
        return false;

    static const QQuickPopup::ClosePolicy outsideFlags = QQuickPopup::CloseOnPressOutside | QQuickPopup::CloseOnReleaseOutside;
    static const QQuickPopup::ClosePolicy outsideParentFlags = QQuickPopup::CloseOnPressOutsideParent | QQuickPopup::CloseOnReleaseOutsideParent;

    const bool onOutside = closePolicy & (flags & outsideFlags);
    const bool onOutsideParent = closePolicy & (flags & outsideParentFlags);
    if (onOutside || onOutsideParent) {
        if (!contains(pos)) {
            if (!onOutsideParent || !parentItem || !parentItem->contains(parentItem->mapFromScene(pos))) {
                closeOrReject();
                return true;
            }
        }
    }
    return false;
}

bool QQuickPopupPrivate::contains(const QPointF &scenePos) const
{
    return popupItem->contains(popupItem->mapFromScene(scenePos));
}

#if QT_CONFIG(quicktemplates2_multitouch)
bool QQuickPopupPrivate::acceptTouch(const QTouchEvent::TouchPoint &point)
{
    if (point.id() == touchId)
        return true;

    if (touchId == -1 && point.state() != Qt::TouchPointReleased) {
        touchId = point.id();
        return true;
    }

    return false;
}
#endif

bool QQuickPopupPrivate::blockInput(QQuickItem *item, const QPointF &point) const
{
    // don't block presses and releases
    // a) outside a non-modal popup,
    // b) to popup children/content, or
    // b) outside a modal popups's background dimming
    return modal && !popupItem->isAncestorOf(item) && (!dimmer || dimmer->contains(dimmer->mapFromScene(point)));
}

bool QQuickPopupPrivate::handlePress(QQuickItem *item, const QPointF &point, ulong timestamp)
{
    Q_UNUSED(timestamp);
    pressPoint = point;
    tryClose(point, QQuickPopup::CloseOnPressOutside | QQuickPopup::CloseOnPressOutsideParent);
    return blockInput(item, point);
}

bool QQuickPopupPrivate::handleMove(QQuickItem *item, const QPointF &point, ulong timestamp)
{
    Q_UNUSED(timestamp);
    return blockInput(item, point);
}

bool QQuickPopupPrivate::handleRelease(QQuickItem *item, const QPointF &point, ulong timestamp)
{
    Q_UNUSED(timestamp);
    if (item != popupItem && !contains(pressPoint))
        tryClose(point, QQuickPopup::CloseOnReleaseOutside | QQuickPopup::CloseOnReleaseOutsideParent);
    pressPoint = QPointF();
    touchId = -1;
    return blockInput(item, point);
}

void QQuickPopupPrivate::handleUngrab()
{
    Q_Q(QQuickPopup);
    QQuickOverlay *overlay = QQuickOverlay::overlay(window);
    if (overlay) {
        QQuickOverlayPrivate *p = QQuickOverlayPrivate::get(overlay);
        if (p->mouseGrabberPopup == q)
            p->mouseGrabberPopup = nullptr;
    }
    pressPoint = QPointF();
    touchId = -1;
}

bool QQuickPopupPrivate::handleMouseEvent(QQuickItem *item, QMouseEvent *event)
{
    switch (event->type()) {
    case QEvent::MouseButtonPress:
        return handlePress(item, event->windowPos(), event->timestamp());
    case QEvent::MouseMove:
        return handleMove(item, event->windowPos(), event->timestamp());
    case QEvent::MouseButtonRelease:
        return handleRelease(item, event->windowPos(), event->timestamp());
    default:
        Q_UNREACHABLE();
        return false;
    }
}

#if QT_CONFIG(quicktemplates2_multitouch)
bool QQuickPopupPrivate::handleTouchEvent(QQuickItem *item, QTouchEvent *event)
{
    switch (event->type()) {
    case QEvent::TouchBegin:
        for (const QTouchEvent::TouchPoint &point : event->touchPoints()) {
            if (acceptTouch(point))
                return handlePress(item, item->mapToScene(point.pos()), event->timestamp());
        }
        break;

    case QEvent::TouchUpdate:
        for (const QTouchEvent::TouchPoint &point : event->touchPoints()) {
            if (!acceptTouch(point))
                continue;

            switch (point.state()) {
            case Qt::TouchPointPressed:
                return handlePress(item, item->mapToScene(point.pos()), event->timestamp());
            case Qt::TouchPointMoved:
                return handleMove(item, item->mapToScene(point.pos()), event->timestamp());
            case Qt::TouchPointReleased:
                return handleRelease(item, item->mapToScene(point.pos()), event->timestamp());
            default:
                break;
            }
        }
        break;

    case QEvent::TouchEnd:
        for (const QTouchEvent::TouchPoint &point : event->touchPoints()) {
            if (acceptTouch(point))
                return handleRelease(item, item->mapToScene(point.pos()), event->timestamp());
        }
        break;

    case QEvent::TouchCancel:
        handleUngrab();
        break;

    default:
        break;
    }

    return false;
}
#endif

bool QQuickPopupPrivate::prepareEnterTransition()
{
    Q_Q(QQuickPopup);
    if (!window) {
        qmlWarning(q) << "cannot find any window to open popup in.";
        return false;
    }

    if (transitionState == EnterTransition && transitionManager.isRunning())
        return false;

    if (transitionState != EnterTransition) {
        popupItem->setParentItem(QQuickOverlay::overlay(window));
        emit q->aboutToShow();
        visible = true;
        transitionState = EnterTransition;
        popupItem->setVisible(true);
        positioner->setParentItem(parentItem);
        emit q->visibleChanged();
    }
    return true;
}

bool QQuickPopupPrivate::prepareExitTransition()
{
    Q_Q(QQuickPopup);
    if (transitionState == ExitTransition && transitionManager.isRunning())
        return false;

    if (transitionState != ExitTransition) {
        if (focus) {
            // The setFocus(false) call below removes any active focus before we're
            // able to check it in finalizeExitTransition.
            hadActiveFocusBeforeExitTransition = popupItem->hasActiveFocus();
            popupItem->setFocus(false);
        }
        transitionState = ExitTransition;
        emit q->aboutToHide();
        emit q->openedChanged();
    }
    return true;
}

void QQuickPopupPrivate::finalizeEnterTransition()
{
    Q_Q(QQuickPopup);
    if (focus)
        popupItem->setFocus(true);
    transitionState = NoTransition;
    emit q->openedChanged();
    emit q->opened();
}

void QQuickPopupPrivate::finalizeExitTransition()
{
    Q_Q(QQuickPopup);
    positioner->setParentItem(nullptr);
    popupItem->setParentItem(nullptr);
    popupItem->setVisible(false);

    if (hadActiveFocusBeforeExitTransition && window) {
        if (!qobject_cast<QQuickPopupItem *>(window->activeFocusItem())) {
            QQuickApplicationWindow *applicationWindow = qobject_cast<QQuickApplicationWindow*>(window);
            if (applicationWindow)
                applicationWindow->contentItem()->setFocus(true);
            else
                window->contentItem()->setFocus(true);
        }
    }

    visible = false;
    transitionState = NoTransition;
    hadActiveFocusBeforeExitTransition = false;
    emit q->visibleChanged();
    emit q->closed();
}

QMarginsF QQuickPopupPrivate::getMargins() const
{
    Q_Q(const QQuickPopup);
    return QMarginsF(q->leftMargin(), q->topMargin(), q->rightMargin(), q->bottomMargin());
}

void QQuickPopupPrivate::setTopMargin(qreal value, bool reset)
{
    Q_Q(QQuickPopup);
    qreal oldMargin = q->topMargin();
    topMargin = value;
    hasTopMargin = !reset;
    if ((!reset && !qFuzzyCompare(oldMargin, value)) || (reset && !qFuzzyCompare(oldMargin, margins))) {
        emit q->topMarginChanged();
        q->marginsChange(QMarginsF(leftMargin, topMargin, rightMargin, bottomMargin),
                         QMarginsF(leftMargin, oldMargin, rightMargin, bottomMargin));
    }
}

void QQuickPopupPrivate::setLeftMargin(qreal value, bool reset)
{
    Q_Q(QQuickPopup);
    qreal oldMargin = q->leftMargin();
    leftMargin = value;
    hasLeftMargin = !reset;
    if ((!reset && !qFuzzyCompare(oldMargin, value)) || (reset && !qFuzzyCompare(oldMargin, margins))) {
        emit q->leftMarginChanged();
        q->marginsChange(QMarginsF(leftMargin, topMargin, rightMargin, bottomMargin),
                         QMarginsF(oldMargin, topMargin, rightMargin, bottomMargin));
    }
}

void QQuickPopupPrivate::setRightMargin(qreal value, bool reset)
{
    Q_Q(QQuickPopup);
    qreal oldMargin = q->rightMargin();
    rightMargin = value;
    hasRightMargin = !reset;
    if ((!reset && !qFuzzyCompare(oldMargin, value)) || (reset && !qFuzzyCompare(oldMargin, margins))) {
        emit q->rightMarginChanged();
        q->marginsChange(QMarginsF(leftMargin, topMargin, rightMargin, bottomMargin),
                         QMarginsF(leftMargin, topMargin, oldMargin, bottomMargin));
    }
}

void QQuickPopupPrivate::setBottomMargin(qreal value, bool reset)
{
    Q_Q(QQuickPopup);
    qreal oldMargin = q->bottomMargin();
    bottomMargin = value;
    hasBottomMargin = !reset;
    if ((!reset && !qFuzzyCompare(oldMargin, value)) || (reset && !qFuzzyCompare(oldMargin, margins))) {
        emit q->bottomMarginChanged();
        q->marginsChange(QMarginsF(leftMargin, topMargin, rightMargin, bottomMargin),
                         QMarginsF(leftMargin, topMargin, rightMargin, oldMargin));
    }
}

void QQuickPopupPrivate::setWindow(QQuickWindow *newWindow)
{
    Q_Q(QQuickPopup);
    if (window == newWindow)
        return;

    if (window) {
        QQuickOverlay *overlay = QQuickOverlay::overlay(window);
        if (overlay)
            QQuickOverlayPrivate::get(overlay)->removePopup(q);
    }

    window = newWindow;

    if (newWindow) {
        QQuickOverlay *overlay = QQuickOverlay::overlay(newWindow);
        if (overlay)
            QQuickOverlayPrivate::get(overlay)->addPopup(q);

        QQuickControlPrivate *p = QQuickControlPrivate::get(popupItem);
        p->resolveFont();
        if (QQuickApplicationWindow *appWindow = qobject_cast<QQuickApplicationWindow *>(newWindow))
            p->updateLocale(appWindow->locale(), false); // explicit=false
    }

    emit q->windowChanged(newWindow);

    if (complete && visible && window)
        transitionManager.transitionEnter();
}

void QQuickPopupPrivate::itemDestroyed(QQuickItem *item)
{
    Q_Q(QQuickPopup);
    if (item == parentItem)
        q->setParentItem(nullptr);
}

void QQuickPopupPrivate::reposition()
{
    positioner->reposition();
}

void QQuickPopupPrivate::resizeOverlay()
{
    if (!dimmer)
        return;

    qreal w = window ? window->width() : 0;
    qreal h = window ? window->height() : 0;
    dimmer->setSize(QSizeF(w, h));
}

QQuickPopupTransitionManager::QQuickPopupTransitionManager(QQuickPopupPrivate *popup)
    : QQuickTransitionManager(), popup(popup)
{
}

void QQuickPopupTransitionManager::transitionEnter()
{
    if (popup->transitionState == QQuickPopupPrivate::ExitTransition)
        cancel();

    if (!popup->prepareEnterTransition())
        return;

    if (popup->window)
        transition(popup->enterActions, popup->enter, popup->q_func());
    else
        finished();
}

void QQuickPopupTransitionManager::transitionExit()
{
    if (!popup->prepareExitTransition())
        return;

    if (popup->window)
        transition(popup->exitActions, popup->exit, popup->q_func());
    else
        finished();
}

void QQuickPopupTransitionManager::finished()
{
    if (popup->transitionState == QQuickPopupPrivate::EnterTransition)
        popup->finalizeEnterTransition();
    else if (popup->transitionState == QQuickPopupPrivate::ExitTransition)
        popup->finalizeExitTransition();
}

QQuickPopup::QQuickPopup(QObject *parent)
    : QObject(*(new QQuickPopupPrivate), parent)
{
    Q_D(QQuickPopup);
    d->init();
}

QQuickPopup::QQuickPopup(QQuickPopupPrivate &dd, QObject *parent)
    : QObject(dd, parent)
{
    Q_D(QQuickPopup);
    d->init();
}

QQuickPopup::~QQuickPopup()
{
    Q_D(QQuickPopup);
    setParentItem(nullptr);
    d->popupItem->ungrabShortcut();
    delete d->popupItem;
    d->popupItem = nullptr;
}

/*!
    \qmlmethod void QtQuick.Controls::Popup::open()

    Opens the popup.

    \sa visible
*/
void QQuickPopup::open()
{
    setVisible(true);
}

/*!
    \qmlmethod void QtQuick.Controls::Popup::close()

    Closes the popup.

    \sa visible
*/
void QQuickPopup::close()
{
    setVisible(false);
}

/*!
    \qmlproperty real QtQuick.Controls::Popup::x

    This property holds the x-coordinate of the popup.

    \sa y, z
*/
qreal QQuickPopup::x() const
{
    Q_D(const QQuickPopup);
    return d->effectiveX;
}

void QQuickPopup::setX(qreal x)
{
    Q_D(QQuickPopup);
    setPosition(QPointF(x, d->y));
}

/*!
    \qmlproperty real QtQuick.Controls::Popup::y

    This property holds the y-coordinate of the popup.

    \sa x, z
*/
qreal QQuickPopup::y() const
{
    Q_D(const QQuickPopup);
    return d->effectiveY;
}

void QQuickPopup::setY(qreal y)
{
    Q_D(QQuickPopup);
    setPosition(QPointF(d->x, y));
}

QPointF QQuickPopup::position() const
{
    Q_D(const QQuickPopup);
    return QPointF(d->effectiveX, d->effectiveY);
}

void QQuickPopup::setPosition(const QPointF &pos)
{
    Q_D(QQuickPopup);
    const bool xChange = !qFuzzyCompare(d->x, pos.x());
    const bool yChange = !qFuzzyCompare(d->y, pos.y());
    if (!xChange && !yChange)
        return;

    d->x = pos.x();
    d->y = pos.y();
    if (d->popupItem->isVisible()) {
        d->reposition();
    } else {
        if (xChange)
            emit xChanged();
        if (yChange)
            emit yChanged();
    }
}

/*!
    \qmlproperty real QtQuick.Controls::Popup::z

    This property holds the z-value of the popup. Z-value determines
    the stacking order of popups.

    If two visible popups have the same z-value, the last one that
    was opened will be on top.

    The default z-value is \c 0.

    \sa x, y
*/
qreal QQuickPopup::z() const
{
    Q_D(const QQuickPopup);
    return d->popupItem->z();
}

void QQuickPopup::setZ(qreal z)
{
    Q_D(QQuickPopup);
    if (qFuzzyCompare(z, d->popupItem->z()))
        return;
    d->popupItem->setZ(z);
    emit zChanged();
}

/*!
    \qmlproperty real QtQuick.Controls::Popup::width

    This property holds the width of the popup.
*/
qreal QQuickPopup::width() const
{
    Q_D(const QQuickPopup);
    return d->popupItem->width();
}

void QQuickPopup::setWidth(qreal width)
{
    Q_D(QQuickPopup);
    d->hasWidth = true;
    d->popupItem->setWidth(width);
}

void QQuickPopup::resetWidth()
{
    Q_D(QQuickPopup);
    if (!d->hasWidth)
        return;

    d->hasWidth = false;
    d->popupItem->resetWidth();
    if (d->popupItem->isVisible())
        d->reposition();
}

/*!
    \qmlproperty real QtQuick.Controls::Popup::height

    This property holds the height of the popup.
*/
qreal QQuickPopup::height() const
{
    Q_D(const QQuickPopup);
    return d->popupItem->height();
}

void QQuickPopup::setHeight(qreal height)
{
    Q_D(QQuickPopup);
    d->hasHeight = true;
    d->popupItem->setHeight(height);
}

void QQuickPopup::resetHeight()
{
    Q_D(QQuickPopup);
    if (!d->hasHeight)
        return;

    d->hasHeight = false;
    d->popupItem->resetHeight();
    if (d->popupItem->isVisible())
        d->reposition();
}

/*!
    \qmlproperty real QtQuick.Controls::Popup::implicitWidth

    This property holds the implicit width of the popup.
*/
qreal QQuickPopup::implicitWidth() const
{
    Q_D(const QQuickPopup);
    return d->popupItem->implicitWidth();
}

void QQuickPopup::setImplicitWidth(qreal width)
{
    Q_D(QQuickPopup);
    d->popupItem->setImplicitWidth(width);
}

/*!
    \qmlproperty real QtQuick.Controls::Popup::implicitHeight

    This property holds the implicit height of the popup.
*/
qreal QQuickPopup::implicitHeight() const
{
    Q_D(const QQuickPopup);
    return d->popupItem->implicitHeight();
}

void QQuickPopup::setImplicitHeight(qreal height)
{
    Q_D(QQuickPopup);
    d->popupItem->setImplicitHeight(height);
}

/*!
    \qmlproperty real QtQuick.Controls::Popup::contentWidth

    This property holds the content width. It is used for calculating the
    total implicit width of the Popup.

    For more information, see \l {Popup Sizing}.

    \sa contentHeight
*/
qreal QQuickPopup::contentWidth() const
{
    Q_D(const QQuickPopup);
    return d->contentWidth;
}

void QQuickPopup::setContentWidth(qreal width)
{
    Q_D(QQuickPopup);
    if (qFuzzyCompare(d->contentWidth, width))
        return;

    d->contentWidth = width;
    emit contentWidthChanged();
}

/*!
    \qmlproperty real QtQuick.Controls::Popup::contentHeight

    This property holds the content height. It is used for calculating the
    total implicit height of the Popup.

    For more information, see \l {Popup Sizing}.

    \sa contentWidth
*/
qreal QQuickPopup::contentHeight() const
{
    Q_D(const QQuickPopup);
    return d->contentHeight;
}

void QQuickPopup::setContentHeight(qreal height)
{
    Q_D(QQuickPopup);
    if (qFuzzyCompare(d->contentHeight, height))
        return;

    d->contentHeight = height;
    emit contentHeightChanged();
}

/*!
    \qmlproperty real QtQuick.Controls::Popup::availableWidth
    \readonly

    This property holds the width available to the \l contentItem after
    deducting horizontal padding from the \l {Item::}{width} of the popup.

    \sa padding, leftPadding, rightPadding
*/
qreal QQuickPopup::availableWidth() const
{
    Q_D(const QQuickPopup);
    return d->popupItem->availableWidth();
}

/*!
    \qmlproperty real QtQuick.Controls::Popup::availableHeight
    \readonly

    This property holds the height available to the \l contentItem after
    deducting vertical padding from the \l {Item::}{height} of the popup.

    \sa padding, topPadding, bottomPadding
*/
qreal QQuickPopup::availableHeight() const
{
    Q_D(const QQuickPopup);
    return d->popupItem->availableHeight();
}

/*!
    \since QtQuick.Controls 2.1 (Qt 5.8)
    \qmlproperty real QtQuick.Controls::Popup::spacing

    This property holds the spacing.

    Spacing is useful for popups that have multiple or repetitive building
    blocks. For example, some styles use spacing to determine the distance
    between the header, content, and footer of \l Dialog. Spacing is not
    enforced by Popup, so each style may interpret it differently, and some
    may ignore it altogether.
*/
qreal QQuickPopup::spacing() const
{
    Q_D(const QQuickPopup);
    return d->popupItem->spacing();
}

void QQuickPopup::setSpacing(qreal spacing)
{
    Q_D(QQuickPopup);
    d->popupItem->setSpacing(spacing);
}

void QQuickPopup::resetSpacing()
{
    setSpacing(0);
}

/*!
    \qmlproperty real QtQuick.Controls::Popup::margins

    This property holds the distance between the edges of the popup and the
    edges of its window.

    A popup with negative margins is not pushed within the bounds
    of the enclosing window. The default value is \c -1.

    \sa topMargin, leftMargin, rightMargin, bottomMargin, {Popup Layout}
*/
qreal QQuickPopup::margins() const
{
    Q_D(const QQuickPopup);
    return d->margins;
}

void QQuickPopup::setMargins(qreal margins)
{
    Q_D(QQuickPopup);
    if (qFuzzyCompare(d->margins, margins))
        return;
    QMarginsF oldMargins(leftMargin(), topMargin(), rightMargin(), bottomMargin());
    d->margins = margins;
    emit marginsChanged();
    QMarginsF newMargins(leftMargin(), topMargin(), rightMargin(), bottomMargin());
    if (!qFuzzyCompare(newMargins.top(), oldMargins.top()))
        emit topMarginChanged();
    if (!qFuzzyCompare(newMargins.left(), oldMargins.left()))
        emit leftMarginChanged();
    if (!qFuzzyCompare(newMargins.right(), oldMargins.right()))
        emit rightMarginChanged();
    if (!qFuzzyCompare(newMargins.bottom(), oldMargins.bottom()))
        emit bottomMarginChanged();
    marginsChange(newMargins, oldMargins);
}

void QQuickPopup::resetMargins()
{
    setMargins(-1);
}

/*!
    \qmlproperty real QtQuick.Controls::Popup::topMargin

    This property holds the distance between the top edge of the popup and
    the top edge of its window.

    A popup with a negative top margin is not pushed within the top edge
    of the enclosing window. The default value is \c -1.

    \sa margins, bottomMargin, {Popup Layout}
*/
qreal QQuickPopup::topMargin() const
{
    Q_D(const QQuickPopup);
    if (d->hasTopMargin)
        return d->topMargin;
    return d->margins;
}

void QQuickPopup::setTopMargin(qreal margin)
{
    Q_D(QQuickPopup);
    d->setTopMargin(margin);
}

void QQuickPopup::resetTopMargin()
{
    Q_D(QQuickPopup);
    d->setTopMargin(-1, true);
}

/*!
    \qmlproperty real QtQuick.Controls::Popup::leftMargin

    This property holds the distance between the left edge of the popup and
    the left edge of its window.

    A popup with a negative left margin is not pushed within the left edge
    of the enclosing window. The default value is \c -1.

    \sa margins, rightMargin, {Popup Layout}
*/
qreal QQuickPopup::leftMargin() const
{
    Q_D(const QQuickPopup);
    if (d->hasLeftMargin)
        return d->leftMargin;
    return d->margins;
}

void QQuickPopup::setLeftMargin(qreal margin)
{
    Q_D(QQuickPopup);
    d->setLeftMargin(margin);
}

void QQuickPopup::resetLeftMargin()
{
    Q_D(QQuickPopup);
    d->setLeftMargin(-1, true);
}

/*!
    \qmlproperty real QtQuick.Controls::Popup::rightMargin

    This property holds the distance between the right edge of the popup and
    the right edge of its window.

    A popup with a negative right margin is not pushed within the right edge
    of the enclosing window. The default value is \c -1.

    \sa margins, leftMargin, {Popup Layout}
*/
qreal QQuickPopup::rightMargin() const
{
    Q_D(const QQuickPopup);
    if (d->hasRightMargin)
        return d->rightMargin;
    return d->margins;
}

void QQuickPopup::setRightMargin(qreal margin)
{
    Q_D(QQuickPopup);
    d->setRightMargin(margin);
}

void QQuickPopup::resetRightMargin()
{
    Q_D(QQuickPopup);
    d->setRightMargin(-1, true);
}

/*!
    \qmlproperty real QtQuick.Controls::Popup::bottomMargin

    This property holds the distance between the bottom edge of the popup and
    the bottom edge of its window.

    A popup with a negative bottom margin is not pushed within the bottom edge
    of the enclosing window. The default value is \c -1.

    \sa margins, topMargin, {Popup Layout}
*/
qreal QQuickPopup::bottomMargin() const
{
    Q_D(const QQuickPopup);
    if (d->hasBottomMargin)
        return d->bottomMargin;
    return d->margins;
}

void QQuickPopup::setBottomMargin(qreal margin)
{
    Q_D(QQuickPopup);
    d->setBottomMargin(margin);
}

void QQuickPopup::resetBottomMargin()
{
    Q_D(QQuickPopup);
    d->setBottomMargin(-1, true);
}

/*!
    \qmlproperty real QtQuick.Controls::Popup::padding

    This property holds the default padding.

    \include qquickpopup-padding.qdocinc

    \sa availableWidth, availableHeight, topPadding, leftPadding, rightPadding, bottomPadding
*/
qreal QQuickPopup::padding() const
{
    Q_D(const QQuickPopup);
    return d->popupItem->padding();
}

void QQuickPopup::setPadding(qreal padding)
{
    Q_D(QQuickPopup);
    d->popupItem->setPadding(padding);
}

void QQuickPopup::resetPadding()
{
    Q_D(QQuickPopup);
    d->popupItem->resetPadding();
}

/*!
    \qmlproperty real QtQuick.Controls::Popup::topPadding

    This property holds the top padding.

    \include qquickpopup-padding.qdocinc

    \sa padding, bottomPadding, availableHeight
*/
qreal QQuickPopup::topPadding() const
{
    Q_D(const QQuickPopup);
    return d->popupItem->topPadding();
}

void QQuickPopup::setTopPadding(qreal padding)
{
    Q_D(QQuickPopup);
    d->popupItem->setTopPadding(padding);
}

void QQuickPopup::resetTopPadding()
{
    Q_D(QQuickPopup);
    d->popupItem->resetTopPadding();
}

/*!
    \qmlproperty real QtQuick.Controls::Popup::leftPadding

    This property holds the left padding.

    \include qquickpopup-padding.qdocinc

    \sa padding, rightPadding, availableWidth
*/
qreal QQuickPopup::leftPadding() const
{
    Q_D(const QQuickPopup);
    return d->popupItem->leftPadding();
}

void QQuickPopup::setLeftPadding(qreal padding)
{
    Q_D(QQuickPopup);
    d->popupItem->setLeftPadding(padding);
}

void QQuickPopup::resetLeftPadding()
{
    Q_D(QQuickPopup);
    d->popupItem->resetLeftPadding();
}

/*!
    \qmlproperty real QtQuick.Controls::Popup::rightPadding

    This property holds the right padding.

    \include qquickpopup-padding.qdocinc

    \sa padding, leftPadding, availableWidth
*/
qreal QQuickPopup::rightPadding() const
{
    Q_D(const QQuickPopup);
    return d->popupItem->rightPadding();
}

void QQuickPopup::setRightPadding(qreal padding)
{
    Q_D(QQuickPopup);
    d->popupItem->setRightPadding(padding);
}

void QQuickPopup::resetRightPadding()
{
    Q_D(QQuickPopup);
    d->popupItem->resetRightPadding();
}

/*!
    \qmlproperty real QtQuick.Controls::Popup::bottomPadding

    This property holds the bottom padding.

    \include qquickpopup-padding.qdocinc

    \sa padding, topPadding, availableHeight
*/
qreal QQuickPopup::bottomPadding() const
{
    Q_D(const QQuickPopup);
    return d->popupItem->bottomPadding();
}

void QQuickPopup::setBottomPadding(qreal padding)
{
    Q_D(QQuickPopup);
    d->popupItem->setBottomPadding(padding);
}

void QQuickPopup::resetBottomPadding()
{
    Q_D(QQuickPopup);
    d->popupItem->resetBottomPadding();
}

/*!
    \qmlproperty Locale QtQuick.Controls::Popup::locale

    This property holds the locale of the popup.

    \sa {LayoutMirroring}{LayoutMirroring}
*/
QLocale QQuickPopup::locale() const
{
    Q_D(const QQuickPopup);
    return d->popupItem->locale();
}

void QQuickPopup::setLocale(const QLocale &locale)
{
    Q_D(QQuickPopup);
    d->popupItem->setLocale(locale);
}

void QQuickPopup::resetLocale()
{
    Q_D(QQuickPopup);
    d->popupItem->resetLocale();
}

/*!
    \qmlproperty font QtQuick.Controls::Popup::font

    This property holds the font currently set for the popup.

    Popup propagates explicit font properties to its children. If you change a specific
    property on a popup's font, that property propagates to all of the popup's children,
    overriding any system defaults for that property.

    \code
    Popup {
        font.family: "Courier"

        Column {
            Label {
                text: qsTr("This will use Courier...")
            }

            Switch {
                text: qsTr("... and so will this")
            }
        }
    }
    \endcode

    \sa Control::font, ApplicationWindow::font
*/
QFont QQuickPopup::font() const
{
    Q_D(const QQuickPopup);
    return d->popupItem->font();
}

void QQuickPopup::setFont(const QFont &font)
{
    Q_D(QQuickPopup);
    d->popupItem->setFont(font);
}

void QQuickPopup::resetFont()
{
    Q_D(QQuickPopup);
    d->popupItem->resetFont();
}


/*!
    \since QtQuick.Controls 2.3 (Qt 5.10)
    \qmlproperty palette QtQuick.Controls::Popup::palette

    This property holds the palette currently set for the popup.

    Popup propagates explicit palette properties to its children. If you change a specific
    property on a popup's palette, that property propagates to all of the popup's children,
    overriding any system defaults for that property.

    \code
    Popup {
        palette.text: "red"

        Column {
            Label {
                text: qsTr("This will use red color...")
            }

            Switch {
                text: qsTr("... and so will this")
            }
        }
    }
    \endcode

    \sa Control::palette, ApplicationWindow::palette
*/
QPalette QQuickPopup::palette() const
{
    Q_D(const QQuickPopup);
    return d->popupItem->palette();
}

void QQuickPopup::setPalette(const QPalette &palette)
{
    Q_D(QQuickPopup);
    d->popupItem->setPalette(palette);
}

void QQuickPopup::resetPalette()
{
    Q_D(QQuickPopup);
    d->popupItem->resetPalette();
}

QQuickWindow *QQuickPopup::window() const
{
    Q_D(const QQuickPopup);
    return d->window;
}

QQuickItem *QQuickPopup::popupItem() const
{
    Q_D(const QQuickPopup);
    return d->popupItem;
}

/*!
    \qmlproperty Item QtQuick.Controls::Popup::parent

    This property holds the parent item.
*/
QQuickItem *QQuickPopup::parentItem() const
{
    Q_D(const QQuickPopup);
    return d->parentItem;
}

void QQuickPopup::setParentItem(QQuickItem *parent)
{
    Q_D(QQuickPopup);
    if (d->parentItem == parent)
        return;

    if (d->parentItem) {
        QObjectPrivate::disconnect(d->parentItem, &QQuickItem::windowChanged, d, &QQuickPopupPrivate::setWindow);
        QQuickItemPrivate::get(d->parentItem)->removeItemChangeListener(d, QQuickItemPrivate::Destroyed);
    }
    d->parentItem = parent;
    if (d->positioner->parentItem())
        d->positioner->setParentItem(parent);
    if (parent) {
        QObjectPrivate::connect(parent, &QQuickItem::windowChanged, d, &QQuickPopupPrivate::setWindow);
        QQuickItemPrivate::get(d->parentItem)->addItemChangeListener(d, QQuickItemPrivate::Destroyed);
<<<<<<< HEAD

        QQuickControlPrivate *p = QQuickControlPrivate::get(d->popupItem);
        p->resolveFont();
        p->resolvePalette();
        if (QQuickApplicationWindow *window = qobject_cast<QQuickApplicationWindow *>(parent->window()))
            p->updateLocale(window->locale(), false); // explicit=false
=======
>>>>>>> a5f8ceee
    } else {
        close();
    }
    d->setWindow(parent ? parent->window() : nullptr);
    emit parentChanged();
}

/*!
    \qmlproperty Item QtQuick.Controls::Popup::background

    This property holds the background item.

    \note If the background item has no explicit size specified, it automatically
          follows the popup's size. In most cases, there is no need to specify
          width or height for a background item.

    \note Most popups use the implicit size of the background item to calculate
    the implicit size of the popup itself. If you replace the background item
    with a custom one, you should also consider providing a sensible implicit
    size for it (unless it is an item like \l Image which has its own implicit
    size).

    \sa {Customizing Popup}
*/
QQuickItem *QQuickPopup::background() const
{
    Q_D(const QQuickPopup);
    return d->popupItem->background();
}

void QQuickPopup::setBackground(QQuickItem *background)
{
    Q_D(QQuickPopup);
    if (d->popupItem->background() == background)
        return;

    d->popupItem->setBackground(background);
    emit backgroundChanged();
}

/*!
    \qmlproperty Item QtQuick.Controls::Popup::contentItem

    This property holds the content item of the popup.

    The content item is the visual implementation of the popup. When the
    popup is made visible, the content item is automatically reparented to
    the \l {ApplicationWindow::overlay}{overlay item} of its application
    window.

    \note The content item is automatically resized to fit within the
    \l padding of the popup.

    \note Most popups use the implicit size of the content item to calculate
    the implicit size of the popup itself. If you replace the content item
    with a custom one, you should also consider providing a sensible implicit
    size for it (unless it is an item like \l Text which has its own implicit
    size).

    \sa {Customizing Popup}
*/
QQuickItem *QQuickPopup::contentItem() const
{
    Q_D(const QQuickPopup);
    return d->popupItem->contentItem();
}

void QQuickPopup::setContentItem(QQuickItem *item)
{
    Q_D(QQuickPopup);
    d->popupItem->setContentItem(item);
}

/*!
    \qmlproperty list<Object> QtQuick.Controls::Popup::contentData
    \default

    This property holds the list of content data.

    The list contains all objects that have been declared in QML as children
    of the popup.

    \note Unlike \c contentChildren, \c contentData does include non-visual QML
    objects.

    \sa Item::data, contentChildren
*/
QQmlListProperty<QObject> QQuickPopup::contentData()
{
    Q_D(QQuickPopup);
    return QQmlListProperty<QObject>(d->popupItem->contentItem(), nullptr,
                                     QQuickItemPrivate::data_append,
                                     QQuickItemPrivate::data_count,
                                     QQuickItemPrivate::data_at,
                                     QQuickItemPrivate::data_clear);
}

/*!
    \qmlproperty list<Item> QtQuick.Controls::Popup::contentChildren

    This property holds the list of content children.

    The list contains all items that have been declared in QML as children
    of the popup.

    \note Unlike \c contentData, \c contentChildren does not include non-visual
    QML objects.

    \sa Item::children, contentData
*/
QQmlListProperty<QQuickItem> QQuickPopup::contentChildren()
{
    Q_D(QQuickPopup);
    return QQmlListProperty<QQuickItem>(d->popupItem->contentItem(), nullptr,
                                        QQuickItemPrivate::children_append,
                                        QQuickItemPrivate::children_count,
                                        QQuickItemPrivate::children_at,
                                        QQuickItemPrivate::children_clear);
}

/*!
    \qmlproperty bool QtQuick.Controls::Popup::clip

    This property holds whether clipping is enabled. The default value is \c false.
*/
bool QQuickPopup::clip() const
{
    Q_D(const QQuickPopup);
    return d->popupItem->clip();
}

void QQuickPopup::setClip(bool clip)
{
    Q_D(QQuickPopup);
    if (clip == d->popupItem->clip())
        return;
    d->popupItem->setClip(clip);
    emit clipChanged();
}

/*!
    \qmlproperty bool QtQuick.Controls::Popup::focus

    This property holds whether the popup wants focus.

    When the popup actually receives focus, \l activeFocus will be \c true.
    For more information, see \l {Keyboard Focus in Qt Quick}.

    The default value is \c false.

    \sa activeFocus
*/
bool QQuickPopup::hasFocus() const
{
    Q_D(const QQuickPopup);
    return d->focus;
}

void QQuickPopup::setFocus(bool focus)
{
    Q_D(QQuickPopup);
    if (d->focus == focus)
        return;
    d->focus = focus;
    emit focusChanged();
}

/*!
    \qmlproperty bool QtQuick.Controls::Popup::activeFocus
    \readonly

    This property holds whether the popup has active focus.

    \sa focus, {Keyboard Focus in Qt Quick}
*/
bool QQuickPopup::hasActiveFocus() const
{
    Q_D(const QQuickPopup);
    return d->popupItem->hasActiveFocus();
}

/*!
    \qmlproperty bool QtQuick.Controls::Popup::modal

    This property holds whether the popup is modal.

    Modal popups often have a distinctive background dimming effect defined
    in \l {ApplicationWindow::overlay}{overlay.modal}, and do not allow press
    or release events through to items beneath them.

    On desktop platforms, it is common for modal popups to be closed only when
    the escape key is pressed. To achieve this behavior, set
    \l closePolicy to \c Popup.CloseOnEscape.

    The default value is \c false.
*/
bool QQuickPopup::isModal() const
{
    Q_D(const QQuickPopup);
    return d->modal;
}

void QQuickPopup::setModal(bool modal)
{
    Q_D(QQuickPopup);
    if (d->modal == modal)
        return;
    d->modal = modal;
    emit modalChanged();

    if (!d->hasDim) {
        setDim(modal);
        d->hasDim = false;
    }
}

/*!
    \qmlproperty bool QtQuick.Controls::Popup::dim

    This property holds whether the popup dims the background.

    Unless explicitly set, this property follows the value of \l modal. To
    return to the default value, set this property to \c undefined.

    \sa modal
*/
bool QQuickPopup::dim() const
{
    Q_D(const QQuickPopup);
    return d->dim;
}

void QQuickPopup::setDim(bool dim)
{
    Q_D(QQuickPopup);
    d->hasDim = true;

    if (d->dim == dim)
        return;

    d->dim = dim;
    emit dimChanged();
}

void QQuickPopup::resetDim()
{
    Q_D(QQuickPopup);
    if (!d->hasDim)
        return;

    setDim(d->modal);
    d->hasDim = false;
}

/*!
    \qmlproperty bool QtQuick.Controls::Popup::visible

    This property holds whether the popup is visible. The default value is \c false.

    \sa open(), close(), opened
*/
bool QQuickPopup::isVisible() const
{
    Q_D(const QQuickPopup);
    return d->visible && d->popupItem->isVisible();
}

void QQuickPopup::setVisible(bool visible)
{
    Q_D(QQuickPopup);
    if (d->visible == visible && d->transitionState != QQuickPopupPrivate::ExitTransition)
        return;

    if (d->complete) {
        if (visible)
            d->transitionManager.transitionEnter();
        else
            d->transitionManager.transitionExit();
    } else {
        d->visible = visible;
    }
}

/*!
    \since QtQuick.Controls 2.3 (Qt 5.10)
    \qmlproperty bool QtQuick.Controls::Popup::opened

    This property holds whether the popup is fully open. The popup is considered opened
    when it's visible and neither the \l enter nor \l exit transitions are running.

    \sa open(), close(), visible
*/
bool QQuickPopup::isOpened() const
{
    Q_D(const QQuickPopup);
    return d->transitionState == QQuickPopupPrivate::NoTransition && isVisible();
}

/*!
    \qmlproperty real QtQuick.Controls::Popup::opacity

    This property holds the opacity of the popup. Opacity is specified as a number between
    \c 0.0 (fully transparent) and \c 1.0 (fully opaque). The default value is \c 1.0.

    \sa visible
*/
qreal QQuickPopup::opacity() const
{
    Q_D(const QQuickPopup);
    return d->popupItem->opacity();
}

void QQuickPopup::setOpacity(qreal opacity)
{
    Q_D(QQuickPopup);
    d->popupItem->setOpacity(opacity);
}

/*!
    \qmlproperty real QtQuick.Controls::Popup::scale

    This property holds the scale factor of the popup. The default value is \c 1.0.

    A scale of less than \c 1.0 causes the popup to be rendered at a smaller size,
    and a scale greater than \c 1.0 renders the popup at a larger size. A negative
    scale causes the popup to be mirrored when rendered.
*/
qreal QQuickPopup::scale() const
{
    Q_D(const QQuickPopup);
    return d->popupItem->scale();
}

void QQuickPopup::setScale(qreal scale)
{
    Q_D(QQuickPopup);
    if (qFuzzyCompare(scale, d->popupItem->scale()))
        return;
    d->popupItem->setScale(scale);
    emit scaleChanged();
}

/*!
    \qmlproperty enumeration QtQuick.Controls::Popup::closePolicy

    This property determines the circumstances under which the popup closes.
    The flags can be combined to allow several ways of closing the popup.

    The available values are:
    \value Popup.NoAutoClose The popup will only close when manually instructed to do so.
    \value Popup.CloseOnPressOutside The popup will close when the mouse is pressed outside of it.
    \value Popup.CloseOnPressOutsideParent The popup will close when the mouse is pressed outside of its parent.
    \value Popup.CloseOnReleaseOutside The popup will close when the mouse is released outside of it.
    \value Popup.CloseOnReleaseOutsideParent The popup will close when the mouse is released outside of its parent.
    \value Popup.CloseOnEscape The popup will close when the escape key is pressed while the popup
        has active focus.

    The default value is \c {Popup.CloseOnEscape | Popup.CloseOnPressOutside}.

    \note There is a known limitation that the \c Popup.CloseOnReleaseOutside
        and \c Popup.CloseOnReleaseOutsideParent policies only work with
        \l modal popups.
*/
QQuickPopup::ClosePolicy QQuickPopup::closePolicy() const
{
    Q_D(const QQuickPopup);
    return d->closePolicy;
}

void QQuickPopup::setClosePolicy(ClosePolicy policy)
{
    Q_D(QQuickPopup);
    if (d->closePolicy == policy)
        return;
    d->closePolicy = policy;
    if (isVisible()) {
        if (policy & QQuickPopup::CloseOnEscape)
            d->popupItem->grabShortcut();
        else
            d->popupItem->ungrabShortcut();
    }
    emit closePolicyChanged();
}

/*!
    \qmlproperty enumeration QtQuick.Controls::Popup::transformOrigin

    This property holds the origin point for transformations in enter and exit transitions.

    Nine transform origins are available, as shown in the image below.
    The default transform origin is \c Popup.Center.

    \image qtquickcontrols2-popup-transformorigin.png

    \sa enter, exit, Item::transformOrigin
*/
QQuickPopup::TransformOrigin QQuickPopup::transformOrigin() const
{
    Q_D(const QQuickPopup);
    return static_cast<TransformOrigin>(d->popupItem->transformOrigin());
}

void QQuickPopup::setTransformOrigin(TransformOrigin origin)
{
    Q_D(QQuickPopup);
    d->popupItem->setTransformOrigin(static_cast<QQuickItem::TransformOrigin>(origin));
}

/*!
    \qmlproperty Transition QtQuick.Controls::Popup::enter

    This property holds the transition that is applied to the popup item
    when the popup is opened and enters the screen.

    The following example animates the opacity of the popup when it enters
    the screen:
    \code
    Popup {
        enter: Transition {
            NumberAnimation { property: "opacity"; from: 0.0; to: 1.0 }
        }
    }
    \endcode

    \sa exit
*/
QQuickTransition *QQuickPopup::enter() const
{
    Q_D(const QQuickPopup);
    return d->enter;
}

void QQuickPopup::setEnter(QQuickTransition *transition)
{
    Q_D(QQuickPopup);
    if (d->enter == transition)
        return;
    d->enter = transition;
    emit enterChanged();
}

/*!
    \qmlproperty Transition QtQuick.Controls::Popup::exit

    This property holds the transition that is applied to the popup item
    when the popup is closed and exits the screen.

    The following example animates the opacity of the popup when it exits
    the screen:
    \code
    Popup {
        exit: Transition {
            NumberAnimation { property: "opacity"; from: 1.0; to: 0.0 }
        }
    }
    \endcode

    \sa enter
*/
QQuickTransition *QQuickPopup::exit() const
{
    Q_D(const QQuickPopup);
    return d->exit;
}

void QQuickPopup::setExit(QQuickTransition *transition)
{
    Q_D(QQuickPopup);
    if (d->exit == transition)
        return;
    d->exit = transition;
    emit exitChanged();
}

bool QQuickPopup::filtersChildMouseEvents() const
{
    Q_D(const QQuickPopup);
    return d->popupItem->filtersChildMouseEvents();
}

void QQuickPopup::setFiltersChildMouseEvents(bool filter)
{
    Q_D(QQuickPopup);
    d->popupItem->setFiltersChildMouseEvents(filter);
}

/*!
    \qmlmethod QtQuick.Controls::Popup::forceActiveFocus(reason = Qt.OtherFocusReason)

    Forces active focus on the popup with the given \a reason.

    This method sets focus on the popup and ensures that all ancestor
    \l FocusScope objects in the object hierarchy are also given \l focus.

    \sa activeFocus, Qt::FocusReason
*/
void QQuickPopup::forceActiveFocus(Qt::FocusReason reason)
{
    Q_D(QQuickPopup);
    d->popupItem->forceActiveFocus(reason);
}

void QQuickPopup::classBegin()
{
    Q_D(QQuickPopup);
    d->complete = false;
    d->popupItem->classBegin();
}

void QQuickPopup::componentComplete()
{
    Q_D(QQuickPopup);
    if (!parentItem()) {
        if (QQuickItem *item = qobject_cast<QQuickItem *>(parent()))
            setParentItem(item);
        else if (QQuickWindow *window = qobject_cast<QQuickWindow *>(parent()))
            setParentItem(window->contentItem());
    }

    if (d->visible && d->window)
        d->transitionManager.transitionEnter();

    d->complete = true;
    d->popupItem->componentComplete();
}

bool QQuickPopup::isComponentComplete() const
{
    Q_D(const QQuickPopup);
    return d->complete;
}

bool QQuickPopup::childMouseEventFilter(QQuickItem *child, QEvent *event)
{
    Q_UNUSED(child);
    Q_UNUSED(event);
    return false;
}

void QQuickPopup::focusInEvent(QFocusEvent *event)
{
    event->accept();
}

void QQuickPopup::focusOutEvent(QFocusEvent *event)
{
    event->accept();
}

void QQuickPopup::keyPressEvent(QKeyEvent *event)
{
    Q_D(QQuickPopup);
    event->accept();

    if (hasActiveFocus() && (event->key() == Qt::Key_Tab || event->key() == Qt::Key_Backtab))
        QQuickItemPrivate::focusNextPrev(d->popupItem, event->key() == Qt::Key_Tab);
}

void QQuickPopup::keyReleaseEvent(QKeyEvent *event)
{
    event->accept();
}

void QQuickPopup::mousePressEvent(QMouseEvent *event)
{
    Q_D(QQuickPopup);
    d->handleMouseEvent(d->popupItem, event);
    event->accept();
}

void QQuickPopup::mouseMoveEvent(QMouseEvent *event)
{
    Q_D(QQuickPopup);
    d->handleMouseEvent(d->popupItem, event);
    event->accept();
}

void QQuickPopup::mouseReleaseEvent(QMouseEvent *event)
{
    Q_D(QQuickPopup);
    d->handleMouseEvent(d->popupItem, event);
    event->accept();
}

void QQuickPopup::mouseDoubleClickEvent(QMouseEvent *event)
{
    event->accept();
}

void QQuickPopup::mouseUngrabEvent()
{
    Q_D(QQuickPopup);
    d->handleUngrab();
}

bool QQuickPopup::overlayEvent(QQuickItem *item, QEvent *event)
{
    Q_D(QQuickPopup);
    switch (event->type()) {
    case QEvent::KeyPress:
    case QEvent::KeyRelease:
    case QEvent::MouseMove:
    case QEvent::Wheel:
        if (d->modal)
            event->accept();
        return d->modal;

#if QT_CONFIG(quicktemplates2_multitouch)
    case QEvent::TouchBegin:
    case QEvent::TouchUpdate:
    case QEvent::TouchEnd:
        return d->handleTouchEvent(item, static_cast<QTouchEvent *>(event));
#endif

    case QEvent::MouseButtonPress:
    case QEvent::MouseButtonRelease:
        return d->handleMouseEvent(item, static_cast<QMouseEvent *>(event));

    default:
        return false;
    }
}

#if QT_CONFIG(quicktemplates2_multitouch)
void QQuickPopup::touchEvent(QTouchEvent *event)
{
    Q_D(QQuickPopup);
    d->handleTouchEvent(d->popupItem, event);
}

void QQuickPopup::touchUngrabEvent()
{
    Q_D(QQuickPopup);
    d->handleUngrab();
}
#endif

#if QT_CONFIG(wheelevent)
void QQuickPopup::wheelEvent(QWheelEvent *event)
{
    event->accept();
}
#endif

void QQuickPopup::contentItemChange(QQuickItem *newItem, QQuickItem *oldItem)
{
    Q_UNUSED(newItem);
    Q_UNUSED(oldItem);
    emit contentItemChanged();
}

void QQuickPopup::fontChange(const QFont &newFont, const QFont &oldFont)
{
    Q_UNUSED(newFont);
    Q_UNUSED(oldFont);
    emit fontChanged();
}

void QQuickPopup::geometryChanged(const QRectF &newGeometry, const QRectF &oldGeometry)
{
    Q_D(QQuickPopup);
    d->reposition();
    if (!qFuzzyCompare(newGeometry.width(), oldGeometry.width())) {
        emit widthChanged();
        emit availableWidthChanged();
    }
    if (!qFuzzyCompare(newGeometry.height(), oldGeometry.height())) {
        emit heightChanged();
        emit availableHeightChanged();
    }
}

void QQuickPopup::itemChange(QQuickItem::ItemChange change, const QQuickItem::ItemChangeData &data)
{
    Q_D(QQuickPopup);

    switch (change) {
    case QQuickItem::ItemActiveFocusHasChanged:
        emit activeFocusChanged();
        break;
    case QQuickItem::ItemOpacityHasChanged:
        emit opacityChanged();
        break;
    case QQuickItem::ItemVisibleHasChanged:
        if (isComponentComplete() && d->closePolicy & CloseOnEscape) {
            if (data.boolValue)
                d->popupItem->grabShortcut();
            else
                d->popupItem->ungrabShortcut();
        }
    default:
        break;
    }
}

void QQuickPopup::localeChange(const QLocale &newLocale, const QLocale &oldLocale)
{
    Q_UNUSED(newLocale);
    Q_UNUSED(oldLocale);
    emit localeChanged();
}

void QQuickPopup::marginsChange(const QMarginsF &newMargins, const QMarginsF &oldMargins)
{
    Q_D(QQuickPopup);
    Q_UNUSED(newMargins);
    Q_UNUSED(oldMargins);
    d->reposition();
}

void QQuickPopup::paddingChange(const QMarginsF &newPadding, const QMarginsF &oldPadding)
{
    const bool tp = !qFuzzyCompare(newPadding.top(), oldPadding.top());
    const bool lp = !qFuzzyCompare(newPadding.left(), oldPadding.left());
    const bool rp = !qFuzzyCompare(newPadding.right(), oldPadding.right());
    const bool bp = !qFuzzyCompare(newPadding.bottom(), oldPadding.bottom());

    if (tp)
        emit topPaddingChanged();
    if (lp)
        emit leftPaddingChanged();
    if (rp)
        emit rightPaddingChanged();
    if (bp)
        emit bottomPaddingChanged();

    if (lp || rp)
        emit availableWidthChanged();
    if (tp || bp)
        emit availableHeightChanged();
}

void QQuickPopup::paletteChange(const QPalette &newPalette, const QPalette &oldPalette)
{
    Q_UNUSED(newPalette);
    Q_UNUSED(oldPalette);
    emit paletteChanged();
}

void QQuickPopup::spacingChange(qreal newSpacing, qreal oldSpacing)
{
    Q_UNUSED(newSpacing);
    Q_UNUSED(oldSpacing);
    emit spacingChanged();
}

QFont QQuickPopup::defaultFont() const
{
    return QQuickControlPrivate::themeFont(QPlatformTheme::SystemFont);
}

QPalette QQuickPopup::defaultPalette() const
{
    return QQuickControlPrivate::themePalette(QPlatformTheme::SystemPalette);
}

#if QT_CONFIG(accessibility)
QAccessible::Role QQuickPopup::accessibleRole() const
{
    return QAccessible::Dialog;
}

void QQuickPopup::accessibilityActiveChanged(bool active)
{
    Q_UNUSED(active);
}
#endif

QString QQuickPopup::accessibleName() const
{
    Q_D(const QQuickPopup);
    return d->popupItem->accessibleName();
}

void QQuickPopup::setAccessibleName(const QString &name)
{
    Q_D(QQuickPopup);
    d->popupItem->setAccessibleName(name);
}

QVariant QQuickPopup::accessibleProperty(const char *propertyName)
{
    Q_D(const QQuickPopup);
    return d->popupItem->accessibleProperty(propertyName);
}

bool QQuickPopup::setAccessibleProperty(const char *propertyName, const QVariant &value)
{
    Q_D(QQuickPopup);
    return d->popupItem->setAccessibleProperty(propertyName, value);
}

QT_END_NAMESPACE<|MERGE_RESOLUTION|>--- conflicted
+++ resolved
@@ -579,6 +579,7 @@
 
         QQuickControlPrivate *p = QQuickControlPrivate::get(popupItem);
         p->resolveFont();
+        p->resolvePalette();
         if (QQuickApplicationWindow *appWindow = qobject_cast<QQuickApplicationWindow *>(newWindow))
             p->updateLocale(appWindow->locale(), false); // explicit=false
     }
@@ -1450,15 +1451,6 @@
     if (parent) {
         QObjectPrivate::connect(parent, &QQuickItem::windowChanged, d, &QQuickPopupPrivate::setWindow);
         QQuickItemPrivate::get(d->parentItem)->addItemChangeListener(d, QQuickItemPrivate::Destroyed);
-<<<<<<< HEAD
-
-        QQuickControlPrivate *p = QQuickControlPrivate::get(d->popupItem);
-        p->resolveFont();
-        p->resolvePalette();
-        if (QQuickApplicationWindow *window = qobject_cast<QQuickApplicationWindow *>(parent->window()))
-            p->updateLocale(window->locale(), false); // explicit=false
-=======
->>>>>>> a5f8ceee
     } else {
         close();
     }
