/****************************************************************************
**
** Copyright (C) 2016 The Qt Company Ltd.
** Contact: http://www.qt.io/licensing/
**
** This file is part of the Qt Quick Templates 2 module of the Qt Toolkit.
**
** $QT_BEGIN_LICENSE:LGPL3$
** Commercial License Usage
** Licensees holding valid commercial Qt licenses may use this file in
** accordance with the commercial license agreement provided with the
** Software or, alternatively, in accordance with the terms contained in
** a written agreement between you and The Qt Company. For licensing terms
** and conditions see http://www.qt.io/terms-conditions. For further
** information use the contact form at http://www.qt.io/contact-us.
**
** GNU Lesser General Public License Usage
** Alternatively, this file may be used under the terms of the GNU Lesser
** General Public License version 3 as published by the Free Software
** Foundation and appearing in the file LICENSE.LGPLv3 included in the
** packaging of this file. Please review the following information to
** ensure the GNU Lesser General Public License version 3 requirements
** will be met: https://www.gnu.org/licenses/lgpl.html.
**
** GNU General Public License Usage
** Alternatively, this file may be used under the terms of the GNU
** General Public License version 2.0 or later as published by the Free
** Software Foundation and appearing in the file LICENSE.GPL included in
** the packaging of this file. Please review the following information to
** ensure the GNU General Public License version 2.0 requirements will be
** met: http://www.gnu.org/licenses/gpl-2.0.html.
**
** $QT_END_LICENSE$
**
****************************************************************************/

#include "qquickpopup_p.h"
#include "qquickpopup_p_p.h"
#include "qquickapplicationwindow_p.h"
#include "qquickshortcutcontext_p_p.h"
#include "qquickoverlay_p_p.h"
#include "qquickcontrol_p_p.h"

#include <QtGui/private/qshortcutmap_p.h>
#include <QtGui/private/qguiapplication_p.h>
#include <QtQml/qqmlinfo.h>
#include <QtQuick/qquickitem.h>
#include <QtQuick/private/qquicktransition_p.h>
#include <QtQuick/private/qquickitem_p.h>

QT_BEGIN_NAMESPACE

/*!
    \qmltype Popup
    \inherits QtObject
    \instantiates QQuickPopup
    \inqmlmodule QtQuick.Controls
    \since 5.7
    \ingroup qtquickcontrols2-popups
    \brief Base type of popup-like user interface controls.

    Popup is the base type of popup-like user interface controls. It can be
    used with \l Window or \l ApplicationWindow.

    \qml
    import QtQuick.Window 2.2
    import QtQuick.Controls 2.1

    ApplicationWindow {
        id: window
        width: 400
        height: 400
        visible: true

        Button {
            text: "Open"
            onClicked: popup.open()
        }

        Popup {
            id: popup
            x: 100
            y: 100
            width: 200
            height: 300
            modal: true
            focus: true
            closePolicy: Popup.CloseOnEscape | Popup.CloseOnPressOutsideParent
        }
    }
    \endqml

    In order to ensure that a popup is displayed above other items in the
    scene, it is recommended to use ApplicationWindow. ApplicationWindow also
    provides background dimming effects.

    Popup does not provide a layout of its own, but requires you to position
    its contents, for instance by creating a \l RowLayout or a \l ColumnLayout.

    Items declared as children of a Popup are automatically parented to the
    Popups's \l contentItem. Items created dynamically need to be explicitly
    parented to the contentItem.

    \section1 Popup Layout

    The following diagram illustrates the layout of a typical popup:

    \image qtquickcontrols2-popup.png

    The \l implicitWidth and \l implicitHeight of a popup are typically based
    on the implicit sizes of the background and the content item plus any
    \l padding. These properties determine how large the popup will be when no
    explicit \l width or \l height is specified.

    The \l background item fills the entire width and height of the popup,
    unless an explicit size has been given for it.

    The geometry of the \l contentItem is determined by the \l padding.

    \section1 Popup Sizing

    If only a single item is used within a Popup, it will resize to fit the
    implicit size of its contained item. This makes it particularly suitable
    for use together with layouts.

    \code
    Popup {
        ColumnLayout {
            anchors.fill: parent
            CheckBox { text: qsTr("E-mail") }
            CheckBox { text: qsTr("Calendar") }
            CheckBox { text: qsTr("Contacts") }
        }
    }
    \endcode

    Sometimes there might be two items within the popup:

    \code
    Popup {
        SwipeView {
            // ...
        }
        PageIndicator {
            anchors.horizontalCenter: parent.horizontalCenter
            anchors.bottom: parent.bottom
        }
    }
    \endcode

    In this case, Popup cannot calculate a sensible implicit size. Since we're
    anchoring the \l PageIndicator over the \l SwipeView, we can simply set the
    content size to the view's implicit size:

    \code
    Popup {
        contentWidth: view.implicitWidth
        contentHeight: view.implicitHeight

        SwipeView {
            id: view
            // ...
        }
        PageIndicator {
            anchors.horizontalCenter: parent.horizontalCenter
            anchors.bottom: parent.bottom
        }
     }
    \endcode

    \sa {Popup Controls}, {Customizing Popup}, ApplicationWindow
*/

/*!
    \qmlsignal void QtQuick.Controls::Popup::opened()

    This signal is emitted when the popup is opened.

    \sa closed
*/

/*!
    \qmlsignal void QtQuick.Controls::Popup::closed()

    This signal is emitted when the popup is closed.

    \sa opened
*/

static const QQuickItemPrivate::ChangeTypes AncestorChangeTypes = QQuickItemPrivate::Geometry
                                                                  | QQuickItemPrivate::Parent
                                                                  | QQuickItemPrivate::Children;

static const QQuickItemPrivate::ChangeTypes ItemChangeTypes = QQuickItemPrivate::Geometry
                                                             | QQuickItemPrivate::Parent;

QQuickPopupPrivate::QQuickPopupPrivate()
    : QObjectPrivate()
    , focus(false)
    , modal(false)
    , dim(false)
    , hasDim(false)
    , visible(false)
    , complete(false)
    , positioning(false)
    , hasWidth(false)
    , hasHeight(false)
    , hasTopMargin(false)
    , hasLeftMargin(false)
    , hasRightMargin(false)
    , hasBottomMargin(false)
    , allowVerticalFlip(false)
    , allowHorizontalFlip(false)
    , allowVerticalMove(true)
    , allowHorizontalMove(true)
    , allowVerticalResize(true)
    , allowHorizontalResize(true)
    , hadActiveFocusBeforeExitTransition(false)
    , x(0)
    , y(0)
    , effectiveX(0)
    , effectiveY(0)
    , margins(-1)
    , topMargin(0)
    , leftMargin(0)
    , rightMargin(0)
    , bottomMargin(0)
    , contentWidth(0)
    , contentHeight(0)
    , transitionState(QQuickPopupPrivate::NoTransition)
    , closePolicy(QQuickPopup::CloseOnEscape | QQuickPopup::CloseOnPressOutside)
    , parentItem(nullptr)
    , dimmer(nullptr)
    , window(nullptr)
    , enter(nullptr)
    , exit(nullptr)
    , popupItem(nullptr)
    , positioner(this)
    , transitionManager(this)
{
}

QQuickPopupPrivate::~QQuickPopupPrivate()
{
}

void QQuickPopupPrivate::init()
{
    Q_Q(QQuickPopup);
    popupItem = new QQuickPopupItem(q);
    q->setParentItem(qobject_cast<QQuickItem *>(parent));
    QObject::connect(popupItem, &QQuickControl::paddingChanged, q, &QQuickPopup::paddingChanged);
}

bool QQuickPopupPrivate::tryClose(QQuickItem *item, QMouseEvent *event)
{
    Q_Q(QQuickPopup);
    const bool isPress = event->type() == QEvent::MouseButtonPress;
    const bool onOutside = closePolicy.testFlag(isPress ? QQuickPopup::CloseOnPressOutside : QQuickPopup::CloseOnReleaseOutside);
    const bool onOutsideParent = closePolicy.testFlag(isPress ? QQuickPopup::CloseOnPressOutsideParent : QQuickPopup::CloseOnReleaseOutsideParent);
    if (onOutside || onOutsideParent) {
        if (!popupItem->contains(item->mapToItem(popupItem, event->pos()))) {
            if (!onOutsideParent || !parentItem || !parentItem->contains(item->mapToItem(parentItem, event->pos()))) {
                q->close();
                return true;
            }
        }
    }
    return false;
}

bool QQuickPopupPrivate::prepareEnterTransition()
{
    Q_Q(QQuickPopup);
    if (!window) {
        qmlInfo(q) << "cannot find any window to open popup in.";
        return false;
    }

    if (transitionState == EnterTransition && transitionManager.isRunning())
        return false;

    if (transitionState != EnterTransition) {
        popupItem->setParentItem(QQuickOverlay::overlay(window));
        emit q->aboutToShow();
        visible = true;
        transitionState = EnterTransition;
        popupItem->setVisible(true);
        positioner.setParentItem(parentItem);
        emit q->visibleChanged();
    }
    return true;
}

bool QQuickPopupPrivate::prepareExitTransition()
{
    Q_Q(QQuickPopup);
    if (transitionState == ExitTransition && transitionManager.isRunning())
        return false;

    if (transitionState != ExitTransition) {
        if (focus) {
            // The setFocus(false) call below removes any active focus before we're
            // able to check it in finalizeExitTransition.
            hadActiveFocusBeforeExitTransition = popupItem->hasActiveFocus();
            popupItem->setFocus(false);
        }
        transitionState = ExitTransition;
        emit q->aboutToHide();
    }
    return true;
}

void QQuickPopupPrivate::finalizeEnterTransition()
{
    Q_Q(QQuickPopup);
    if (focus)
        popupItem->setFocus(true);
    transitionState = NoTransition;
    emit q->opened();
}

void QQuickPopupPrivate::finalizeExitTransition()
{
    Q_Q(QQuickPopup);
    positioner.setParentItem(nullptr);
    popupItem->setParentItem(nullptr);
    popupItem->setVisible(false);

    if (hadActiveFocusBeforeExitTransition && window) {
        if (!qobject_cast<QQuickPopupItem *>(window->activeFocusItem())) {
            QQuickApplicationWindow *applicationWindow = qobject_cast<QQuickApplicationWindow*>(window);
            if (applicationWindow)
                applicationWindow->contentItem()->setFocus(true);
            else
                window->contentItem()->setFocus(true);
        }
    }

    visible = false;
    transitionState = NoTransition;
    hadActiveFocusBeforeExitTransition = false;
    emit q->visibleChanged();
    emit q->closed();
}

QMarginsF QQuickPopupPrivate::getMargins() const
{
    Q_Q(const QQuickPopup);
    return QMarginsF(q->leftMargin(), q->topMargin(), q->rightMargin(), q->bottomMargin());
}

void QQuickPopupPrivate::setTopMargin(qreal value, bool reset)
{
    Q_Q(QQuickPopup);
    qreal oldMargin = q->topMargin();
    topMargin = value;
    hasTopMargin = !reset;
    if ((!reset && !qFuzzyCompare(oldMargin, value)) || (reset && !qFuzzyCompare(oldMargin, margins))) {
        emit q->topMarginChanged();
        q->marginsChange(QMarginsF(leftMargin, topMargin, rightMargin, bottomMargin),
                         QMarginsF(leftMargin, oldMargin, rightMargin, bottomMargin));
    }
}

void QQuickPopupPrivate::setLeftMargin(qreal value, bool reset)
{
    Q_Q(QQuickPopup);
    qreal oldMargin = q->leftMargin();
    leftMargin = value;
    hasLeftMargin = !reset;
    if ((!reset && !qFuzzyCompare(oldMargin, value)) || (reset && !qFuzzyCompare(oldMargin, margins))) {
        emit q->leftMarginChanged();
        q->marginsChange(QMarginsF(leftMargin, topMargin, rightMargin, bottomMargin),
                         QMarginsF(oldMargin, topMargin, rightMargin, bottomMargin));
    }
}

void QQuickPopupPrivate::setRightMargin(qreal value, bool reset)
{
    Q_Q(QQuickPopup);
    qreal oldMargin = q->rightMargin();
    rightMargin = value;
    hasRightMargin = !reset;
    if ((!reset && !qFuzzyCompare(oldMargin, value)) || (reset && !qFuzzyCompare(oldMargin, margins))) {
        emit q->rightMarginChanged();
        q->marginsChange(QMarginsF(leftMargin, topMargin, rightMargin, bottomMargin),
                         QMarginsF(leftMargin, topMargin, oldMargin, bottomMargin));
    }
}

void QQuickPopupPrivate::setBottomMargin(qreal value, bool reset)
{
    Q_Q(QQuickPopup);
    qreal oldMargin = q->bottomMargin();
    bottomMargin = value;
    hasBottomMargin = !reset;
    if ((!reset && !qFuzzyCompare(oldMargin, value)) || (reset && !qFuzzyCompare(oldMargin, margins))) {
        emit q->bottomMarginChanged();
        q->marginsChange(QMarginsF(leftMargin, topMargin, rightMargin, bottomMargin),
                         QMarginsF(leftMargin, topMargin, rightMargin, oldMargin));
    }
}

void QQuickPopupPrivate::setWindow(QQuickWindow *newWindow)
{
    Q_Q(QQuickPopup);
    if (window == newWindow)
        return;

    if (window) {
        QQuickOverlay *overlay = QQuickOverlay::overlay(window);
        if (overlay)
            QQuickOverlayPrivate::get(overlay)->removePopup(q);
    }

    if (newWindow) {
        QQuickOverlay *overlay = QQuickOverlay::overlay(newWindow);
        if (overlay)
            QQuickOverlayPrivate::get(overlay)->addPopup(q);
    }

    window = newWindow;
    emit q->windowChanged(newWindow);
}

class QQuickPopupItemPrivate : public QQuickControlPrivate
{
    Q_DECLARE_PUBLIC(QQuickPopupItem)

public:
    QQuickPopupItemPrivate(QQuickPopup *popup);

    void implicitWidthChanged() override;
    void implicitHeightChanged() override;

    void resolveFont() override;

<<<<<<< HEAD
    QQuickItem *getContentItem() override;

=======
    int backId;
    int escapeId;
>>>>>>> 814601e9
    QQuickPopup *popup;
};

QQuickPopupItemPrivate::QQuickPopupItemPrivate(QQuickPopup *popup)
    : backId(0),
      escapeId(0),
      popup(popup)
{
    isTabFence = true;
}

void QQuickPopupItemPrivate::implicitWidthChanged()
{
    QQuickControlPrivate::implicitWidthChanged();
    emit popup->implicitWidthChanged();
}

void QQuickPopupItemPrivate::implicitHeightChanged()
{
    QQuickControlPrivate::implicitHeightChanged();
    emit popup->implicitHeightChanged();
}

void QQuickPopupItemPrivate::resolveFont()
{
    if (QQuickApplicationWindow *window = qobject_cast<QQuickApplicationWindow *>(popup->window()))
        inheritFont(window->font());
}

QQuickItem *QQuickPopupItemPrivate::getContentItem()
{
    Q_Q(QQuickPopupItem);
    if (!contentItem)
        contentItem = new QQuickItem(q);
    return contentItem;
}

QQuickPopupItem::QQuickPopupItem(QQuickPopup *popup) :
    QQuickControl(*(new QQuickPopupItemPrivate(popup)), nullptr)
{
    setParent(popup);
    setVisible(false);
    setFlag(ItemIsFocusScope);
    setAcceptedMouseButtons(Qt::AllButtons);

    // TODO: switch to QStyleHints::useHoverEffects in Qt 5.8
    setHoverEnabled(true);
    // setAcceptHoverEvents(QGuiApplication::styleHints()->useHoverEffects());
    // connect(QGuiApplication::styleHints(), &QStyleHints::useHoverEffectsChanged, this, &QQuickItem::setAcceptHoverEvents);
}

void QQuickPopupItem::updatePolish()
{
    Q_D(QQuickPopupItem);
    return QQuickPopupPrivate::get(d->popup)->reposition();
}

void QQuickPopupItem::grabShortcut()
{
#ifndef QT_NO_SHORTCUT
    Q_D(QQuickPopupItem);
    QGuiApplicationPrivate *pApp = QGuiApplicationPrivate::instance();
    if (!d->backId)
        d->backId = pApp->shortcutMap.addShortcut(this, Qt::Key_Back, Qt::WindowShortcut, QQuickShortcutContext::matcher);
    if (!d->escapeId)
        d->escapeId = pApp->shortcutMap.addShortcut(this, Qt::Key_Escape, Qt::WindowShortcut, QQuickShortcutContext::matcher);
#endif // QT_NO_SHORTCUT
}

void QQuickPopupItem::ungrabShortcut()
{
#ifndef QT_NO_SHORTCUT
    Q_D(QQuickPopupItem);
    QGuiApplicationPrivate *pApp = QGuiApplicationPrivate::instance();
    if (d->backId) {
        pApp->shortcutMap.removeShortcut(d->backId, this);
        d->backId = 0;
    }
    if (d->escapeId) {
        pApp->shortcutMap.removeShortcut(d->escapeId, this);
        d->escapeId = 0;
    }
#endif // QT_NO_SHORTCUT
}

bool QQuickPopupItem::event(QEvent *event)
{
    Q_D(QQuickPopupItem);
    if (event->type() == QEvent::Shortcut) {
        QShortcutEvent *se = static_cast<QShortcutEvent *>(event);
        if (se->shortcutId() == d->escapeId || se->shortcutId() == d->backId) {
            d->popup->close();
            return true;
        }
    }
    return QQuickItem::event(event);
}

bool QQuickPopupItem::childMouseEventFilter(QQuickItem *child, QEvent *event)
{
    Q_D(QQuickPopupItem);
    return d->popup->childMouseEventFilter(child, event);
}

void QQuickPopupItem::focusInEvent(QFocusEvent *event)
{
    Q_D(QQuickPopupItem);
    d->popup->focusInEvent(event);
}

void QQuickPopupItem::focusOutEvent(QFocusEvent *event)
{
    Q_D(QQuickPopupItem);
    d->popup->focusOutEvent(event);
}

void QQuickPopupItem::keyPressEvent(QKeyEvent *event)
{
    Q_D(QQuickPopupItem);
    d->popup->keyPressEvent(event);
}

void QQuickPopupItem::keyReleaseEvent(QKeyEvent *event)
{
    Q_D(QQuickPopupItem);
    d->popup->keyReleaseEvent(event);
}

void QQuickPopupItem::mousePressEvent(QMouseEvent *event)
{
    Q_D(QQuickPopupItem);
    d->popup->mousePressEvent(event);
}

void QQuickPopupItem::mouseMoveEvent(QMouseEvent *event)
{
    Q_D(QQuickPopupItem);
    d->popup->mouseMoveEvent(event);
}

void QQuickPopupItem::mouseReleaseEvent(QMouseEvent *event)
{
    Q_D(QQuickPopupItem);
    d->popup->mouseReleaseEvent(event);
}

void QQuickPopupItem::mouseDoubleClickEvent(QMouseEvent *event)
{
    Q_D(QQuickPopupItem);
    d->popup->mouseDoubleClickEvent(event);
}

void QQuickPopupItem::mouseUngrabEvent()
{
    Q_D(QQuickPopupItem);
    d->popup->mouseUngrabEvent();
}

void QQuickPopupItem::wheelEvent(QWheelEvent *event)
{
    Q_D(QQuickPopupItem);
    d->popup->wheelEvent(event);
}

void QQuickPopupItem::contentItemChange(QQuickItem *newItem, QQuickItem *oldItem)
{
    Q_D(QQuickPopupItem);
    QQuickControl::contentItemChange(newItem, oldItem);
    d->popup->contentItemChange(newItem, oldItem);
}

void QQuickPopupItem::fontChange(const QFont &newFont, const QFont &oldFont)
{
    Q_D(QQuickPopupItem);
    QQuickControl::fontChange(newFont, oldFont);
    d->popup->fontChange(newFont, oldFont);
}

void QQuickPopupItem::geometryChanged(const QRectF &newGeometry, const QRectF &oldGeometry)
{
    Q_D(QQuickPopupItem);
    QQuickControl::geometryChanged(newGeometry, oldGeometry);
    d->popup->geometryChanged(newGeometry, oldGeometry);
}

void QQuickPopupItem::localeChange(const QLocale &newLocale, const QLocale &oldLocale)
{
    Q_D(QQuickPopupItem);
    QQuickControl::localeChange(newLocale, oldLocale);
    d->popup->localeChange(newLocale, oldLocale);
}

void QQuickPopupItem::itemChange(ItemChange change, const ItemChangeData &data)
{
    Q_D(QQuickPopupItem);
    QQuickControl::itemChange(change, data);
    d->popup->itemChange(change, data);
}

void QQuickPopupItem::paddingChange(const QMarginsF &newPadding, const QMarginsF &oldPadding)
{
    Q_D(QQuickPopupItem);
    QQuickControl::paddingChange(newPadding, oldPadding);
    d->popup->paddingChange(newPadding, oldPadding);
}

void QQuickPopupItem::spacingChange(qreal newSpacing, qreal oldSpacing)
{
    Q_D(QQuickPopupItem);
    QQuickControl::spacingChange(newSpacing, oldSpacing);
    d->popup->spacingChange(newSpacing, oldSpacing);
}

QFont QQuickPopupItem::defaultFont() const
{
    Q_D(const QQuickPopupItem);
    return d->popup->defaultFont();
}

#ifndef QT_NO_ACCESSIBILITY
QAccessible::Role QQuickPopupItem::accessibleRole() const
{
    Q_D(const QQuickPopupItem);
    return d->popup->accessibleRole();
}

void QQuickPopupItem::accessibilityActiveChanged(bool active)
{
    Q_D(const QQuickPopupItem);
    QQuickControl::accessibilityActiveChanged(active);
    d->popup->accessibilityActiveChanged(active);
}
#endif // QT_NO_ACCESSIBILITY

QQuickPopupPositioner::QQuickPopupPositioner(QQuickPopupPrivate *popup) :
    m_parentItem(nullptr),
    m_popup(popup)
{
}

QQuickPopupPositioner::~QQuickPopupPositioner()
{
    if (m_parentItem) {
        QQuickItemPrivate::get(m_parentItem)->removeItemChangeListener(this, ItemChangeTypes);
        removeAncestorListeners(m_parentItem->parentItem());
    }
}

QQuickItem *QQuickPopupPositioner::parentItem() const
{
    return m_parentItem;
}

void QQuickPopupPositioner::setParentItem(QQuickItem *parent)
{
    if (m_parentItem == parent)
        return;

    if (m_parentItem) {
        QQuickItemPrivate::get(m_parentItem)->removeItemChangeListener(this, ItemChangeTypes);
        removeAncestorListeners(m_parentItem->parentItem());
    }

    m_parentItem = parent;

    if (!parent)
        return;

    QQuickItemPrivate::get(parent)->addItemChangeListener(this, ItemChangeTypes);
    addAncestorListeners(parent->parentItem());

    if (m_popup->popupItem->isVisible())
        m_popup->reposition();
}

void QQuickPopupPositioner::itemGeometryChanged(QQuickItem *, QQuickGeometryChange, const QRectF &)
{
    if (m_parentItem && m_popup->popupItem->isVisible())
        m_popup->reposition();
}

void QQuickPopupPositioner::itemParentChanged(QQuickItem *, QQuickItem *parent)
{
    addAncestorListeners(parent);
}

void QQuickPopupPositioner::itemChildRemoved(QQuickItem *item, QQuickItem *child)
{
    if (isAncestor(child))
        removeAncestorListeners(item);
}

void QQuickPopupPrivate::itemDestroyed(QQuickItem *item)
{
    Q_Q(QQuickPopup);
    if (item == parentItem)
        q->setParentItem(nullptr);
}

void QQuickPopupPrivate::reposition()
{
    Q_Q(QQuickPopup);
    if (!popupItem->isVisible())
        return;

    if (positioning) {
        popupItem->polish();
        return;
    }

    const qreal w = popupItem->width();
    const qreal h = popupItem->height();
    const qreal iw = popupItem->implicitWidth();
    const qreal ih = popupItem->implicitHeight();

    bool widthAdjusted = false;
    bool heightAdjusted = false;

    QRectF rect(allowHorizontalMove ? x : popupItem->x(),
                allowVerticalMove ? y : popupItem->y(),
                !hasWidth && iw > 0 ? iw : w,
                !hasHeight && ih > 0 ? ih : h);
    if (parentItem) {
        rect = parentItem->mapRectToScene(rect);

        if (window) {
            const QMarginsF margins = getMargins();
            const QRectF bounds(qMax<qreal>(0.0, margins.left()),
                                qMax<qreal>(0.0, margins.top()),
                                window->width() - qMax<qreal>(0.0, margins.left()) - qMax<qreal>(0.0, margins.right()),
                                window->height() - qMax<qreal>(0.0, margins.top()) - qMax<qreal>(0.0, margins.bottom()));

            // if the popup doesn't fit horizontally inside the window, try flipping it around (left <-> right)
            if (allowHorizontalFlip && (rect.left() < bounds.left() || rect.right() > bounds.right())) {
                const QRectF flipped = parentItem->mapRectToScene(QRectF(parentItem->width() - x - rect.width(), y, rect.width(), rect.height()));
                if (flipped.intersected(bounds).width() > rect.intersected(bounds).width())
                    rect.moveLeft(flipped.left());
            }

            // if the popup doesn't fit vertically inside the window, try flipping it around (above <-> below)
            if (allowVerticalFlip && (rect.top() < bounds.top() || rect.bottom() > bounds.bottom())) {
                const QRectF flipped = parentItem->mapRectToScene(QRectF(x, parentItem->height() - y - rect.height(), rect.width(), rect.height()));
                if (flipped.intersected(bounds).height() > rect.intersected(bounds).height())
                    rect.moveTop(flipped.top());
            }

            // push inside the margins if specified
            if (allowVerticalMove) {
                if (margins.top() >= 0 && rect.top() < bounds.top())
                    rect.moveTop(margins.top());
                if (margins.bottom() >= 0 && rect.bottom() > bounds.bottom())
                    rect.moveBottom(bounds.bottom());
            }
            if (allowHorizontalMove) {
                if (margins.left() >= 0 && rect.left() < bounds.left())
                    rect.moveLeft(margins.left());
                if (margins.right() >= 0 && rect.right() > bounds.right())
                    rect.moveRight(bounds.right());
            }

            if (iw > 0 && (rect.left() < bounds.left() || rect.right() > bounds.right())) {
                // neither the flipped or pushed geometry fits inside the window, choose
                // whichever side (left vs. right) fits larger part of the popup
                if (allowHorizontalMove && allowHorizontalFlip) {
                    if (rect.left() < bounds.left() && bounds.left() + rect.width() <= bounds.right())
                        rect.moveLeft(bounds.left());
                    else if (rect.right() > bounds.right() && bounds.right() - rect.width() >= bounds.left())
                        rect.moveRight(bounds.right());
                }

                // as a last resort, adjust the width to fit the window
                if (allowHorizontalResize) {
                    if (rect.left() < bounds.left()) {
                        rect.setLeft(bounds.left());
                        widthAdjusted = true;
                    }
                    if (rect.right() > bounds.right()) {
                        rect.setRight(bounds.right());
                        widthAdjusted = true;
                    }
                }
            } else if (iw > 0 && rect.left() >= bounds.left() && rect.right() <= bounds.right()
                       && iw != w) {
                // restore original width
                rect.setWidth(iw);
                widthAdjusted = true;
            }

            if (ih > 0 && (rect.top() < bounds.top() || rect.bottom() > bounds.bottom())) {
                // neither the flipped or pushed geometry fits inside the window, choose
                // whichever side (above vs. below) fits larger part of the popup
                if (allowVerticalMove && allowVerticalFlip) {
                    if (rect.top() < bounds.top() && bounds.top() + rect.height() <= bounds.bottom())
                        rect.moveTop(bounds.top());
                    else if (rect.bottom() > bounds.bottom() && bounds.bottom() - rect.height() >= bounds.top())
                        rect.moveBottom(bounds.bottom());
                }

                // as a last resort, adjust the height to fit the window
                if (allowVerticalResize) {
                    if (rect.top() < bounds.top()) {
                        rect.setTop(bounds.top());
                        heightAdjusted = true;
                    }
                    if (rect.bottom() > bounds.bottom()) {
                        rect.setBottom(bounds.bottom());
                        heightAdjusted = true;
                    }
                }
            } else if (ih > 0 && rect.top() >= bounds.top() && rect.bottom() <= bounds.bottom()
                       && ih != h) {
                // restore original height
                rect.setHeight(ih);
                heightAdjusted = true;
            }
        }
    }

    positioning = true;

    popupItem->setPosition(rect.topLeft());

    const QPointF effectivePos = parentItem ? parentItem->mapFromScene(rect.topLeft()) : rect.topLeft();
    if (!qFuzzyCompare(effectiveX, effectivePos.x())) {
        effectiveX = effectivePos.x();
        emit q->xChanged();
    }
    if (!qFuzzyCompare(effectiveY, effectivePos.y())) {
        effectiveY = effectivePos.y();
        emit q->yChanged();
    }

    if (!hasWidth && widthAdjusted && rect.width() > 0)
        popupItem->setWidth(rect.width());
    if (!hasHeight && heightAdjusted && rect.height() > 0)
        popupItem->setHeight(rect.height());

    positioning = false;
}

void QQuickPopupPrivate::resizeOverlay()
{
    if (!dimmer)
        return;

    qreal w = window ? window->width() : 0;
    qreal h = window ? window->height() : 0;
    dimmer->setSize(QSizeF(w, h));
}

void QQuickPopupPositioner::removeAncestorListeners(QQuickItem *item)
{
    if (item == m_parentItem)
        return;

    QQuickItem *p = item;
    while (p) {
        QQuickItemPrivate::get(p)->removeItemChangeListener(this, AncestorChangeTypes);
        p = p->parentItem();
    }
}

void QQuickPopupPositioner::addAncestorListeners(QQuickItem *item)
{
    if (item == m_parentItem)
        return;

    QQuickItem *p = item;
    while (p) {
        QQuickItemPrivate::get(p)->addItemChangeListener(this, AncestorChangeTypes);
        p = p->parentItem();
    }
}

// TODO: use QQuickItem::isAncestorOf() in dev/5.7
bool QQuickPopupPositioner::isAncestor(QQuickItem *item) const
{
    if (!m_parentItem)
        return false;

    QQuickItem *parent = m_parentItem;
    while (parent) {
        if (parent == item)
            return true;
        parent = parent->parentItem();
    }
    return false;
}

QQuickPopupTransitionManager::QQuickPopupTransitionManager(QQuickPopupPrivate *popup)
    : QQuickTransitionManager(), popup(popup)
{
}

void QQuickPopupTransitionManager::transitionEnter()
{
    if (popup->transitionState == QQuickPopupPrivate::ExitTransition)
        cancel();

    if (!popup->prepareEnterTransition())
        return;

    if (popup->window)
        transition(popup->enterActions, popup->enter, popup->q_func());
    else
        finished();
}

void QQuickPopupTransitionManager::transitionExit()
{
    if (!popup->prepareExitTransition())
        return;

    if (popup->window)
        transition(popup->exitActions, popup->exit, popup->q_func());
    else
        finished();
}

void QQuickPopupTransitionManager::finished()
{
    if (popup->transitionState == QQuickPopupPrivate::EnterTransition)
        popup->finalizeEnterTransition();
    else if (popup->transitionState == QQuickPopupPrivate::ExitTransition)
        popup->finalizeExitTransition();
}

QQuickPopup::QQuickPopup(QObject *parent)
    : QObject(*(new QQuickPopupPrivate), parent)
{
    Q_D(QQuickPopup);
    d->init();
}

QQuickPopup::QQuickPopup(QQuickPopupPrivate &dd, QObject *parent)
    : QObject(dd, parent)
{
    Q_D(QQuickPopup);
    d->init();
}

QQuickPopup::~QQuickPopup()
{
    Q_D(QQuickPopup);
    setParentItem(nullptr);
    d->popupItem->ungrabShortcut();
    delete d->popupItem;
}

/*!
    \qmlmethod void QtQuick.Controls::Popup::open()

    Opens the popup.

    \sa visible
*/
void QQuickPopup::open()
{
    setVisible(true);
}

/*!
    \qmlmethod void QtQuick.Controls::Popup::close()

    Closes the popup.

    \sa visible
*/
void QQuickPopup::close()
{
    setVisible(false);
}

/*!
    \qmlproperty real QtQuick.Controls::Popup::x

    This property holds the x-coordinate of the popup.

    \sa y, z
*/
qreal QQuickPopup::x() const
{
    Q_D(const QQuickPopup);
    return d->effectiveX;
}

void QQuickPopup::setX(qreal x)
{
    Q_D(QQuickPopup);
    setPosition(QPointF(x, d->y));
}

/*!
    \qmlproperty real QtQuick.Controls::Popup::y

    This property holds the y-coordinate of the popup.

    \sa x, z
*/
qreal QQuickPopup::y() const
{
    Q_D(const QQuickPopup);
    return d->effectiveY;
}

void QQuickPopup::setY(qreal y)
{
    Q_D(QQuickPopup);
    setPosition(QPointF(d->x, y));
}

QPointF QQuickPopup::position() const
{
    Q_D(const QQuickPopup);
    return QPointF(d->effectiveX, d->effectiveY);
}

void QQuickPopup::setPosition(const QPointF &pos)
{
    Q_D(QQuickPopup);
    const bool xChange = !qFuzzyCompare(d->x, pos.x());
    const bool yChange = !qFuzzyCompare(d->y, pos.y());
    if (!xChange && !yChange)
        return;

    d->x = pos.x();
    d->y = pos.y();
    if (d->popupItem->isVisible()) {
        d->reposition();
    } else {
        if (xChange)
            emit xChanged();
        if (yChange)
            emit yChanged();
    }
}

/*!
    \qmlproperty real QtQuick.Controls::Popup::z

    This property holds the z-value of the popup. Z-value determines
    the stacking order of popups.

    If two visible popups have the same z-value, the last one that
    was opened will be on top.

    The default z-value is \c 0.

    \sa x, y
*/
qreal QQuickPopup::z() const
{
    Q_D(const QQuickPopup);
    return d->popupItem->z();
}

void QQuickPopup::setZ(qreal z)
{
    Q_D(QQuickPopup);
    if (qFuzzyCompare(z, d->popupItem->z()))
        return;
    d->popupItem->setZ(z);
    emit zChanged();
}

/*!
    \qmlproperty real QtQuick.Controls::Popup::width

    This property holds the width of the popup.
*/
qreal QQuickPopup::width() const
{
    Q_D(const QQuickPopup);
    return d->popupItem->width();
}

void QQuickPopup::setWidth(qreal width)
{
    Q_D(QQuickPopup);
    d->hasWidth = true;
    d->popupItem->setWidth(width);
}

void QQuickPopup::resetWidth()
{
    Q_D(QQuickPopup);
    if (!d->hasWidth)
        return;

    d->hasWidth = false;
    d->popupItem->resetWidth();
    if (d->popupItem->isVisible())
        d->reposition();
}

/*!
    \qmlproperty real QtQuick.Controls::Popup::height

    This property holds the height of the popup.
*/
qreal QQuickPopup::height() const
{
    Q_D(const QQuickPopup);
    return d->popupItem->height();
}

void QQuickPopup::setHeight(qreal height)
{
    Q_D(QQuickPopup);
    d->hasHeight = true;
    d->popupItem->setHeight(height);
}

void QQuickPopup::resetHeight()
{
    Q_D(QQuickPopup);
    if (!d->hasHeight)
        return;

    d->hasHeight = false;
    d->popupItem->resetHeight();
    if (d->popupItem->isVisible())
        d->reposition();
}

/*!
    \qmlproperty real QtQuick.Controls::Popup::implicitWidth

    This property holds the implicit width of the popup.
*/
qreal QQuickPopup::implicitWidth() const
{
    Q_D(const QQuickPopup);
    return d->popupItem->implicitWidth();
}

void QQuickPopup::setImplicitWidth(qreal width)
{
    Q_D(QQuickPopup);
    d->popupItem->setImplicitWidth(width);
}

/*!
    \qmlproperty real QtQuick.Controls::Popup::implicitHeight

    This property holds the implicit height of the popup.
*/
qreal QQuickPopup::implicitHeight() const
{
    Q_D(const QQuickPopup);
    return d->popupItem->implicitHeight();
}

void QQuickPopup::setImplicitHeight(qreal height)
{
    Q_D(QQuickPopup);
    d->popupItem->setImplicitHeight(height);
}

/*!
    \qmlproperty real QtQuick.Controls::Popup::contentWidth

    This property holds the content width. It is used for calculating the
    total implicit width of the Popup.

    For more information, see \l {Popup Sizing}.

    \sa contentHeight
*/
qreal QQuickPopup::contentWidth() const
{
    Q_D(const QQuickPopup);
    return d->contentWidth;
}

void QQuickPopup::setContentWidth(qreal width)
{
    Q_D(QQuickPopup);
    if (qFuzzyCompare(d->contentWidth, width))
        return;

    d->contentWidth = width;
    emit contentWidthChanged();
}

/*!
    \qmlproperty real QtQuick.Controls::Popup::contentHeight

    This property holds the content height. It is used for calculating the
    total implicit height of the Popup.

    For more information, see \l {Popup Sizing}.

    \sa contentWidth
*/
qreal QQuickPopup::contentHeight() const
{
    Q_D(const QQuickPopup);
    return d->contentHeight;
}

void QQuickPopup::setContentHeight(qreal height)
{
    Q_D(QQuickPopup);
    if (qFuzzyCompare(d->contentHeight, height))
        return;

    d->contentHeight = height;
    emit contentHeightChanged();
}

/*!
    \qmlproperty real QtQuick.Controls::Popup::availableWidth
    \readonly

    This property holds the width available to the \l contentItem after
    deducting horizontal padding from the \l {Item::}{width} of the popup.

    \sa padding, leftPadding, rightPadding
*/
qreal QQuickPopup::availableWidth() const
{
    Q_D(const QQuickPopup);
    return d->popupItem->availableWidth();
}

/*!
    \qmlproperty real QtQuick.Controls::Popup::availableHeight
    \readonly

    This property holds the height available to the \l contentItem after
    deducting vertical padding from the \l {Item::}{height} of the popup.

    \sa padding, topPadding, bottomPadding
*/
qreal QQuickPopup::availableHeight() const
{
    Q_D(const QQuickPopup);
    return d->popupItem->availableHeight();
}

/*!
    \since QtQuick.Controls 2.1
    \qmlproperty real QtQuick.Controls::Popup::spacing

    This property holds the spacing.

    Spacing is useful for popups that have multiple or repetitive building
    blocks. For example, some styles use spacing to determine the distance
    between the header, content, and footer of \l Dialog. Spacing is not
    enforced by Popup, so each style may interpret it differently, and some
    may ignore it altogether.
*/
qreal QQuickPopup::spacing() const
{
    Q_D(const QQuickPopup);
    return d->popupItem->spacing();
}

void QQuickPopup::setSpacing(qreal spacing)
{
    Q_D(QQuickPopup);
    d->popupItem->setSpacing(spacing);
}

void QQuickPopup::resetSpacing()
{
    setSpacing(0);
}

/*!
    \qmlproperty real QtQuick.Controls::Popup::margins

    This property holds the default margins around the popup.

    A popup with negative margins is not pushed within the bounds
    of the enclosing window. The default value is \c -1.

    \sa topMargin, leftMargin, rightMargin, bottomMargin
*/
qreal QQuickPopup::margins() const
{
    Q_D(const QQuickPopup);
    return d->margins;
}

void QQuickPopup::setMargins(qreal margins)
{
    Q_D(QQuickPopup);
    if (qFuzzyCompare(d->margins, margins))
        return;
    QMarginsF oldMargins(leftMargin(), topMargin(), rightMargin(), bottomMargin());
    d->margins = margins;
    emit marginsChanged();
    QMarginsF newMargins(leftMargin(), topMargin(), rightMargin(), bottomMargin());
    if (!qFuzzyCompare(newMargins.top(), oldMargins.top()))
        emit topMarginChanged();
    if (!qFuzzyCompare(newMargins.left(), oldMargins.left()))
        emit leftMarginChanged();
    if (!qFuzzyCompare(newMargins.right(), oldMargins.right()))
        emit rightMarginChanged();
    if (!qFuzzyCompare(newMargins.bottom(), oldMargins.bottom()))
        emit bottomMarginChanged();
    marginsChange(newMargins, oldMargins);
}

void QQuickPopup::resetMargins()
{
    setMargins(-1);
}

/*!
    \qmlproperty real QtQuick.Controls::Popup::topMargin

    This property holds the top margin around the popup.

    A popup with a negative top margin is not pushed within the top edge
    of the enclosing window. The default value is \c -1.

    \sa margins, bottomMargin
*/
qreal QQuickPopup::topMargin() const
{
    Q_D(const QQuickPopup);
    if (d->hasTopMargin)
        return d->topMargin;
    return d->margins;
}

void QQuickPopup::setTopMargin(qreal margin)
{
    Q_D(QQuickPopup);
    d->setTopMargin(margin);
}

void QQuickPopup::resetTopMargin()
{
    Q_D(QQuickPopup);
    d->setTopMargin(-1, true);
}

/*!
    \qmlproperty real QtQuick.Controls::Popup::leftMargin

    This property holds the left margin around the popup.

    A popup with a negative left margin is not pushed within the left edge
    of the enclosing window. The default value is \c -1.

    \sa margins, rightMargin
*/
qreal QQuickPopup::leftMargin() const
{
    Q_D(const QQuickPopup);
    if (d->hasLeftMargin)
        return d->leftMargin;
    return d->margins;
}

void QQuickPopup::setLeftMargin(qreal margin)
{
    Q_D(QQuickPopup);
    d->setLeftMargin(margin);
}

void QQuickPopup::resetLeftMargin()
{
    Q_D(QQuickPopup);
    d->setLeftMargin(-1, true);
}

/*!
    \qmlproperty real QtQuick.Controls::Popup::rightMargin

    This property holds the right margin around the popup.

    A popup with a negative right margin is not pushed within the right edge
    of the enclosing window. The default value is \c -1.

    \sa margins, leftMargin
*/
qreal QQuickPopup::rightMargin() const
{
    Q_D(const QQuickPopup);
    if (d->hasRightMargin)
        return d->rightMargin;
    return d->margins;
}

void QQuickPopup::setRightMargin(qreal margin)
{
    Q_D(QQuickPopup);
    d->setRightMargin(margin);
}

void QQuickPopup::resetRightMargin()
{
    Q_D(QQuickPopup);
    d->setRightMargin(-1, true);
}

/*!
    \qmlproperty real QtQuick.Controls::Popup::bottomMargin

    This property holds the bottom margin around the popup.

    A popup with a negative bottom margin is not pushed within the bottom edge
    of the enclosing window. The default value is \c -1.

    \sa margins, topMargin
*/
qreal QQuickPopup::bottomMargin() const
{
    Q_D(const QQuickPopup);
    if (d->hasBottomMargin)
        return d->bottomMargin;
    return d->margins;
}

void QQuickPopup::setBottomMargin(qreal margin)
{
    Q_D(QQuickPopup);
    d->setBottomMargin(margin);
}

void QQuickPopup::resetBottomMargin()
{
    Q_D(QQuickPopup);
    d->setBottomMargin(-1, true);
}

/*!
    \qmlproperty real QtQuick.Controls::Popup::padding

    This property holds the default padding.

    \include qquickpopup-padding.qdocinc

    \sa availableWidth, availableHeight, topPadding, leftPadding, rightPadding, bottomPadding
*/
qreal QQuickPopup::padding() const
{
    Q_D(const QQuickPopup);
    return d->popupItem->padding();
}

void QQuickPopup::setPadding(qreal padding)
{
    Q_D(QQuickPopup);
    d->popupItem->setPadding(padding);
}

void QQuickPopup::resetPadding()
{
    Q_D(QQuickPopup);
    d->popupItem->resetPadding();
}

/*!
    \qmlproperty real QtQuick.Controls::Popup::topPadding

    This property holds the top padding.

    \include qquickpopup-padding.qdocinc

    \sa padding, bottomPadding, availableHeight
*/
qreal QQuickPopup::topPadding() const
{
    Q_D(const QQuickPopup);
    return d->popupItem->topPadding();
}

void QQuickPopup::setTopPadding(qreal padding)
{
    Q_D(QQuickPopup);
    d->popupItem->setTopPadding(padding);
}

void QQuickPopup::resetTopPadding()
{
    Q_D(QQuickPopup);
    d->popupItem->resetTopPadding();
}

/*!
    \qmlproperty real QtQuick.Controls::Popup::leftPadding

    This property holds the left padding.

    \include qquickpopup-padding.qdocinc

    \sa padding, rightPadding, availableWidth
*/
qreal QQuickPopup::leftPadding() const
{
    Q_D(const QQuickPopup);
    return d->popupItem->leftPadding();
}

void QQuickPopup::setLeftPadding(qreal padding)
{
    Q_D(QQuickPopup);
    d->popupItem->setLeftPadding(padding);
}

void QQuickPopup::resetLeftPadding()
{
    Q_D(QQuickPopup);
    d->popupItem->resetLeftPadding();
}

/*!
    \qmlproperty real QtQuick.Controls::Popup::rightPadding

    This property holds the right padding.

    \include qquickpopup-padding.qdocinc

    \sa padding, leftPadding, availableWidth
*/
qreal QQuickPopup::rightPadding() const
{
    Q_D(const QQuickPopup);
    return d->popupItem->rightPadding();
}

void QQuickPopup::setRightPadding(qreal padding)
{
    Q_D(QQuickPopup);
    d->popupItem->setRightPadding(padding);
}

void QQuickPopup::resetRightPadding()
{
    Q_D(QQuickPopup);
    d->popupItem->resetRightPadding();
}

/*!
    \qmlproperty real QtQuick.Controls::Popup::bottomPadding

    This property holds the bottom padding.

    \include qquickpopup-padding.qdocinc

    \sa padding, topPadding, availableHeight
*/
qreal QQuickPopup::bottomPadding() const
{
    Q_D(const QQuickPopup);
    return d->popupItem->bottomPadding();
}

void QQuickPopup::setBottomPadding(qreal padding)
{
    Q_D(QQuickPopup);
    d->popupItem->setBottomPadding(padding);
}

void QQuickPopup::resetBottomPadding()
{
    Q_D(QQuickPopup);
    d->popupItem->resetBottomPadding();
}

/*!
    \qmlproperty Locale QtQuick.Controls::Popup::locale

    This property holds the locale of the popup.

    \sa {LayoutMirroring}{LayoutMirroring}
*/
QLocale QQuickPopup::locale() const
{
    Q_D(const QQuickPopup);
    return d->popupItem->locale();
}

void QQuickPopup::setLocale(const QLocale &locale)
{
    Q_D(QQuickPopup);
    d->popupItem->setLocale(locale);
}

void QQuickPopup::resetLocale()
{
    Q_D(QQuickPopup);
    d->popupItem->resetLocale();
}

/*!
    \qmlproperty font QtQuick.Controls::Popup::font

    This property holds the font currently set for the popup.

    Popup propagates explicit font properties to its children. If you change a specific
    property on a popup's font, that property propagates to all of the popup's children,
    overriding any system defaults for that property.

    \code
    Popup {
        font.family: "Courier"

        Column {
            Label {
                text: qsTr("This will use Courier...")
            }

            Switch {
                text: qsTr("... and so will this")
            }
        }
    }
    \endcode

    \sa Control::font, ApplicationWindow::font
*/
QFont QQuickPopup::font() const
{
    Q_D(const QQuickPopup);
    return d->popupItem->font();
}

void QQuickPopup::setFont(const QFont &font)
{
    Q_D(QQuickPopup);
    d->popupItem->setFont(font);
}

void QQuickPopup::resetFont()
{
    Q_D(QQuickPopup);
    d->popupItem->resetFont();
}

QQuickWindow *QQuickPopup::window() const
{
    Q_D(const QQuickPopup);
    return d->window;
}

QQuickItem *QQuickPopup::popupItem() const
{
    Q_D(const QQuickPopup);
    return d->popupItem;
}

/*!
    \qmlproperty Item QtQuick.Controls::Popup::parent

    This property holds the parent item.
*/
QQuickItem *QQuickPopup::parentItem() const
{
    Q_D(const QQuickPopup);
    return d->parentItem;
}

void QQuickPopup::setParentItem(QQuickItem *parent)
{
    Q_D(QQuickPopup);
    if (d->parentItem == parent)
        return;

    if (d->parentItem) {
        QObjectPrivate::disconnect(d->parentItem, &QQuickItem::windowChanged, d, &QQuickPopupPrivate::setWindow);
        QQuickItemPrivate::get(d->parentItem)->removeItemChangeListener(d, QQuickItemPrivate::Destroyed);
    }
    d->parentItem = parent;
    if (d->positioner.parentItem())
        d->positioner.setParentItem(parent);
    if (parent) {
        QObjectPrivate::connect(parent, &QQuickItem::windowChanged, d, &QQuickPopupPrivate::setWindow);
        QQuickItemPrivate::get(d->parentItem)->addItemChangeListener(d, QQuickItemPrivate::Destroyed);

        QQuickControlPrivate *p = QQuickControlPrivate::get(d->popupItem);
        p->resolveFont();
        if (QQuickApplicationWindow *window = qobject_cast<QQuickApplicationWindow *>(parent->window()))
            p->updateLocale(window->locale(), false); // explicit=false
    } else {
        close();
    }
    d->setWindow(parent ? parent->window() : nullptr);
    emit parentChanged();
}

/*!
    \qmlproperty Item QtQuick.Controls::Popup::background

    This property holds the background item.

    \note If the background item has no explicit size specified, it automatically
          follows the popup's size. In most cases, there is no need to specify
          width or height for a background item.

    \note Most popups use the implicit size of the background item to calculate
    the implicit size of the popup itself. If you replace the background item
    with a custom one, you should also consider providing a sensible implicit
    size for it (unless it is an item like \l Image which has its own implicit
    size).

    \sa {Customizing Popup}
*/
QQuickItem *QQuickPopup::background() const
{
    Q_D(const QQuickPopup);
    return d->popupItem->background();
}

void QQuickPopup::setBackground(QQuickItem *background)
{
    Q_D(QQuickPopup);
    if (d->popupItem->background() == background)
        return;

    d->popupItem->setBackground(background);
    emit backgroundChanged();
}

/*!
    \qmlproperty Item QtQuick.Controls::Popup::contentItem

    This property holds the content item of the popup.

    The content item is the visual implementation of the popup. When the
    popup is made visible, the content item is automatically reparented to
    the \l {ApplicationWindow::overlay}{overlay item} of its application
    window.

    \note The content item is automatically resized to fit within the
    \l padding of the popup.

    \note Most popups use the implicit size of the content item to calculate
    the implicit size of the popup itself. If you replace the content item
    with a custom one, you should also consider providing a sensible implicit
    size for it (unless it is an item like \l Text which has its own implicit
    size).

    \sa {Customizing Popup}
*/
QQuickItem *QQuickPopup::contentItem() const
{
    Q_D(const QQuickPopup);
    return d->popupItem->contentItem();
}

void QQuickPopup::setContentItem(QQuickItem *item)
{
    Q_D(QQuickPopup);
    d->popupItem->setContentItem(item);
}

/*!
    \qmlproperty list<Object> QtQuick.Controls::Popup::contentData
    \default

    This property holds the list of content data.

    The list contains all objects that have been declared in QML as children
    of the popup.

    \note Unlike \c contentChildren, \c contentData does include non-visual QML
    objects.

    \sa Item::data, contentChildren
*/
QQmlListProperty<QObject> QQuickPopup::contentData()
{
    Q_D(QQuickPopup);
    return QQmlListProperty<QObject>(d->popupItem->contentItem(), nullptr,
                                     QQuickItemPrivate::data_append,
                                     QQuickItemPrivate::data_count,
                                     QQuickItemPrivate::data_at,
                                     QQuickItemPrivate::data_clear);
}

/*!
    \qmlproperty list<Item> QtQuick.Controls::Popup::contentChildren

    This property holds the list of content children.

    The list contains all items that have been declared in QML as children
    of the popup.

    \note Unlike \c contentData, \c contentChildren does not include non-visual
    QML objects.

    \sa Item::children, contentData
*/
QQmlListProperty<QQuickItem> QQuickPopup::contentChildren()
{
    Q_D(QQuickPopup);
    return QQmlListProperty<QQuickItem>(d->popupItem->contentItem(), nullptr,
                                        QQuickItemPrivate::children_append,
                                        QQuickItemPrivate::children_count,
                                        QQuickItemPrivate::children_at,
                                        QQuickItemPrivate::children_clear);
}

/*!
    \qmlproperty bool QtQuick.Controls::Popup::clip

    This property holds whether clipping is enabled. The default value is \c false.
*/
bool QQuickPopup::clip() const
{
    Q_D(const QQuickPopup);
    return d->popupItem->clip();
}

void QQuickPopup::setClip(bool clip)
{
    Q_D(QQuickPopup);
    if (clip == d->popupItem->clip())
        return;
    d->popupItem->setClip(clip);
    emit clipChanged();
}

/*!
    \qmlproperty bool QtQuick.Controls::Popup::focus

    This property holds whether the popup wants focus.

    When the popup actually receives focus, \l activeFocus will be \c true.
    For more information, see \l {Keyboard Focus in Qt Quick}.

    The default value is \c false.

    \sa activeFocus
*/
bool QQuickPopup::hasFocus() const
{
    Q_D(const QQuickPopup);
    return d->focus;
}

void QQuickPopup::setFocus(bool focus)
{
    Q_D(QQuickPopup);
    if (d->focus == focus)
        return;
    d->focus = focus;
    emit focusChanged();
}

/*!
    \qmlproperty bool QtQuick.Controls::Popup::activeFocus
    \readonly

    This property holds whether the popup has active focus.

    \sa focus, {Keyboard Focus in Qt Quick}
*/
bool QQuickPopup::hasActiveFocus() const
{
    Q_D(const QQuickPopup);
    return d->popupItem->hasActiveFocus();
}

/*!
    \qmlproperty bool QtQuick.Controls::Popup::modal

    This property holds whether the popup is modal. The default value is \c false.
*/
bool QQuickPopup::isModal() const
{
    Q_D(const QQuickPopup);
    return d->modal;
}

void QQuickPopup::setModal(bool modal)
{
    Q_D(QQuickPopup);
    if (d->modal == modal)
        return;
    d->modal = modal;
    emit modalChanged();

    if (!d->hasDim) {
        setDim(modal);
        d->hasDim = false;
    }
}

/*!
    \qmlproperty bool QtQuick.Controls::Popup::dim

    This property holds whether the popup dims the background.

    Unless explicitly set, this property follows the value of \l modal. To
    return to the default value, set this property to \c undefined.

    \sa modal
*/
bool QQuickPopup::dim() const
{
    Q_D(const QQuickPopup);
    return d->dim;
}

void QQuickPopup::setDim(bool dim)
{
    Q_D(QQuickPopup);
    d->hasDim = true;

    if (d->dim == dim)
        return;

    d->dim = dim;
    emit dimChanged();
}

void QQuickPopup::resetDim()
{
    Q_D(QQuickPopup);
    if (!d->hasDim)
        return;

    setDim(d->modal);
    d->hasDim = false;
}

/*!
    \qmlproperty bool QtQuick.Controls::Popup::visible

    This property holds whether the popup is visible. The default value is \c false.

    \sa open(), close()
*/
bool QQuickPopup::isVisible() const
{
    Q_D(const QQuickPopup);
    return d->visible && d->popupItem->isVisible();
}

void QQuickPopup::setVisible(bool visible)
{
    Q_D(QQuickPopup);
    if (d->visible == visible && d->transitionState != QQuickPopupPrivate::ExitTransition)
        return;

    if (d->complete) {
        if (visible)
            d->transitionManager.transitionEnter();
        else
            d->transitionManager.transitionExit();
    } else {
        d->visible = visible;
    }
}

/*!
    \qmlproperty real QtQuick.Controls::Popup::opacity

    This property holds the opacity of the popup. Opacity is specified as a number between
    \c 0.0 (fully transparent) and \c 1.0 (fully opaque). The default value is \c 1.0.

    \sa visible
*/
qreal QQuickPopup::opacity() const
{
    Q_D(const QQuickPopup);
    return d->popupItem->opacity();
}

void QQuickPopup::setOpacity(qreal opacity)
{
    Q_D(QQuickPopup);
    d->popupItem->setOpacity(opacity);
}

/*!
    \qmlproperty real QtQuick.Controls::Popup::scale

    This property holds the scale factor of the popup. The default value is \c 1.0.

    A scale of less than \c 1.0 causes the popup to be rendered at a smaller size,
    and a scale greater than \c 1.0 renders the popup at a larger size. A negative
    scale causes the popup to be mirrored when rendered.
*/
qreal QQuickPopup::scale() const
{
    Q_D(const QQuickPopup);
    return d->popupItem->scale();
}

void QQuickPopup::setScale(qreal scale)
{
    Q_D(QQuickPopup);
    if (qFuzzyCompare(scale, d->popupItem->scale()))
        return;
    d->popupItem->setScale(scale);
    emit scaleChanged();
}

/*!
    \qmlproperty enumeration QtQuick.Controls::Popup::closePolicy

    This property determines the circumstances under which the popup closes.
    The flags can be combined to allow several ways of closing the popup.

    The available values are:
    \value Popup.NoAutoClose The popup will only close when manually instructed to do so.
    \value Popup.CloseOnPressOutside The popup will close when the mouse is pressed outside of it.
    \value Popup.CloseOnPressOutsideParent The popup will close when the mouse is pressed outside of its parent.
    \value Popup.CloseOnReleaseOutside The popup will close when the mouse is released outside of it.
    \value Popup.CloseOnReleaseOutsideParent The popup will close when the mouse is released outside of its parent.
    \value Popup.CloseOnEscape The popup will close when the escape key is pressed while the popup
        has active focus.

    The default value is \c {Popup.CloseOnEscape | Popup.CloseOnPressOutside}.
*/
QQuickPopup::ClosePolicy QQuickPopup::closePolicy() const
{
    Q_D(const QQuickPopup);
    return d->closePolicy;
}

void QQuickPopup::setClosePolicy(ClosePolicy policy)
{
    Q_D(QQuickPopup);
    if (d->closePolicy == policy)
        return;
    d->closePolicy = policy;
    if (isVisible()) {
        if (policy & QQuickPopup::CloseOnEscape)
            d->popupItem->grabShortcut();
        else
            d->popupItem->ungrabShortcut();
    }
    emit closePolicyChanged();
}

/*!
    \qmlproperty enumeration QtQuick.Controls::Popup::transformOrigin

    This property holds the origin point for transformations in enter and exit transitions.

    Nine transform origins are available, as shown in the image below.
    The default transform origin is \c Popup.Center.

    \image qtquickcontrols2-popup-transformorigin.png

    \sa enter, exit, Item::transformOrigin
*/
QQuickPopup::TransformOrigin QQuickPopup::transformOrigin() const
{
    Q_D(const QQuickPopup);
    return static_cast<TransformOrigin>(d->popupItem->transformOrigin());
}

void QQuickPopup::setTransformOrigin(TransformOrigin origin)
{
    Q_D(QQuickPopup);
    d->popupItem->setTransformOrigin(static_cast<QQuickItem::TransformOrigin>(origin));
}

/*!
    \qmlproperty Transition QtQuick.Controls::Popup::enter

    This property holds the transition that is applied to the popup item
    when the popup is opened and enters the screen.

    The following example animates the opacity of the popup when it enters
    the screen:
    \code
    Popup {
        enter: Transition {
            NumberAnimation { property: "opacity"; from: 0.0; to: 1.0 }
        }
    }
    \endcode

    \sa exit
*/
QQuickTransition *QQuickPopup::enter() const
{
    Q_D(const QQuickPopup);
    return d->enter;
}

void QQuickPopup::setEnter(QQuickTransition *transition)
{
    Q_D(QQuickPopup);
    if (d->enter == transition)
        return;
    d->enter = transition;
    emit enterChanged();
}

/*!
    \qmlproperty Transition QtQuick.Controls::Popup::exit

    This property holds the transition that is applied to the popup item
    when the popup is closed and exits the screen.

    The following example animates the opacity of the popup when it exits
    the screen:
    \code
    Popup {
        exit: Transition {
            NumberAnimation { property: "opacity"; from: 1.0; to: 0.0 }
        }
    }
    \endcode

    \sa enter
*/
QQuickTransition *QQuickPopup::exit() const
{
    Q_D(const QQuickPopup);
    return d->exit;
}

void QQuickPopup::setExit(QQuickTransition *transition)
{
    Q_D(QQuickPopup);
    if (d->exit == transition)
        return;
    d->exit = transition;
    emit exitChanged();
}

bool QQuickPopup::filtersChildMouseEvents() const
{
    Q_D(const QQuickPopup);
    return d->popupItem->filtersChildMouseEvents();
}

void QQuickPopup::setFiltersChildMouseEvents(bool filter)
{
    Q_D(QQuickPopup);
    d->popupItem->setFiltersChildMouseEvents(filter);
}

/*!
    \qmlmethod QtQuick.Controls::Popup::forceActiveFocus(reason = Qt.OtherFocusReason)

    Forces active focus on the popup with the given \a reason.

    This method sets focus on the popup and ensures that all ancestor
    \l FocusScope objects in the object hierarchy are also given \l focus.

    \sa activeFocus, Qt::FocusReason
*/
void QQuickPopup::forceActiveFocus(Qt::FocusReason reason)
{
    Q_D(QQuickPopup);
    d->popupItem->forceActiveFocus(reason);
}

void QQuickPopup::classBegin()
{
    Q_D(QQuickPopup);
    d->popupItem->classBegin();
}

void QQuickPopup::componentComplete()
{
    Q_D(QQuickPopup);
    d->complete = true;
    if (!parentItem())
        setParentItem(qobject_cast<QQuickItem *>(parent()));
    if (d->visible)
        d->transitionManager.transitionEnter();
    d->popupItem->componentComplete();
}

bool QQuickPopup::isComponentComplete() const
{
    Q_D(const QQuickPopup);
    return d->complete;
}

bool QQuickPopup::childMouseEventFilter(QQuickItem *child, QEvent *event)
{
    Q_UNUSED(child);
    Q_UNUSED(event);
    return false;
}

void QQuickPopup::focusInEvent(QFocusEvent *event)
{
    event->accept();
}

void QQuickPopup::focusOutEvent(QFocusEvent *event)
{
    event->accept();
}

void QQuickPopup::keyPressEvent(QKeyEvent *event)
{
    Q_D(QQuickPopup);
    event->accept();

    if (hasActiveFocus() && (event->key() == Qt::Key_Tab || event->key() == Qt::Key_Backtab))
        QQuickItemPrivate::focusNextPrev(d->popupItem, event->key() == Qt::Key_Tab);
}

void QQuickPopup::keyReleaseEvent(QKeyEvent *event)
{
    event->accept();
}

void QQuickPopup::mousePressEvent(QMouseEvent *event)
{
    event->accept();
}

void QQuickPopup::mouseMoveEvent(QMouseEvent *event)
{
    event->accept();
}

void QQuickPopup::mouseReleaseEvent(QMouseEvent *event)
{
    event->accept();
}

void QQuickPopup::mouseDoubleClickEvent(QMouseEvent *event)
{
    event->accept();
}

void QQuickPopup::mouseUngrabEvent()
{
    QQuickOverlay *overlay = QQuickOverlay::overlay(window());
    if (overlay) {
        QQuickOverlayPrivate *p = QQuickOverlayPrivate::get(overlay);
        if (p->mouseGrabberPopup == this)
            p->mouseGrabberPopup = nullptr;
    }
}

bool QQuickPopup::overlayEvent(QQuickItem *item, QEvent *event)
{
    Q_D(QQuickPopup);
    switch (event->type()) {
    case QEvent::KeyPress:
    case QEvent::KeyRelease:
    case QEvent::MouseMove:
    case QEvent::Wheel:
        if (d->modal)
            event->accept();
        return d->modal;

    case QEvent::MouseButtonPress:
    case QEvent::MouseButtonRelease:
        if (d->modal)
            event->accept();
        d->tryClose(item, static_cast<QMouseEvent *>(event));
        return d->modal;

    default:
        return false;
    }
}

void QQuickPopup::wheelEvent(QWheelEvent *event)
{
    event->accept();
}

void QQuickPopup::contentItemChange(QQuickItem *newItem, QQuickItem *oldItem)
{
    Q_UNUSED(newItem);
    Q_UNUSED(oldItem);
    emit contentItemChanged();
}

void QQuickPopup::fontChange(const QFont &newFont, const QFont &oldFont)
{
    Q_UNUSED(newFont);
    Q_UNUSED(oldFont);
    emit fontChanged();
}

void QQuickPopup::geometryChanged(const QRectF &newGeometry, const QRectF &oldGeometry)
{
    Q_D(QQuickPopup);
    d->reposition();
    if (!qFuzzyCompare(newGeometry.width(), oldGeometry.width())) {
        emit widthChanged();
        emit availableWidthChanged();
    }
    if (!qFuzzyCompare(newGeometry.height(), oldGeometry.height())) {
        emit heightChanged();
        emit availableHeightChanged();
    }
}

void QQuickPopup::itemChange(QQuickItem::ItemChange change, const QQuickItem::ItemChangeData &data)
{
    Q_D(QQuickPopup);

    switch (change) {
    case QQuickItem::ItemActiveFocusHasChanged:
        emit activeFocusChanged();
        break;
    case QQuickItem::ItemOpacityHasChanged:
        emit opacityChanged();
        break;
    case QQuickItem::ItemVisibleHasChanged:
        if (isComponentComplete() && d->closePolicy & CloseOnEscape) {
            if (data.boolValue)
                d->popupItem->grabShortcut();
            else
                d->popupItem->ungrabShortcut();
        }
    default:
        break;
    }
}

void QQuickPopup::localeChange(const QLocale &newLocale, const QLocale &oldLocale)
{
    Q_UNUSED(newLocale);
    Q_UNUSED(oldLocale);
    emit localeChanged();
}

void QQuickPopup::marginsChange(const QMarginsF &newMargins, const QMarginsF &oldMargins)
{
    Q_D(QQuickPopup);
    Q_UNUSED(newMargins);
    Q_UNUSED(oldMargins);
    d->reposition();
}

void QQuickPopup::paddingChange(const QMarginsF &newPadding, const QMarginsF &oldPadding)
{
    const bool tp = !qFuzzyCompare(newPadding.top(), oldPadding.top());
    const bool lp = !qFuzzyCompare(newPadding.left(), oldPadding.left());
    const bool rp = !qFuzzyCompare(newPadding.right(), oldPadding.right());
    const bool bp = !qFuzzyCompare(newPadding.bottom(), oldPadding.bottom());

    if (tp)
        emit topPaddingChanged();
    if (lp)
        emit leftPaddingChanged();
    if (rp)
        emit rightPaddingChanged();
    if (bp)
        emit bottomPaddingChanged();

    if (lp || rp)
        emit availableWidthChanged();
    if (tp || bp)
        emit availableHeightChanged();
}

void QQuickPopup::spacingChange(qreal newSpacing, qreal oldSpacing)
{
    Q_UNUSED(newSpacing);
    Q_UNUSED(oldSpacing);
    emit spacingChanged();
}

QFont QQuickPopup::defaultFont() const
{
    return QQuickControlPrivate::themeFont(QPlatformTheme::SystemFont);
}

#ifndef QT_NO_ACCESSIBILITY
QAccessible::Role QQuickPopup::accessibleRole() const
{
    return QAccessible::LayeredPane;
}

void QQuickPopup::accessibilityActiveChanged(bool active)
{
    Q_UNUSED(active);
}
#endif // QT_NO_ACCESSIBILITY

QString QQuickPopup::accessibleName() const
{
    Q_D(const QQuickPopup);
    return d->popupItem->accessibleName();
}

void QQuickPopup::setAccessibleName(const QString &name)
{
    Q_D(QQuickPopup);
    d->popupItem->setAccessibleName(name);
}

QVariant QQuickPopup::accessibleProperty(const char *propertyName)
{
    Q_D(const QQuickPopup);
    return d->popupItem->accessibleProperty(propertyName);
}

bool QQuickPopup::setAccessibleProperty(const char *propertyName, const QVariant &value)
{
    Q_D(QQuickPopup);
    return d->popupItem->setAccessibleProperty(propertyName, value);
}

QT_END_NAMESPACE

#include "moc_qquickpopup_p.cpp"<|MERGE_RESOLUTION|>--- conflicted
+++ resolved
@@ -436,13 +436,10 @@
 
     void resolveFont() override;
 
-<<<<<<< HEAD
     QQuickItem *getContentItem() override;
 
-=======
     int backId;
     int escapeId;
->>>>>>> 814601e9
     QQuickPopup *popup;
 };
 
