/****************************************************************************
**
** Copyright (C) 2017 The Qt Company Ltd.
** Contact: http://www.qt.io/licensing/
**
** This file is part of the Qt Quick Templates 2 module of the Qt Toolkit.
**
** $QT_BEGIN_LICENSE:LGPL3$
** Commercial License Usage
** Licensees holding valid commercial Qt licenses may use this file in
** accordance with the commercial license agreement provided with the
** Software or, alternatively, in accordance with the terms contained in
** a written agreement between you and The Qt Company. For licensing terms
** and conditions see http://www.qt.io/terms-conditions. For further
** information use the contact form at http://www.qt.io/contact-us.
**
** GNU Lesser General Public License Usage
** Alternatively, this file may be used under the terms of the GNU Lesser
** General Public License version 3 as published by the Free Software
** Foundation and appearing in the file LICENSE.LGPLv3 included in the
** packaging of this file. Please review the following information to
** ensure the GNU Lesser General Public License version 3 requirements
** will be met: https://www.gnu.org/licenses/lgpl.html.
**
** GNU General Public License Usage
** Alternatively, this file may be used under the terms of the GNU
** General Public License version 2.0 or later as published by the Free
** Software Foundation and appearing in the file LICENSE.GPL included in
** the packaging of this file. Please review the following information to
** ensure the GNU General Public License version 2.0 requirements will be
** met: http://www.gnu.org/licenses/gpl-2.0.html.
**
** $QT_END_LICENSE$
**
****************************************************************************/

#include "qquickpopup_p.h"
#include "qquickpopup_p_p.h"
#include "qquickpopupanchors_p.h"
#include "qquickpopupitem_p_p.h"
#include "qquickpopuppositioner_p_p.h"
#include "qquickapplicationwindow_p.h"
#include "qquickoverlay_p_p.h"
#include "qquickcontrol_p_p.h"
#include "qquickdialog_p.h"

#include <QtQml/qqmlinfo.h>
#include <QtQuick/qquickitem.h>
#include <QtQuick/private/qquicktransition_p.h>
#include <QtQuick/private/qquickitem_p.h>

QT_BEGIN_NAMESPACE

/*!
    \qmltype Popup
    \inherits QtObject
    \instantiates QQuickPopup
    \inqmlmodule QtQuick.Controls
    \since 5.7
    \ingroup qtquickcontrols2-popups
    \ingroup qtquickcontrols2-focusscopes
    \brief Base type of popup-like user interface controls.

    Popup is the base type of popup-like user interface controls. It can be
    used with \l Window or \l ApplicationWindow.

    \qml
    import QtQuick.Window 2.2
    import QtQuick.Controls 2.1

    ApplicationWindow {
        id: window
        width: 400
        height: 400
        visible: true

        Button {
            text: "Open"
            onClicked: popup.open()
        }

        Popup {
            id: popup
            x: 100
            y: 100
            width: 200
            height: 300
            modal: true
            focus: true
            closePolicy: Popup.CloseOnEscape | Popup.CloseOnPressOutsideParent
        }
    }
    \endqml

    In order to ensure that a popup is displayed above other items in the
    scene, it is recommended to use ApplicationWindow. ApplicationWindow also
    provides background dimming effects.

    Popup does not provide a layout of its own, but requires you to position
    its contents, for instance by creating a \l RowLayout or a \l ColumnLayout.

    Items declared as children of a Popup are automatically parented to the
    Popups's \l contentItem. Items created dynamically need to be explicitly
    parented to the contentItem.

    \section1 Popup Layout

    The following diagram illustrates the layout of a popup within a window:

    \image qtquickcontrols2-popup.png

    The \l implicitWidth and \l implicitHeight of a popup are typically based
    on the implicit sizes of the background and the content item plus any insets
    and paddings. These properties determine how large the popup will be when no
    explicit \l width or \l height is specified.

    The geometry of the \l contentItem is determined by the padding. The following
    example reserves 10px padding between the boundaries of the popup and its content:

    \code
    Popup {
        padding: 10

        contentItem: Text {
            text: "Content"
        }
    }
    \endcode

    The \l background item fills the entire width and height of the popup,
    unless insets or an explicit size have been given for it.

    Negative insets can be used to make the background larger than the popup.
    The following example uses negative insets to place a shadow outside the
    popup's boundaries:

    \code
    Popup {
        topInset: -2
        leftInset: -2
        rightInset: -6
        bottomInset: -6

        background: BorderImage {
            source: ":/images/shadowed-background.png"
        }
    }
    \endcode

    \section1 Popup Sizing

    If only a single item is used within a Popup, it will resize to fit the
    implicit size of its contained item. This makes it particularly suitable
    for use together with layouts.

    \code
    Popup {
        ColumnLayout {
            anchors.fill: parent
            CheckBox { text: qsTr("E-mail") }
            CheckBox { text: qsTr("Calendar") }
            CheckBox { text: qsTr("Contacts") }
        }
    }
    \endcode

    Sometimes there might be two items within the popup:

    \code
    Popup {
        SwipeView {
            // ...
        }
        PageIndicator {
            anchors.horizontalCenter: parent.horizontalCenter
            anchors.bottom: parent.bottom
        }
    }
    \endcode

    In this case, Popup cannot calculate a sensible implicit size. Since we're
    anchoring the \l PageIndicator over the \l SwipeView, we can simply set the
    content size to the view's implicit size:

    \code
    Popup {
        contentWidth: view.implicitWidth
        contentHeight: view.implicitHeight

        SwipeView {
            id: view
            // ...
        }
        PageIndicator {
            anchors.horizontalCenter: parent.horizontalCenter
            anchors.bottom: parent.bottom
        }
     }
    \endcode

    \section1 Popup Positioning

    Similar to items in Qt Quick, Popup's \l x and \l y coordinates are
    relative to its parent. This means that opening a popup that is a
    child of a \l Button, for example, will cause the popup to be positioned
    relative to the button.

    \include qquickoverlay-popup-parent.qdocinc

    Another way to center a popup in the window regardless of its parent item
    is to use \l {anchors.centerIn}:

    \snippet qtquickcontrols2-popup.qml centerIn

    \sa {Popup Controls}, {Customizing Popup}, ApplicationWindow
*/

/*!
    \qmlsignal void QtQuick.Controls::Popup::opened()

    This signal is emitted when the popup is opened.

    \sa aboutToShow()
*/

/*!
    \qmlsignal void QtQuick.Controls::Popup::closed()

    This signal is emitted when the popup is closed.

    \sa aboutToHide()
*/

/*!
    \qmlsignal void QtQuick.Controls::Popup::aboutToShow()

    This signal is emitted when the popup is about to show.

    \sa opened()
*/

/*!
    \qmlsignal void QtQuick.Controls::Popup::aboutToHide()

    This signal is emitted when the popup is about to hide.

    \sa closed()
*/

const QQuickPopup::ClosePolicy QQuickPopupPrivate::DefaultClosePolicy = QQuickPopup::CloseOnEscape | QQuickPopup::CloseOnPressOutside;

QQuickPopupPrivate::QQuickPopupPrivate()
<<<<<<< HEAD
    : focus(false),
      modal(false),
      dim(false),
      hasDim(false),
      visible(false),
      complete(true),
      positioning(false),
      hasWidth(false),
      hasHeight(false),
      hasTopMargin(false),
      hasLeftMargin(false),
      hasRightMargin(false),
      hasBottomMargin(false),
      allowVerticalFlip(false),
      allowHorizontalFlip(false),
      allowVerticalMove(true),
      allowHorizontalMove(true),
      allowVerticalResize(true),
      allowHorizontalResize(true),
      hadActiveFocusBeforeExitTransition(false),
      interactive(true),
      hasClosePolicy(false),
      touchId(-1),
      x(0),
      y(0),
      effectiveX(0),
      effectiveY(0),
      margins(-1),
      topMargin(0),
      leftMargin(0),
      rightMargin(0),
      bottomMargin(0),
      transitionState(QQuickPopupPrivate::NoTransition),
      closePolicy(DefaultClosePolicy),
      parentItem(nullptr),
      dimmer(nullptr),
      window(nullptr),
      enter(nullptr),
      exit(nullptr),
      popupItem(nullptr),
      positioner(nullptr),
      transitionManager(this),
      anchors(nullptr)
{
}

QQuickPopupPrivate::~QQuickPopupPrivate()
=======
    : transitionManager(this)
>>>>>>> bf39c3ce
{
}

void QQuickPopupPrivate::init()
{
    Q_Q(QQuickPopup);
    popupItem = new QQuickPopupItem(q);
    popupItem->setVisible(false);
    q->setParentItem(qobject_cast<QQuickItem *>(parent));
    QObject::connect(popupItem, &QQuickItem::enabledChanged, q, &QQuickPopup::enabledChanged);
    QObject::connect(popupItem, &QQuickControl::paddingChanged, q, &QQuickPopup::paddingChanged);
    QObject::connect(popupItem, &QQuickControl::backgroundChanged, q, &QQuickPopup::backgroundChanged);
    QObject::connect(popupItem, &QQuickControl::contentItemChanged, q, &QQuickPopup::contentItemChanged);
    QObject::connect(popupItem, &QQuickControl::implicitContentWidthChanged, q, &QQuickPopup::implicitContentWidthChanged);
    QObject::connect(popupItem, &QQuickControl::implicitContentHeightChanged, q, &QQuickPopup::implicitContentHeightChanged);
    QObject::connect(popupItem, &QQuickControl::implicitBackgroundWidthChanged, q, &QQuickPopup::implicitBackgroundWidthChanged);
    QObject::connect(popupItem, &QQuickControl::implicitBackgroundHeightChanged, q, &QQuickPopup::implicitBackgroundHeightChanged);
}

void QQuickPopupPrivate::closeOrReject()
{
    Q_Q(QQuickPopup);
    if (QQuickDialog *dialog = qobject_cast<QQuickDialog*>(q))
        dialog->reject();
    else
        q->close();
}

bool QQuickPopupPrivate::tryClose(const QPointF &pos, QQuickPopup::ClosePolicy flags)
{
    if (!interactive)
        return false;

    static const QQuickPopup::ClosePolicy outsideFlags = QQuickPopup::CloseOnPressOutside | QQuickPopup::CloseOnReleaseOutside;
    static const QQuickPopup::ClosePolicy outsideParentFlags = QQuickPopup::CloseOnPressOutsideParent | QQuickPopup::CloseOnReleaseOutsideParent;

    const bool onOutside = closePolicy & (flags & outsideFlags);
    const bool onOutsideParent = closePolicy & (flags & outsideParentFlags);
    if (onOutside || onOutsideParent) {
        if (!contains(pos)) {
            if (!onOutsideParent || !parentItem || !parentItem->contains(parentItem->mapFromScene(pos))) {
                closeOrReject();
                return true;
            }
        }
    }
    return false;
}

bool QQuickPopupPrivate::contains(const QPointF &scenePos) const
{
    return popupItem->contains(popupItem->mapFromScene(scenePos));
}

#if QT_CONFIG(quicktemplates2_multitouch)
bool QQuickPopupPrivate::acceptTouch(const QTouchEvent::TouchPoint &point)
{
    if (point.id() == touchId)
        return true;

    if (touchId == -1 && point.state() != Qt::TouchPointReleased) {
        touchId = point.id();
        return true;
    }

    return false;
}
#endif

bool QQuickPopupPrivate::blockInput(QQuickItem *item, const QPointF &point) const
{
    // don't block presses and releases
    // a) outside a non-modal popup,
    // b) to popup children/content, or
    // b) outside a modal popups's background dimming
    return modal && !popupItem->isAncestorOf(item) && (!dimmer || dimmer->contains(dimmer->mapFromScene(point)));
}

bool QQuickPopupPrivate::handlePress(QQuickItem *item, const QPointF &point, ulong timestamp)
{
    Q_UNUSED(timestamp);
    pressPoint = point;
    tryClose(point, QQuickPopup::CloseOnPressOutside | QQuickPopup::CloseOnPressOutsideParent);
    return blockInput(item, point);
}

bool QQuickPopupPrivate::handleMove(QQuickItem *item, const QPointF &point, ulong timestamp)
{
    Q_UNUSED(timestamp);
    return blockInput(item, point);
}

bool QQuickPopupPrivate::handleRelease(QQuickItem *item, const QPointF &point, ulong timestamp)
{
    Q_UNUSED(timestamp);
    if (item != popupItem && !contains(pressPoint))
        tryClose(point, QQuickPopup::CloseOnReleaseOutside | QQuickPopup::CloseOnReleaseOutsideParent);
    pressPoint = QPointF();
    touchId = -1;
    return blockInput(item, point);
}

void QQuickPopupPrivate::handleUngrab()
{
    Q_Q(QQuickPopup);
    QQuickOverlay *overlay = QQuickOverlay::overlay(window);
    if (overlay) {
        QQuickOverlayPrivate *p = QQuickOverlayPrivate::get(overlay);
        if (p->mouseGrabberPopup == q)
            p->mouseGrabberPopup = nullptr;
    }
    pressPoint = QPointF();
    touchId = -1;
}

bool QQuickPopupPrivate::handleMouseEvent(QQuickItem *item, QMouseEvent *event)
{
    switch (event->type()) {
    case QEvent::MouseButtonPress:
        return handlePress(item, event->windowPos(), event->timestamp());
    case QEvent::MouseMove:
        return handleMove(item, event->windowPos(), event->timestamp());
    case QEvent::MouseButtonRelease:
        return handleRelease(item, event->windowPos(), event->timestamp());
    default:
        Q_UNREACHABLE();
        return false;
    }
}

#if QT_CONFIG(quicktemplates2_multitouch)
bool QQuickPopupPrivate::handleTouchEvent(QQuickItem *item, QTouchEvent *event)
{
    switch (event->type()) {
    case QEvent::TouchBegin:
    case QEvent::TouchUpdate:
    case QEvent::TouchEnd:
        for (const QTouchEvent::TouchPoint &point : event->touchPoints()) {
            if (!acceptTouch(point))
                return blockInput(item, point.pos());

            switch (point.state()) {
            case Qt::TouchPointPressed:
                return handlePress(item, item->mapToScene(point.pos()), event->timestamp());
            case Qt::TouchPointMoved:
                return handleMove(item, item->mapToScene(point.pos()), event->timestamp());
            case Qt::TouchPointReleased:
                return handleRelease(item, item->mapToScene(point.pos()), event->timestamp());
            default:
                break;
            }
        }
        break;

    case QEvent::TouchCancel:
        handleUngrab();
        break;

    default:
        break;
    }

    return false;
}
#endif

bool QQuickPopupPrivate::prepareEnterTransition()
{
    Q_Q(QQuickPopup);
    if (!window) {
        qmlWarning(q) << "cannot find any window to open popup in.";
        return false;
    }

    if (transitionState == EnterTransition && transitionManager.isRunning())
        return false;

    if (transitionState != EnterTransition) {
        popupItem->setParentItem(QQuickOverlay::overlay(window));
        if (dim)
            createOverlay();
        showOverlay();
        emit q->aboutToShow();
        visible = true;
        transitionState = EnterTransition;
        popupItem->setVisible(true);
        getPositioner()->setParentItem(parentItem);
        emit q->visibleChanged();
    }
    return true;
}

bool QQuickPopupPrivate::prepareExitTransition()
{
    Q_Q(QQuickPopup);
    if (transitionState == ExitTransition && transitionManager.isRunning())
        return false;

    if (transitionState != ExitTransition) {
        // The setFocus(false) call below removes any active focus before we're
        // able to check it in finalizeExitTransition.
        hadActiveFocusBeforeExitTransition = popupItem->hasActiveFocus();
        if (focus)
            popupItem->setFocus(false);
        transitionState = ExitTransition;
        hideOverlay();
        emit q->aboutToHide();
        emit q->openedChanged();
    }
    return true;
}

void QQuickPopupPrivate::finalizeEnterTransition()
{
    Q_Q(QQuickPopup);
    if (focus)
        popupItem->setFocus(true);
    transitionState = NoTransition;
    emit q->openedChanged();
    emit q->opened();
}

void QQuickPopupPrivate::finalizeExitTransition()
{
    Q_Q(QQuickPopup);
    getPositioner()->setParentItem(nullptr);
    popupItem->setParentItem(nullptr);
    popupItem->setVisible(false);
    destroyOverlay();

    if (hadActiveFocusBeforeExitTransition && window) {
        // restore focus to the next popup in chain, or to the window content if there are no other popups open
        QQuickPopup *popup = nullptr;
        if (QQuickOverlay *overlay = QQuickOverlay::overlay(window))
            popup = QQuickOverlayPrivate::get(overlay)->stackingOrderPopups().value(0);
        if (popup && popup->hasFocus()) {
            popup->forceActiveFocus();
        } else {
            QQuickApplicationWindow *applicationWindow = qobject_cast<QQuickApplicationWindow*>(window);
            if (applicationWindow)
                applicationWindow->contentItem()->setFocus(true);
            else
                window->contentItem()->setFocus(true);
        }
    }

    visible = false;
    transitionState = NoTransition;
    hadActiveFocusBeforeExitTransition = false;
    emit q->visibleChanged();
    emit q->closed();
}

QMarginsF QQuickPopupPrivate::getMargins() const
{
    Q_Q(const QQuickPopup);
    return QMarginsF(q->leftMargin(), q->topMargin(), q->rightMargin(), q->bottomMargin());
}

void QQuickPopupPrivate::setTopMargin(qreal value, bool reset)
{
    Q_Q(QQuickPopup);
    qreal oldMargin = q->topMargin();
    topMargin = value;
    hasTopMargin = !reset;
    if ((!reset && !qFuzzyCompare(oldMargin, value)) || (reset && !qFuzzyCompare(oldMargin, margins))) {
        emit q->topMarginChanged();
        q->marginsChange(QMarginsF(leftMargin, topMargin, rightMargin, bottomMargin),
                         QMarginsF(leftMargin, oldMargin, rightMargin, bottomMargin));
    }
}

void QQuickPopupPrivate::setLeftMargin(qreal value, bool reset)
{
    Q_Q(QQuickPopup);
    qreal oldMargin = q->leftMargin();
    leftMargin = value;
    hasLeftMargin = !reset;
    if ((!reset && !qFuzzyCompare(oldMargin, value)) || (reset && !qFuzzyCompare(oldMargin, margins))) {
        emit q->leftMarginChanged();
        q->marginsChange(QMarginsF(leftMargin, topMargin, rightMargin, bottomMargin),
                         QMarginsF(oldMargin, topMargin, rightMargin, bottomMargin));
    }
}

void QQuickPopupPrivate::setRightMargin(qreal value, bool reset)
{
    Q_Q(QQuickPopup);
    qreal oldMargin = q->rightMargin();
    rightMargin = value;
    hasRightMargin = !reset;
    if ((!reset && !qFuzzyCompare(oldMargin, value)) || (reset && !qFuzzyCompare(oldMargin, margins))) {
        emit q->rightMarginChanged();
        q->marginsChange(QMarginsF(leftMargin, topMargin, rightMargin, bottomMargin),
                         QMarginsF(leftMargin, topMargin, oldMargin, bottomMargin));
    }
}

void QQuickPopupPrivate::setBottomMargin(qreal value, bool reset)
{
    Q_Q(QQuickPopup);
    qreal oldMargin = q->bottomMargin();
    bottomMargin = value;
    hasBottomMargin = !reset;
    if ((!reset && !qFuzzyCompare(oldMargin, value)) || (reset && !qFuzzyCompare(oldMargin, margins))) {
        emit q->bottomMarginChanged();
        q->marginsChange(QMarginsF(leftMargin, topMargin, rightMargin, bottomMargin),
                         QMarginsF(leftMargin, topMargin, rightMargin, oldMargin));
    }
}

/*!
    \since QtQuick.Controls 2.5 (Qt 5.12)
    \qmlpropertygroup QtQuick.Controls::Popup::anchors
    \qmlproperty Object QtQuick.Controls::Popup::anchors.centerIn

    Anchors provide a way to position an item by specifying its
    relationship with other items.

    A common use case is to center a popup within its parent. One way to do
    this is with the \l {Item::}{x} and \l {Item::}{y} properties. Anchors offer
    a more convenient approach:

    \qml
    Pane {
        // ...

        Popup {
            anchors.centerIn: parent
        }
    }
    \endqml

    It is also possible to center the popup in the window by using \l Overlay:

    \snippet qtquickcontrols2-popup.qml centerIn

    This makes it easy to center a popup in the window from any component.

    \note Popups can only be centered within their immediate parent or
    the window overlay; trying to center in other items will produce a warning.

    \sa {Popup Positioning}, {Item::anchors}
*/
QQuickPopupAnchors *QQuickPopupPrivate::getAnchors()
{
    Q_Q(QQuickPopup);
    if (!anchors)
        anchors = new QQuickPopupAnchors(q);
    return anchors;
}

QQuickPopupPositioner *QQuickPopupPrivate::getPositioner()
{
    Q_Q(QQuickPopup);
    if (!positioner)
        positioner = new QQuickPopupPositioner(q);
    return positioner;
}

void QQuickPopupPrivate::setWindow(QQuickWindow *newWindow)
{
    Q_Q(QQuickPopup);
    if (window == newWindow)
        return;

    if (window) {
        QQuickOverlay *overlay = QQuickOverlay::overlay(window);
        if (overlay)
            QQuickOverlayPrivate::get(overlay)->removePopup(q);
    }

    window = newWindow;

    if (newWindow) {
        QQuickOverlay *overlay = QQuickOverlay::overlay(newWindow);
        if (overlay)
            QQuickOverlayPrivate::get(overlay)->addPopup(q);

        QQuickControlPrivate *p = QQuickControlPrivate::get(popupItem);
        p->resolveFont();
        p->resolvePalette();
        if (QQuickApplicationWindow *appWindow = qobject_cast<QQuickApplicationWindow *>(newWindow))
            p->updateLocale(appWindow->locale(), false); // explicit=false
    }

    emit q->windowChanged(newWindow);

    if (complete && visible && window)
        transitionManager.transitionEnter();
}

void QQuickPopupPrivate::itemDestroyed(QQuickItem *item)
{
    Q_Q(QQuickPopup);
    if (item == parentItem)
        q->setParentItem(nullptr);
}

void QQuickPopupPrivate::reposition()
{
    getPositioner()->reposition();
}

static QQuickItem *createDimmer(QQmlComponent *component, QQuickPopup *popup, QQuickItem *parent)
{
    QQuickItem *item = nullptr;
    if (component) {
        QQmlContext *creationContext = component->creationContext();
        if (!creationContext)
            creationContext = qmlContext(popup);
        QQmlContext *context = new QQmlContext(creationContext, popup);
        context->setContextObject(popup);
        item = qobject_cast<QQuickItem*>(component->beginCreate(context));
    }

    // when there is no overlay component available (with plain QQuickWindow),
    // use a plain QQuickItem as a fallback to block hover events
    if (!item && popup->isModal())
        item = new QQuickItem;

    if (item) {
        item->setOpacity(popup->isVisible() ? 1.0 : 0.0);
        item->setParentItem(parent);
        item->stackBefore(popup->popupItem());
        item->setZ(popup->z());
        if (popup->isModal()) {
            item->setAcceptedMouseButtons(Qt::AllButtons);
#if QT_CONFIG(cursor)
            item->setCursor(Qt::ArrowCursor);
#endif
#if QT_CONFIG(quicktemplates2_hover)
            // TODO: switch to QStyleHints::useHoverEffects in Qt 5.8
            item->setAcceptHoverEvents(true);
            // item->setAcceptHoverEvents(QGuiApplication::styleHints()->useHoverEffects());
            // connect(QGuiApplication::styleHints(), &QStyleHints::useHoverEffectsChanged, item, &QQuickItem::setAcceptHoverEvents);
#endif
        }
        if (component)
            component->completeCreate();
    }
    return item;
}

void QQuickPopupPrivate::createOverlay()
{
    Q_Q(QQuickPopup);
    QQuickOverlay *overlay = QQuickOverlay::overlay(window);
    if (!overlay)
        return;

    QQmlComponent *component = nullptr;
    QQuickOverlayAttached *overlayAttached = qobject_cast<QQuickOverlayAttached *>(qmlAttachedPropertiesObject<QQuickOverlay>(q, false));
    if (overlayAttached)
        component = modal ? overlayAttached->modal() : overlayAttached->modeless();

    if (!component)
        component = modal ? overlay->modal() : overlay->modeless();

    if (!dimmer)
        dimmer = createDimmer(component, q, overlay);
    resizeOverlay();
}

void QQuickPopupPrivate::destroyOverlay()
{
    if (dimmer) {
        dimmer->setParentItem(nullptr);
        dimmer->deleteLater();
        dimmer = nullptr;
    }
}

void QQuickPopupPrivate::toggleOverlay()
{
    destroyOverlay();
    if (dim)
        createOverlay();
}

void QQuickPopupPrivate::showOverlay()
{
    // use QQmlProperty instead of QQuickItem::setOpacity() to trigger QML Behaviors
    if (dim && dimmer)
        QQmlProperty::write(dimmer, QStringLiteral("opacity"), 1.0);
}

void QQuickPopupPrivate::hideOverlay()
{
    // use QQmlProperty instead of QQuickItem::setOpacity() to trigger QML Behaviors
    if (dim && dimmer)
        QQmlProperty::write(dimmer, QStringLiteral("opacity"), 0.0);
}

void QQuickPopupPrivate::resizeOverlay()
{
    if (!dimmer)
        return;

    qreal w = window ? window->width() : 0;
    qreal h = window ? window->height() : 0;
    dimmer->setSize(QSizeF(w, h));
}

QQuickPopupTransitionManager::QQuickPopupTransitionManager(QQuickPopupPrivate *popup)
    : popup(popup)
{
}

void QQuickPopupTransitionManager::transitionEnter()
{
    if (popup->transitionState == QQuickPopupPrivate::ExitTransition)
        cancel();

    if (!popup->prepareEnterTransition())
        return;

    if (popup->window)
        transition(popup->enterActions, popup->enter, popup->q_func());
    else
        finished();
}

void QQuickPopupTransitionManager::transitionExit()
{
    if (!popup->prepareExitTransition())
        return;

    if (popup->window)
        transition(popup->exitActions, popup->exit, popup->q_func());
    else
        finished();
}

void QQuickPopupTransitionManager::finished()
{
    if (popup->transitionState == QQuickPopupPrivate::EnterTransition)
        popup->finalizeEnterTransition();
    else if (popup->transitionState == QQuickPopupPrivate::ExitTransition)
        popup->finalizeExitTransition();
}

QQuickPopup::QQuickPopup(QObject *parent)
    : QObject(*(new QQuickPopupPrivate), parent)
{
    Q_D(QQuickPopup);
    d->init();
}

QQuickPopup::QQuickPopup(QQuickPopupPrivate &dd, QObject *parent)
    : QObject(dd, parent)
{
    Q_D(QQuickPopup);
    d->init();
}

QQuickPopup::~QQuickPopup()
{
    Q_D(QQuickPopup);
    setParentItem(nullptr);
    d->popupItem->ungrabShortcut();
    delete d->popupItem;
    d->popupItem = nullptr;
    delete d->positioner;
    d->positioner = nullptr;
}

/*!
    \qmlmethod void QtQuick.Controls::Popup::open()

    Opens the popup.

    \sa visible
*/
void QQuickPopup::open()
{
    setVisible(true);
}

/*!
    \qmlmethod void QtQuick.Controls::Popup::close()

    Closes the popup.

    \sa visible
*/
void QQuickPopup::close()
{
    setVisible(false);
}

/*!
    \qmlproperty real QtQuick.Controls::Popup::x

    This property holds the x-coordinate of the popup.

    \sa y, z
*/
qreal QQuickPopup::x() const
{
    Q_D(const QQuickPopup);
    return d->effectiveX;
}

void QQuickPopup::setX(qreal x)
{
    Q_D(QQuickPopup);
    setPosition(QPointF(x, d->y));
}

/*!
    \qmlproperty real QtQuick.Controls::Popup::y

    This property holds the y-coordinate of the popup.

    \sa x, z
*/
qreal QQuickPopup::y() const
{
    Q_D(const QQuickPopup);
    return d->effectiveY;
}

void QQuickPopup::setY(qreal y)
{
    Q_D(QQuickPopup);
    setPosition(QPointF(d->x, y));
}

QPointF QQuickPopup::position() const
{
    Q_D(const QQuickPopup);
    return QPointF(d->effectiveX, d->effectiveY);
}

void QQuickPopup::setPosition(const QPointF &pos)
{
    Q_D(QQuickPopup);
    const bool xChange = !qFuzzyCompare(d->x, pos.x());
    const bool yChange = !qFuzzyCompare(d->y, pos.y());
    if (!xChange && !yChange)
        return;

    d->x = pos.x();
    d->y = pos.y();
    if (d->popupItem->isVisible()) {
        d->reposition();
    } else {
        if (xChange)
            emit xChanged();
        if (yChange)
            emit yChanged();
    }
}

/*!
    \qmlproperty real QtQuick.Controls::Popup::z

    This property holds the z-value of the popup. Z-value determines
    the stacking order of popups.

    If two visible popups have the same z-value, the last one that
    was opened will be on top.

    The default z-value is \c 0.

    \sa x, y
*/
qreal QQuickPopup::z() const
{
    Q_D(const QQuickPopup);
    return d->popupItem->z();
}

void QQuickPopup::setZ(qreal z)
{
    Q_D(QQuickPopup);
    if (qFuzzyCompare(z, d->popupItem->z()))
        return;
    d->popupItem->setZ(z);
    emit zChanged();
}

/*!
    \qmlproperty real QtQuick.Controls::Popup::width

    This property holds the width of the popup.
*/
qreal QQuickPopup::width() const
{
    Q_D(const QQuickPopup);
    return d->popupItem->width();
}

void QQuickPopup::setWidth(qreal width)
{
    Q_D(QQuickPopup);
    d->hasWidth = true;
    d->popupItem->setWidth(width);
}

void QQuickPopup::resetWidth()
{
    Q_D(QQuickPopup);
    if (!d->hasWidth)
        return;

    d->hasWidth = false;
    d->popupItem->resetWidth();
    if (d->popupItem->isVisible())
        d->reposition();
}

/*!
    \qmlproperty real QtQuick.Controls::Popup::height

    This property holds the height of the popup.
*/
qreal QQuickPopup::height() const
{
    Q_D(const QQuickPopup);
    return d->popupItem->height();
}

void QQuickPopup::setHeight(qreal height)
{
    Q_D(QQuickPopup);
    d->hasHeight = true;
    d->popupItem->setHeight(height);
}

void QQuickPopup::resetHeight()
{
    Q_D(QQuickPopup);
    if (!d->hasHeight)
        return;

    d->hasHeight = false;
    d->popupItem->resetHeight();
    if (d->popupItem->isVisible())
        d->reposition();
}

/*!
    \qmlproperty real QtQuick.Controls::Popup::implicitWidth

    This property holds the implicit width of the popup.
*/
qreal QQuickPopup::implicitWidth() const
{
    Q_D(const QQuickPopup);
    return d->popupItem->implicitWidth();
}

void QQuickPopup::setImplicitWidth(qreal width)
{
    Q_D(QQuickPopup);
    d->popupItem->setImplicitWidth(width);
}

/*!
    \qmlproperty real QtQuick.Controls::Popup::implicitHeight

    This property holds the implicit height of the popup.
*/
qreal QQuickPopup::implicitHeight() const
{
    Q_D(const QQuickPopup);
    return d->popupItem->implicitHeight();
}

void QQuickPopup::setImplicitHeight(qreal height)
{
    Q_D(QQuickPopup);
    d->popupItem->setImplicitHeight(height);
}

/*!
    \qmlproperty real QtQuick.Controls::Popup::contentWidth

    This property holds the content width. It is used for calculating the
    total implicit width of the Popup.

    For more information, see \l {Popup Sizing}.

    \sa contentHeight
*/
qreal QQuickPopup::contentWidth() const
{
    Q_D(const QQuickPopup);
    return d->popupItem->contentWidth();
}

void QQuickPopup::setContentWidth(qreal width)
{
    Q_D(QQuickPopup);
    d->popupItem->setContentWidth(width);
}

/*!
    \qmlproperty real QtQuick.Controls::Popup::contentHeight

    This property holds the content height. It is used for calculating the
    total implicit height of the Popup.

    For more information, see \l {Popup Sizing}.

    \sa contentWidth
*/
qreal QQuickPopup::contentHeight() const
{
    Q_D(const QQuickPopup);
    return d->popupItem->contentHeight();
}

void QQuickPopup::setContentHeight(qreal height)
{
    Q_D(QQuickPopup);
    d->popupItem->setContentHeight(height);
}

/*!
    \qmlproperty real QtQuick.Controls::Popup::availableWidth
    \readonly

    This property holds the width available to the \l contentItem after
    deducting horizontal padding from the \l {Item::}{width} of the popup.

    \sa padding, leftPadding, rightPadding
*/
qreal QQuickPopup::availableWidth() const
{
    Q_D(const QQuickPopup);
    return d->popupItem->availableWidth();
}

/*!
    \qmlproperty real QtQuick.Controls::Popup::availableHeight
    \readonly

    This property holds the height available to the \l contentItem after
    deducting vertical padding from the \l {Item::}{height} of the popup.

    \sa padding, topPadding, bottomPadding
*/
qreal QQuickPopup::availableHeight() const
{
    Q_D(const QQuickPopup);
    return d->popupItem->availableHeight();
}

/*!
    \since QtQuick.Controls 2.1 (Qt 5.8)
    \qmlproperty real QtQuick.Controls::Popup::spacing

    This property holds the spacing.

    Spacing is useful for popups that have multiple or repetitive building
    blocks. For example, some styles use spacing to determine the distance
    between the header, content, and footer of \l Dialog. Spacing is not
    enforced by Popup, so each style may interpret it differently, and some
    may ignore it altogether.
*/
qreal QQuickPopup::spacing() const
{
    Q_D(const QQuickPopup);
    return d->popupItem->spacing();
}

void QQuickPopup::setSpacing(qreal spacing)
{
    Q_D(QQuickPopup);
    d->popupItem->setSpacing(spacing);
}

void QQuickPopup::resetSpacing()
{
    setSpacing(0);
}

/*!
    \qmlproperty real QtQuick.Controls::Popup::margins

    This property holds the distance between the edges of the popup and the
    edges of its window.

    A popup with negative margins is not pushed within the bounds
    of the enclosing window. The default value is \c -1.

    \sa topMargin, leftMargin, rightMargin, bottomMargin, {Popup Layout}
*/
qreal QQuickPopup::margins() const
{
    Q_D(const QQuickPopup);
    return d->margins;
}

void QQuickPopup::setMargins(qreal margins)
{
    Q_D(QQuickPopup);
    if (qFuzzyCompare(d->margins, margins))
        return;
    QMarginsF oldMargins(leftMargin(), topMargin(), rightMargin(), bottomMargin());
    d->margins = margins;
    emit marginsChanged();
    QMarginsF newMargins(leftMargin(), topMargin(), rightMargin(), bottomMargin());
    if (!qFuzzyCompare(newMargins.top(), oldMargins.top()))
        emit topMarginChanged();
    if (!qFuzzyCompare(newMargins.left(), oldMargins.left()))
        emit leftMarginChanged();
    if (!qFuzzyCompare(newMargins.right(), oldMargins.right()))
        emit rightMarginChanged();
    if (!qFuzzyCompare(newMargins.bottom(), oldMargins.bottom()))
        emit bottomMarginChanged();
    marginsChange(newMargins, oldMargins);
}

void QQuickPopup::resetMargins()
{
    setMargins(-1);
}

/*!
    \qmlproperty real QtQuick.Controls::Popup::topMargin

    This property holds the distance between the top edge of the popup and
    the top edge of its window.

    A popup with a negative top margin is not pushed within the top edge
    of the enclosing window. The default value is \c -1.

    \sa margins, bottomMargin, {Popup Layout}
*/
qreal QQuickPopup::topMargin() const
{
    Q_D(const QQuickPopup);
    if (d->hasTopMargin)
        return d->topMargin;
    return d->margins;
}

void QQuickPopup::setTopMargin(qreal margin)
{
    Q_D(QQuickPopup);
    d->setTopMargin(margin);
}

void QQuickPopup::resetTopMargin()
{
    Q_D(QQuickPopup);
    d->setTopMargin(-1, true);
}

/*!
    \qmlproperty real QtQuick.Controls::Popup::leftMargin

    This property holds the distance between the left edge of the popup and
    the left edge of its window.

    A popup with a negative left margin is not pushed within the left edge
    of the enclosing window. The default value is \c -1.

    \sa margins, rightMargin, {Popup Layout}
*/
qreal QQuickPopup::leftMargin() const
{
    Q_D(const QQuickPopup);
    if (d->hasLeftMargin)
        return d->leftMargin;
    return d->margins;
}

void QQuickPopup::setLeftMargin(qreal margin)
{
    Q_D(QQuickPopup);
    d->setLeftMargin(margin);
}

void QQuickPopup::resetLeftMargin()
{
    Q_D(QQuickPopup);
    d->setLeftMargin(-1, true);
}

/*!
    \qmlproperty real QtQuick.Controls::Popup::rightMargin

    This property holds the distance between the right edge of the popup and
    the right edge of its window.

    A popup with a negative right margin is not pushed within the right edge
    of the enclosing window. The default value is \c -1.

    \sa margins, leftMargin, {Popup Layout}
*/
qreal QQuickPopup::rightMargin() const
{
    Q_D(const QQuickPopup);
    if (d->hasRightMargin)
        return d->rightMargin;
    return d->margins;
}

void QQuickPopup::setRightMargin(qreal margin)
{
    Q_D(QQuickPopup);
    d->setRightMargin(margin);
}

void QQuickPopup::resetRightMargin()
{
    Q_D(QQuickPopup);
    d->setRightMargin(-1, true);
}

/*!
    \qmlproperty real QtQuick.Controls::Popup::bottomMargin

    This property holds the distance between the bottom edge of the popup and
    the bottom edge of its window.

    A popup with a negative bottom margin is not pushed within the bottom edge
    of the enclosing window. The default value is \c -1.

    \sa margins, topMargin, {Popup Layout}
*/
qreal QQuickPopup::bottomMargin() const
{
    Q_D(const QQuickPopup);
    if (d->hasBottomMargin)
        return d->bottomMargin;
    return d->margins;
}

void QQuickPopup::setBottomMargin(qreal margin)
{
    Q_D(QQuickPopup);
    d->setBottomMargin(margin);
}

void QQuickPopup::resetBottomMargin()
{
    Q_D(QQuickPopup);
    d->setBottomMargin(-1, true);
}

/*!
    \qmlproperty real QtQuick.Controls::Popup::padding

    This property holds the default padding.

    \include qquickpopup-padding.qdocinc

    \sa availableWidth, availableHeight, topPadding, leftPadding, rightPadding, bottomPadding
*/
qreal QQuickPopup::padding() const
{
    Q_D(const QQuickPopup);
    return d->popupItem->padding();
}

void QQuickPopup::setPadding(qreal padding)
{
    Q_D(QQuickPopup);
    d->popupItem->setPadding(padding);
}

void QQuickPopup::resetPadding()
{
    Q_D(QQuickPopup);
    d->popupItem->resetPadding();
}

/*!
    \qmlproperty real QtQuick.Controls::Popup::topPadding

    This property holds the top padding. Unless explicitly set, the value
    is equal to \c verticalPadding.

    \include qquickpopup-padding.qdocinc

    \sa padding, bottomPadding, verticalPadding, availableHeight
*/
qreal QQuickPopup::topPadding() const
{
    Q_D(const QQuickPopup);
    return d->popupItem->topPadding();
}

void QQuickPopup::setTopPadding(qreal padding)
{
    Q_D(QQuickPopup);
    d->popupItem->setTopPadding(padding);
}

void QQuickPopup::resetTopPadding()
{
    Q_D(QQuickPopup);
    d->popupItem->resetTopPadding();
}

/*!
    \qmlproperty real QtQuick.Controls::Popup::leftPadding

    This property holds the left padding. Unless explicitly set, the value
    is equal to \c horizontalPadding.

    \include qquickpopup-padding.qdocinc

    \sa padding, rightPadding, horizontalPadding, availableWidth
*/
qreal QQuickPopup::leftPadding() const
{
    Q_D(const QQuickPopup);
    return d->popupItem->leftPadding();
}

void QQuickPopup::setLeftPadding(qreal padding)
{
    Q_D(QQuickPopup);
    d->popupItem->setLeftPadding(padding);
}

void QQuickPopup::resetLeftPadding()
{
    Q_D(QQuickPopup);
    d->popupItem->resetLeftPadding();
}

/*!
    \qmlproperty real QtQuick.Controls::Popup::rightPadding

    This property holds the right padding. Unless explicitly set, the value
    is equal to \c horizontalPadding.

    \include qquickpopup-padding.qdocinc

    \sa padding, leftPadding, horizontalPadding, availableWidth
*/
qreal QQuickPopup::rightPadding() const
{
    Q_D(const QQuickPopup);
    return d->popupItem->rightPadding();
}

void QQuickPopup::setRightPadding(qreal padding)
{
    Q_D(QQuickPopup);
    d->popupItem->setRightPadding(padding);
}

void QQuickPopup::resetRightPadding()
{
    Q_D(QQuickPopup);
    d->popupItem->resetRightPadding();
}

/*!
    \qmlproperty real QtQuick.Controls::Popup::bottomPadding

    This property holds the bottom padding. Unless explicitly set, the value
    is equal to \c verticalPadding.

    \include qquickpopup-padding.qdocinc

    \sa padding, topPadding, verticalPadding, availableHeight
*/
qreal QQuickPopup::bottomPadding() const
{
    Q_D(const QQuickPopup);
    return d->popupItem->bottomPadding();
}

void QQuickPopup::setBottomPadding(qreal padding)
{
    Q_D(QQuickPopup);
    d->popupItem->setBottomPadding(padding);
}

void QQuickPopup::resetBottomPadding()
{
    Q_D(QQuickPopup);
    d->popupItem->resetBottomPadding();
}

/*!
    \qmlproperty Locale QtQuick.Controls::Popup::locale

    This property holds the locale of the popup.

    \sa mirrored, {LayoutMirroring}{LayoutMirroring}
*/
QLocale QQuickPopup::locale() const
{
    Q_D(const QQuickPopup);
    return d->popupItem->locale();
}

void QQuickPopup::setLocale(const QLocale &locale)
{
    Q_D(QQuickPopup);
    d->popupItem->setLocale(locale);
}

void QQuickPopup::resetLocale()
{
    Q_D(QQuickPopup);
    d->popupItem->resetLocale();
}

/*!
    \since QtQuick.Controls 2.3 (Qt 5.10)
    \qmlproperty bool QtQuick.Controls::Popup::mirrored
    \readonly

    This property holds whether the popup is mirrored.

    This property is provided for convenience. A popup is considered mirrored
    when its visual layout direction is right-to-left; that is, when using a
    right-to-left locale.

    \sa locale, {Right-to-left User Interfaces}
*/
bool QQuickPopup::isMirrored() const
{
    Q_D(const QQuickPopup);
    return d->popupItem->isMirrored();
}

/*!
    \qmlproperty font QtQuick.Controls::Popup::font

    This property holds the font currently set for the popup.

    Popup propagates explicit font properties to its children. If you change a specific
    property on a popup's font, that property propagates to all of the popup's children,
    overriding any system defaults for that property.

    \code
    Popup {
        font.family: "Courier"

        Column {
            Label {
                text: qsTr("This will use Courier...")
            }

            Switch {
                text: qsTr("... and so will this")
            }
        }
    }
    \endcode

    \sa Control::font, ApplicationWindow::font
*/
QFont QQuickPopup::font() const
{
    Q_D(const QQuickPopup);
    return d->popupItem->font();
}

void QQuickPopup::setFont(const QFont &font)
{
    Q_D(QQuickPopup);
    d->popupItem->setFont(font);
}

void QQuickPopup::resetFont()
{
    Q_D(QQuickPopup);
    d->popupItem->resetFont();
}


/*!
    \since QtQuick.Controls 2.3 (Qt 5.10)
    \qmlproperty palette QtQuick.Controls::Popup::palette

    This property holds the palette currently set for the popup.

    Popup propagates explicit palette properties to its children. If you change a specific
    property on a popup's palette, that property propagates to all of the popup's children,
    overriding any system defaults for that property.

    \code
    Popup {
        palette.text: "red"

        Column {
            Label {
                text: qsTr("This will use red color...")
            }

            Switch {
                text: qsTr("... and so will this")
            }
        }
    }
    \endcode

    \sa Control::palette, ApplicationWindow::palette, {qtquickcontrols2-palette}{palette QML Basic Type}
*/
QPalette QQuickPopup::palette() const
{
    Q_D(const QQuickPopup);
    return d->popupItem->palette();
}

void QQuickPopup::setPalette(const QPalette &palette)
{
    Q_D(QQuickPopup);
    d->popupItem->setPalette(palette);
}

void QQuickPopup::resetPalette()
{
    Q_D(QQuickPopup);
    d->popupItem->resetPalette();
}

QQuickWindow *QQuickPopup::window() const
{
    Q_D(const QQuickPopup);
    return d->window;
}

QQuickItem *QQuickPopup::popupItem() const
{
    Q_D(const QQuickPopup);
    return d->popupItem;
}

/*!
    \qmlproperty Item QtQuick.Controls::Popup::parent

    This property holds the parent item.
*/
QQuickItem *QQuickPopup::parentItem() const
{
    Q_D(const QQuickPopup);
    return d->parentItem;
}

void QQuickPopup::setParentItem(QQuickItem *parent)
{
    Q_D(QQuickPopup);
    if (d->parentItem == parent)
        return;

    if (d->parentItem) {
        QObjectPrivate::disconnect(d->parentItem, &QQuickItem::windowChanged, d, &QQuickPopupPrivate::setWindow);
        QQuickItemPrivate::get(d->parentItem)->removeItemChangeListener(d, QQuickItemPrivate::Destroyed);
    }
    d->parentItem = parent;
    QQuickPopupPositioner *positioner = d->getPositioner();
    if (positioner->parentItem())
        positioner->setParentItem(parent);
    if (parent) {
        QObjectPrivate::connect(parent, &QQuickItem::windowChanged, d, &QQuickPopupPrivate::setWindow);
        QQuickItemPrivate::get(d->parentItem)->addItemChangeListener(d, QQuickItemPrivate::Destroyed);
    } else {
        close();
    }
    d->setWindow(parent ? parent->window() : nullptr);
    emit parentChanged();
}

void QQuickPopup::resetParentItem()
{
    if (QQuickWindow *window = qobject_cast<QQuickWindow *>(parent()))
        setParentItem(window->contentItem());
    else
        setParentItem(qobject_cast<QQuickItem *>(parent()));
}

/*!
    \qmlproperty Item QtQuick.Controls::Popup::background

    This property holds the background item.

    \note If the background item has no explicit size specified, it automatically
          follows the popup's size. In most cases, there is no need to specify
          width or height for a background item.

    \note Most popups use the implicit size of the background item to calculate
    the implicit size of the popup itself. If you replace the background item
    with a custom one, you should also consider providing a sensible implicit
    size for it (unless it is an item like \l Image which has its own implicit
    size).

    \sa {Customizing Popup}
*/
QQuickItem *QQuickPopup::background() const
{
    Q_D(const QQuickPopup);
    return d->popupItem->background();
}

void QQuickPopup::setBackground(QQuickItem *background)
{
    Q_D(QQuickPopup);
    d->popupItem->setBackground(background);
}

/*!
    \qmlproperty Item QtQuick.Controls::Popup::contentItem

    This property holds the content item of the popup.

    The content item is the visual implementation of the popup. When the
    popup is made visible, the content item is automatically reparented to
    the \l {ApplicationWindow::overlay}{overlay item} of its application
    window.

    \note The content item is automatically resized to fit within the
    \l padding of the popup.

    \note Most popups use the implicit size of the content item to calculate
    the implicit size of the popup itself. If you replace the content item
    with a custom one, you should also consider providing a sensible implicit
    size for it (unless it is an item like \l Text which has its own implicit
    size).

    \sa {Customizing Popup}
*/
QQuickItem *QQuickPopup::contentItem() const
{
    Q_D(const QQuickPopup);
    return d->popupItem->contentItem();
}

void QQuickPopup::setContentItem(QQuickItem *item)
{
    Q_D(QQuickPopup);
    d->popupItem->setContentItem(item);
}

/*!
    \qmlproperty list<Object> QtQuick.Controls::Popup::contentData
    \default

    This property holds the list of content data.

    The list contains all objects that have been declared in QML as children
    of the popup.

    \note Unlike \c contentChildren, \c contentData does include non-visual QML
    objects.

    \sa Item::data, contentChildren
*/
QQmlListProperty<QObject> QQuickPopupPrivate::contentData()
{
    QQuickControlPrivate *p = QQuickControlPrivate::get(popupItem);
    if (!p->contentItem)
        p->executeContentItem();
    return QQmlListProperty<QObject>(popupItem->contentItem(), nullptr,
                                     QQuickItemPrivate::data_append,
                                     QQuickItemPrivate::data_count,
                                     QQuickItemPrivate::data_at,
                                     QQuickItemPrivate::data_clear);
}

/*!
    \qmlproperty list<Item> QtQuick.Controls::Popup::contentChildren

    This property holds the list of content children.

    The list contains all items that have been declared in QML as children
    of the popup.

    \note Unlike \c contentData, \c contentChildren does not include non-visual
    QML objects.

    \sa Item::children, contentData
*/
QQmlListProperty<QQuickItem> QQuickPopupPrivate::contentChildren()
{
    return QQmlListProperty<QQuickItem>(popupItem->contentItem(), nullptr,
                                        QQuickItemPrivate::children_append,
                                        QQuickItemPrivate::children_count,
                                        QQuickItemPrivate::children_at,
                                        QQuickItemPrivate::children_clear);
}

/*!
    \qmlproperty bool QtQuick.Controls::Popup::clip

    This property holds whether clipping is enabled. The default value is \c false.
*/
bool QQuickPopup::clip() const
{
    Q_D(const QQuickPopup);
    return d->popupItem->clip();
}

void QQuickPopup::setClip(bool clip)
{
    Q_D(QQuickPopup);
    if (clip == d->popupItem->clip())
        return;
    d->popupItem->setClip(clip);
    emit clipChanged();
}

/*!
    \qmlproperty bool QtQuick.Controls::Popup::focus

    This property holds whether the popup wants focus.

    When the popup actually receives focus, \l activeFocus will be \c true.
    For more information, see \l {Keyboard Focus in Qt Quick}.

    The default value is \c false.

    \sa activeFocus
*/
bool QQuickPopup::hasFocus() const
{
    Q_D(const QQuickPopup);
    return d->focus;
}

void QQuickPopup::setFocus(bool focus)
{
    Q_D(QQuickPopup);
    if (d->focus == focus)
        return;
    d->focus = focus;
    emit focusChanged();
}

/*!
    \qmlproperty bool QtQuick.Controls::Popup::activeFocus
    \readonly

    This property holds whether the popup has active focus.

    \sa focus, {Keyboard Focus in Qt Quick}
*/
bool QQuickPopup::hasActiveFocus() const
{
    Q_D(const QQuickPopup);
    return d->popupItem->hasActiveFocus();
}

/*!
    \qmlproperty bool QtQuick.Controls::Popup::modal

    This property holds whether the popup is modal.

    Modal popups often have a distinctive background dimming effect defined
    in \l {ApplicationWindow::overlay}{overlay.modal}, and do not allow press
    or release events through to items beneath them.

    On desktop platforms, it is common for modal popups to be closed only when
    the escape key is pressed. To achieve this behavior, set
    \l closePolicy to \c Popup.CloseOnEscape.

    The default value is \c false.
*/
bool QQuickPopup::isModal() const
{
    Q_D(const QQuickPopup);
    return d->modal;
}

void QQuickPopup::setModal(bool modal)
{
    Q_D(QQuickPopup);
    if (d->modal == modal)
        return;
    d->modal = modal;
    if (d->complete && d->visible)
        d->toggleOverlay();
    emit modalChanged();

    if (!d->hasDim) {
        setDim(modal);
        d->hasDim = false;
    }
}

/*!
    \qmlproperty bool QtQuick.Controls::Popup::dim

    This property holds whether the popup dims the background.

    Unless explicitly set, this property follows the value of \l modal. To
    return to the default value, set this property to \c undefined.

    \sa modal
*/
bool QQuickPopup::dim() const
{
    Q_D(const QQuickPopup);
    return d->dim;
}

void QQuickPopup::setDim(bool dim)
{
    Q_D(QQuickPopup);
    d->hasDim = true;

    if (d->dim == dim)
        return;

    d->dim = dim;
    if (d->complete && d->visible)
        d->toggleOverlay();
    emit dimChanged();
}

void QQuickPopup::resetDim()
{
    Q_D(QQuickPopup);
    if (!d->hasDim)
        return;

    setDim(d->modal);
    d->hasDim = false;
}

/*!
    \qmlproperty bool QtQuick.Controls::Popup::visible

    This property holds whether the popup is visible. The default value is \c false.

    \sa open(), close(), opened
*/
bool QQuickPopup::isVisible() const
{
    Q_D(const QQuickPopup);
    return d->visible && d->popupItem->isVisible();
}

void QQuickPopup::setVisible(bool visible)
{
    Q_D(QQuickPopup);
    if (d->visible == visible && d->transitionState != QQuickPopupPrivate::ExitTransition)
        return;

    if (d->complete) {
        if (visible)
            d->transitionManager.transitionEnter();
        else
            d->transitionManager.transitionExit();
    } else {
        d->visible = visible;
    }
}

/*!
    \since QtQuick.Controls 2.3 (Qt 5.10)
    \qmlproperty bool QtQuick.Controls::Popup::enabled

    This property holds whether the popup is enabled. The default value is \c true.

    \sa visible, Item::enabled
*/
bool QQuickPopup::isEnabled() const
{
    Q_D(const QQuickPopup);
    return d->popupItem->isEnabled();
}

void QQuickPopup::setEnabled(bool enabled)
{
    Q_D(QQuickPopup);
    d->popupItem->setEnabled(enabled);
}

/*!
    \since QtQuick.Controls 2.3 (Qt 5.10)
    \qmlproperty bool QtQuick.Controls::Popup::opened

    This property holds whether the popup is fully open. The popup is considered opened
    when it's visible and neither the \l enter nor \l exit transitions are running.

    \sa open(), close(), visible
*/
bool QQuickPopup::isOpened() const
{
    Q_D(const QQuickPopup);
    return d->transitionState == QQuickPopupPrivate::NoTransition && isVisible();
}

/*!
    \qmlproperty real QtQuick.Controls::Popup::opacity

    This property holds the opacity of the popup. Opacity is specified as a number between
    \c 0.0 (fully transparent) and \c 1.0 (fully opaque). The default value is \c 1.0.

    \sa visible
*/
qreal QQuickPopup::opacity() const
{
    Q_D(const QQuickPopup);
    return d->popupItem->opacity();
}

void QQuickPopup::setOpacity(qreal opacity)
{
    Q_D(QQuickPopup);
    d->popupItem->setOpacity(opacity);
}

/*!
    \qmlproperty real QtQuick.Controls::Popup::scale

    This property holds the scale factor of the popup. The default value is \c 1.0.

    A scale of less than \c 1.0 causes the popup to be rendered at a smaller size,
    and a scale greater than \c 1.0 renders the popup at a larger size. A negative
    scale causes the popup to be mirrored when rendered.
*/
qreal QQuickPopup::scale() const
{
    Q_D(const QQuickPopup);
    return d->popupItem->scale();
}

void QQuickPopup::setScale(qreal scale)
{
    Q_D(QQuickPopup);
    if (qFuzzyCompare(scale, d->popupItem->scale()))
        return;
    d->popupItem->setScale(scale);
    emit scaleChanged();
}

/*!
    \qmlproperty enumeration QtQuick.Controls::Popup::closePolicy

    This property determines the circumstances under which the popup closes.
    The flags can be combined to allow several ways of closing the popup.

    The available values are:
    \value Popup.NoAutoClose The popup will only close when manually instructed to do so.
    \value Popup.CloseOnPressOutside The popup will close when the mouse is pressed outside of it.
    \value Popup.CloseOnPressOutsideParent The popup will close when the mouse is pressed outside of its parent.
    \value Popup.CloseOnReleaseOutside The popup will close when the mouse is released outside of it.
    \value Popup.CloseOnReleaseOutsideParent The popup will close when the mouse is released outside of its parent.
    \value Popup.CloseOnEscape The popup will close when the escape key is pressed while the popup
        has active focus.

    The default value is \c {Popup.CloseOnEscape | Popup.CloseOnPressOutside}.

    \note There is a known limitation that the \c Popup.CloseOnReleaseOutside
        and \c Popup.CloseOnReleaseOutsideParent policies only work with
        \l modal popups.
*/
QQuickPopup::ClosePolicy QQuickPopup::closePolicy() const
{
    Q_D(const QQuickPopup);
    return d->closePolicy;
}

void QQuickPopup::setClosePolicy(ClosePolicy policy)
{
    Q_D(QQuickPopup);
    d->hasClosePolicy = true;
    if (d->closePolicy == policy)
        return;
    d->closePolicy = policy;
    if (isVisible()) {
        if (policy & QQuickPopup::CloseOnEscape)
            d->popupItem->grabShortcut();
        else
            d->popupItem->ungrabShortcut();
    }
    emit closePolicyChanged();
}

void QQuickPopup::resetClosePolicy()
{
    Q_D(QQuickPopup);
    setClosePolicy(QQuickPopupPrivate::DefaultClosePolicy);
    d->hasClosePolicy = false;
}

/*!
    \qmlproperty enumeration QtQuick.Controls::Popup::transformOrigin

    This property holds the origin point for transformations in enter and exit transitions.

    Nine transform origins are available, as shown in the image below.
    The default transform origin is \c Popup.Center.

    \image qtquickcontrols2-popup-transformorigin.png

    \sa enter, exit, Item::transformOrigin
*/
QQuickPopup::TransformOrigin QQuickPopup::transformOrigin() const
{
    Q_D(const QQuickPopup);
    return static_cast<TransformOrigin>(d->popupItem->transformOrigin());
}

void QQuickPopup::setTransformOrigin(TransformOrigin origin)
{
    Q_D(QQuickPopup);
    d->popupItem->setTransformOrigin(static_cast<QQuickItem::TransformOrigin>(origin));
}

/*!
    \qmlproperty Transition QtQuick.Controls::Popup::enter

    This property holds the transition that is applied to the popup item
    when the popup is opened and enters the screen.

    The following example animates the opacity of the popup when it enters
    the screen:
    \code
    Popup {
        enter: Transition {
            NumberAnimation { property: "opacity"; from: 0.0; to: 1.0 }
        }
    }
    \endcode

    \sa exit
*/
QQuickTransition *QQuickPopup::enter() const
{
    Q_D(const QQuickPopup);
    return d->enter;
}

void QQuickPopup::setEnter(QQuickTransition *transition)
{
    Q_D(QQuickPopup);
    if (d->enter == transition)
        return;
    d->enter = transition;
    emit enterChanged();
}

/*!
    \qmlproperty Transition QtQuick.Controls::Popup::exit

    This property holds the transition that is applied to the popup item
    when the popup is closed and exits the screen.

    The following example animates the opacity of the popup when it exits
    the screen:
    \code
    Popup {
        exit: Transition {
            NumberAnimation { property: "opacity"; from: 1.0; to: 0.0 }
        }
    }
    \endcode

    \sa enter
*/
QQuickTransition *QQuickPopup::exit() const
{
    Q_D(const QQuickPopup);
    return d->exit;
}

void QQuickPopup::setExit(QQuickTransition *transition)
{
    Q_D(QQuickPopup);
    if (d->exit == transition)
        return;
    d->exit = transition;
    emit exitChanged();
}

/*!
    \since QtQuick.Controls 2.5 (Qt 5.12)
    \qmlproperty real QtQuick.Controls::Popup::horizontalPadding

    This property holds the horizontal padding. Unless explicitly set, the value
    is equal to \c padding.

    \include qquickpopup-padding.qdocinc

    \sa padding, leftPadding, rightPadding, verticalPadding
*/
qreal QQuickPopup::horizontalPadding() const
{
    Q_D(const QQuickPopup);
    return d->popupItem->horizontalPadding();
}

void QQuickPopup::setHorizontalPadding(qreal padding)
{
    Q_D(QQuickPopup);
    d->popupItem->setHorizontalPadding(padding);
}

void QQuickPopup::resetHorizontalPadding()
{
    Q_D(QQuickPopup);
    d->popupItem->resetHorizontalPadding();
}

/*!
    \since QtQuick.Controls 2.5 (Qt 5.12)
    \qmlproperty real QtQuick.Controls::Popup::verticalPadding

    This property holds the vertical padding. Unless explicitly set, the value
    is equal to \c padding.

    \include qquickpopup-padding.qdocinc

    \sa padding, topPadding, bottomPadding, horizontalPadding
*/
qreal QQuickPopup::verticalPadding() const
{
    Q_D(const QQuickPopup);
    return d->popupItem->verticalPadding();
}

void QQuickPopup::setVerticalPadding(qreal padding)
{
    Q_D(QQuickPopup);
    d->popupItem->setVerticalPadding(padding);
}

void QQuickPopup::resetVerticalPadding()
{
    Q_D(QQuickPopup);
    d->popupItem->resetVerticalPadding();
}

/*!
    \since QtQuick.Controls 2.5 (Qt 5.12)
    \qmlproperty real QtQuick.Controls::Popup::implicitContentWidth
    \readonly

    This property holds the implicit content width.

    The value is calculated based on the content children.

    \sa implicitContentHeight, implicitBackgroundWidth
*/
qreal QQuickPopup::implicitContentWidth() const
{
    Q_D(const QQuickPopup);
    return d->popupItem->implicitContentWidth();
}

/*!
    \since QtQuick.Controls 2.5 (Qt 5.12)
    \qmlproperty real QtQuick.Controls::Popup::implicitContentHeight
    \readonly

    This property holds the implicit content height.

    The value is calculated based on the content children.

    \sa implicitContentWidth, implicitBackgroundHeight
*/
qreal QQuickPopup::implicitContentHeight() const
{
    Q_D(const QQuickPopup);
    return d->popupItem->implicitContentHeight();
}

/*!
    \since QtQuick.Controls 2.5 (Qt 5.12)
    \qmlproperty real QtQuick.Controls::Popup::implicitBackgroundWidth
    \readonly

    This property holds the implicit background width.

    The value is equal to \c {background ? background.implicitWidth : 0}.

    \sa implicitBackgroundHeight, implicitContentWidth
*/
qreal QQuickPopup::implicitBackgroundWidth() const
{
    Q_D(const QQuickPopup);
    return d->popupItem->implicitBackgroundWidth();
}

/*!
    \since QtQuick.Controls 2.5 (Qt 5.12)
    \qmlproperty real QtQuick.Controls::Popup::implicitBackgroundHeight
    \readonly

    This property holds the implicit background height.

    The value is equal to \c {background ? background.implicitHeight : 0}.

    \sa implicitBackgroundWidth, implicitContentHeight
*/
qreal QQuickPopup::implicitBackgroundHeight() const
{
    Q_D(const QQuickPopup);
    return d->popupItem->implicitBackgroundHeight();
}

/*!
    \since QtQuick.Controls 2.5 (Qt 5.12)
    \qmlproperty real QtQuick.Controls::Popup::topInset

    This property holds the top inset for the background.

    \sa {Popup Layout}, bottomInset
*/
qreal QQuickPopup::topInset() const
{
    Q_D(const QQuickPopup);
    return d->popupItem->topInset();
}

void QQuickPopup::setTopInset(qreal inset)
{
    Q_D(QQuickPopup);
    d->popupItem->setTopInset(inset);
}

void QQuickPopup::resetTopInset()
{
    Q_D(QQuickPopup);
    d->popupItem->resetTopInset();
}

/*!
    \since QtQuick.Controls 2.5 (Qt 5.12)
    \qmlproperty real QtQuick.Controls::Popup::leftInset

    This property holds the left inset for the background.

    \sa {Popup Layout}, rightInset
*/
qreal QQuickPopup::leftInset() const
{
    Q_D(const QQuickPopup);
    return d->popupItem->leftInset();
}

void QQuickPopup::setLeftInset(qreal inset)
{
    Q_D(QQuickPopup);
    d->popupItem->setLeftInset(inset);
}

void QQuickPopup::resetLeftInset()
{
    Q_D(QQuickPopup);
    d->popupItem->resetLeftInset();
}

/*!
    \since QtQuick.Controls 2.5 (Qt 5.12)
    \qmlproperty real QtQuick.Controls::Popup::rightInset

    This property holds the right inset for the background.

    \sa {Popup Layout}, leftInset
*/
qreal QQuickPopup::rightInset() const
{
    Q_D(const QQuickPopup);
    return d->popupItem->rightInset();
}

void QQuickPopup::setRightInset(qreal inset)
{
    Q_D(QQuickPopup);
    d->popupItem->setRightInset(inset);
}

void QQuickPopup::resetRightInset()
{
    Q_D(QQuickPopup);
    d->popupItem->resetRightInset();
}

/*!
    \since QtQuick.Controls 2.5 (Qt 5.12)
    \qmlproperty real QtQuick.Controls::Popup::bottomInset

    This property holds the bottom inset for the background.

    \sa {Popup Layout}, topInset
*/
qreal QQuickPopup::bottomInset() const
{
    Q_D(const QQuickPopup);
    return d->popupItem->bottomInset();
}

void QQuickPopup::setBottomInset(qreal inset)
{
    Q_D(QQuickPopup);
    d->popupItem->setBottomInset(inset);
}

void QQuickPopup::resetBottomInset()
{
    Q_D(QQuickPopup);
    d->popupItem->resetBottomInset();
}

bool QQuickPopup::filtersChildMouseEvents() const
{
    Q_D(const QQuickPopup);
    return d->popupItem->filtersChildMouseEvents();
}

void QQuickPopup::setFiltersChildMouseEvents(bool filter)
{
    Q_D(QQuickPopup);
    d->popupItem->setFiltersChildMouseEvents(filter);
}

/*!
    \qmlmethod QtQuick.Controls::Popup::forceActiveFocus(reason = Qt.OtherFocusReason)

    Forces active focus on the popup with the given \a reason.

    This method sets focus on the popup and ensures that all ancestor
    \l FocusScope objects in the object hierarchy are also given \l focus.

    \sa activeFocus, Qt::FocusReason
*/
void QQuickPopup::forceActiveFocus(Qt::FocusReason reason)
{
    Q_D(QQuickPopup);
    d->popupItem->forceActiveFocus(reason);
}

void QQuickPopup::classBegin()
{
    Q_D(QQuickPopup);
    d->complete = false;
    QQmlContext *context = qmlContext(this);
    if (context)
        QQmlEngine::setContextForObject(d->popupItem, context);
    d->popupItem->classBegin();
}

void QQuickPopup::componentComplete()
{
    Q_D(QQuickPopup);
    if (!parentItem())
        resetParentItem();

    if (d->visible && d->window)
        d->transitionManager.transitionEnter();

    d->complete = true;
    d->popupItem->componentComplete();
}

bool QQuickPopup::isComponentComplete() const
{
    Q_D(const QQuickPopup);
    return d->complete;
}

bool QQuickPopup::childMouseEventFilter(QQuickItem *child, QEvent *event)
{
    Q_UNUSED(child);
    Q_UNUSED(event);
    return false;
}

void QQuickPopup::focusInEvent(QFocusEvent *event)
{
    event->accept();
}

void QQuickPopup::focusOutEvent(QFocusEvent *event)
{
    event->accept();
}

void QQuickPopup::keyPressEvent(QKeyEvent *event)
{
    Q_D(QQuickPopup);
    event->accept();

    if (hasActiveFocus() && (event->key() == Qt::Key_Tab || event->key() == Qt::Key_Backtab))
        QQuickItemPrivate::focusNextPrev(d->popupItem, event->key() == Qt::Key_Tab);
}

void QQuickPopup::keyReleaseEvent(QKeyEvent *event)
{
    event->accept();
}

void QQuickPopup::mousePressEvent(QMouseEvent *event)
{
    Q_D(QQuickPopup);
    d->handleMouseEvent(d->popupItem, event);
    event->accept();
}

void QQuickPopup::mouseMoveEvent(QMouseEvent *event)
{
    Q_D(QQuickPopup);
    d->handleMouseEvent(d->popupItem, event);
    event->accept();
}

void QQuickPopup::mouseReleaseEvent(QMouseEvent *event)
{
    Q_D(QQuickPopup);
    d->handleMouseEvent(d->popupItem, event);
    event->accept();
}

void QQuickPopup::mouseDoubleClickEvent(QMouseEvent *event)
{
    event->accept();
}

void QQuickPopup::mouseUngrabEvent()
{
    Q_D(QQuickPopup);
    d->handleUngrab();
}

bool QQuickPopup::overlayEvent(QQuickItem *item, QEvent *event)
{
    Q_D(QQuickPopup);
    switch (event->type()) {
    case QEvent::KeyPress:
    case QEvent::KeyRelease:
    case QEvent::MouseMove:
    case QEvent::Wheel:
        if (d->modal)
            event->accept();
        return d->modal;

#if QT_CONFIG(quicktemplates2_multitouch)
    case QEvent::TouchBegin:
    case QEvent::TouchUpdate:
    case QEvent::TouchEnd:
        return d->handleTouchEvent(item, static_cast<QTouchEvent *>(event));
#endif

    case QEvent::MouseButtonPress:
    case QEvent::MouseButtonRelease:
        return d->handleMouseEvent(item, static_cast<QMouseEvent *>(event));

    default:
        return false;
    }
}

#if QT_CONFIG(quicktemplates2_multitouch)
void QQuickPopup::touchEvent(QTouchEvent *event)
{
    Q_D(QQuickPopup);
    d->handleTouchEvent(d->popupItem, event);
}

void QQuickPopup::touchUngrabEvent()
{
    Q_D(QQuickPopup);
    d->handleUngrab();
}
#endif

#if QT_CONFIG(wheelevent)
void QQuickPopup::wheelEvent(QWheelEvent *event)
{
    event->accept();
}
#endif

void QQuickPopup::contentItemChange(QQuickItem *newItem, QQuickItem *oldItem)
{
    Q_UNUSED(newItem);
    Q_UNUSED(oldItem);
}

void QQuickPopup::contentSizeChange(const QSizeF &newSize, const QSizeF &oldSize)
{
    if (!qFuzzyCompare(newSize.width(), oldSize.width()))
        emit contentWidthChanged();
    if (!qFuzzyCompare(newSize.height(), oldSize.height()))
        emit contentHeightChanged();
}

void QQuickPopup::fontChange(const QFont &newFont, const QFont &oldFont)
{
    Q_UNUSED(newFont);
    Q_UNUSED(oldFont);
    emit fontChanged();
}

void QQuickPopup::geometryChanged(const QRectF &newGeometry, const QRectF &oldGeometry)
{
    Q_D(QQuickPopup);
    d->reposition();
    if (!qFuzzyCompare(newGeometry.width(), oldGeometry.width())) {
        emit widthChanged();
        emit availableWidthChanged();
    }
    if (!qFuzzyCompare(newGeometry.height(), oldGeometry.height())) {
        emit heightChanged();
        emit availableHeightChanged();
    }
}

void QQuickPopup::itemChange(QQuickItem::ItemChange change, const QQuickItem::ItemChangeData &data)
{
    Q_D(QQuickPopup);

    switch (change) {
    case QQuickItem::ItemActiveFocusHasChanged:
        emit activeFocusChanged();
        break;
    case QQuickItem::ItemOpacityHasChanged:
        emit opacityChanged();
        break;
    case QQuickItem::ItemVisibleHasChanged:
        if (isComponentComplete() && d->closePolicy & CloseOnEscape) {
            if (data.boolValue)
                d->popupItem->grabShortcut();
            else
                d->popupItem->ungrabShortcut();
        }
    default:
        break;
    }
}

void QQuickPopup::localeChange(const QLocale &newLocale, const QLocale &oldLocale)
{
    Q_UNUSED(newLocale);
    Q_UNUSED(oldLocale);
    emit localeChanged();
}

void QQuickPopup::marginsChange(const QMarginsF &newMargins, const QMarginsF &oldMargins)
{
    Q_D(QQuickPopup);
    Q_UNUSED(newMargins);
    Q_UNUSED(oldMargins);
    d->reposition();
}

void QQuickPopup::paddingChange(const QMarginsF &newPadding, const QMarginsF &oldPadding)
{
    const bool tp = !qFuzzyCompare(newPadding.top(), oldPadding.top());
    const bool lp = !qFuzzyCompare(newPadding.left(), oldPadding.left());
    const bool rp = !qFuzzyCompare(newPadding.right(), oldPadding.right());
    const bool bp = !qFuzzyCompare(newPadding.bottom(), oldPadding.bottom());

    if (tp)
        emit topPaddingChanged();
    if (lp)
        emit leftPaddingChanged();
    if (rp)
        emit rightPaddingChanged();
    if (bp)
        emit bottomPaddingChanged();

    if (lp || rp) {
        emit horizontalPaddingChanged();
        emit availableWidthChanged();
    }
    if (tp || bp) {
        emit verticalPaddingChanged();
        emit availableHeightChanged();
    }
}

void QQuickPopup::paletteChange(const QPalette &newPalette, const QPalette &oldPalette)
{
    Q_UNUSED(newPalette);
    Q_UNUSED(oldPalette);
    emit paletteChanged();
}

void QQuickPopup::spacingChange(qreal newSpacing, qreal oldSpacing)
{
    Q_UNUSED(newSpacing);
    Q_UNUSED(oldSpacing);
    emit spacingChanged();
}

void QQuickPopup::insetChange(const QMarginsF &newInset, const QMarginsF &oldInset)
{
    if (!qFuzzyCompare(newInset.top(), oldInset.top()))
        emit topInsetChanged();
    if (!qFuzzyCompare(newInset.left(), oldInset.left()))
        emit leftInsetChanged();
    if (!qFuzzyCompare(newInset.right(), oldInset.right()))
        emit rightInsetChanged();
    if (!qFuzzyCompare(newInset.bottom(), oldInset.bottom()))
        emit bottomInsetChanged();
}

QFont QQuickPopup::defaultFont() const
{
    return QQuickTheme::themeFont(QQuickTheme::System);
}

QPalette QQuickPopup::defaultPalette() const
{
    return QQuickTheme::themePalette(QQuickTheme::System);
}

#if QT_CONFIG(accessibility)
QAccessible::Role QQuickPopup::accessibleRole() const
{
    return QAccessible::Dialog;
}

void QQuickPopup::accessibilityActiveChanged(bool active)
{
    Q_UNUSED(active);
}
#endif

QString QQuickPopup::accessibleName() const
{
    Q_D(const QQuickPopup);
    return d->popupItem->accessibleName();
}

void QQuickPopup::setAccessibleName(const QString &name)
{
    Q_D(QQuickPopup);
    d->popupItem->setAccessibleName(name);
}

QVariant QQuickPopup::accessibleProperty(const char *propertyName)
{
    Q_D(const QQuickPopup);
    return d->popupItem->accessibleProperty(propertyName);
}

bool QQuickPopup::setAccessibleProperty(const char *propertyName, const QVariant &value)
{
    Q_D(QQuickPopup);
    return d->popupItem->setAccessibleProperty(propertyName, value);
}

QT_END_NAMESPACE

#include "moc_qquickpopup_p.cpp"<|MERGE_RESOLUTION|>--- conflicted
+++ resolved
@@ -250,57 +250,7 @@
 const QQuickPopup::ClosePolicy QQuickPopupPrivate::DefaultClosePolicy = QQuickPopup::CloseOnEscape | QQuickPopup::CloseOnPressOutside;
 
 QQuickPopupPrivate::QQuickPopupPrivate()
-<<<<<<< HEAD
-    : focus(false),
-      modal(false),
-      dim(false),
-      hasDim(false),
-      visible(false),
-      complete(true),
-      positioning(false),
-      hasWidth(false),
-      hasHeight(false),
-      hasTopMargin(false),
-      hasLeftMargin(false),
-      hasRightMargin(false),
-      hasBottomMargin(false),
-      allowVerticalFlip(false),
-      allowHorizontalFlip(false),
-      allowVerticalMove(true),
-      allowHorizontalMove(true),
-      allowVerticalResize(true),
-      allowHorizontalResize(true),
-      hadActiveFocusBeforeExitTransition(false),
-      interactive(true),
-      hasClosePolicy(false),
-      touchId(-1),
-      x(0),
-      y(0),
-      effectiveX(0),
-      effectiveY(0),
-      margins(-1),
-      topMargin(0),
-      leftMargin(0),
-      rightMargin(0),
-      bottomMargin(0),
-      transitionState(QQuickPopupPrivate::NoTransition),
-      closePolicy(DefaultClosePolicy),
-      parentItem(nullptr),
-      dimmer(nullptr),
-      window(nullptr),
-      enter(nullptr),
-      exit(nullptr),
-      popupItem(nullptr),
-      positioner(nullptr),
-      transitionManager(this),
-      anchors(nullptr)
-{
-}
-
-QQuickPopupPrivate::~QQuickPopupPrivate()
-=======
     : transitionManager(this)
->>>>>>> bf39c3ce
 {
 }
 
