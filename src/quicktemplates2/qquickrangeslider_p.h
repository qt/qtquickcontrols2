/****************************************************************************
**
** Copyright (C) 2017 The Qt Company Ltd.
** Contact: http://www.qt.io/licensing/
**
** This file is part of the Qt Quick Templates 2 module of the Qt Toolkit.
**
** $QT_BEGIN_LICENSE:LGPL3$
** Commercial License Usage
** Licensees holding valid commercial Qt licenses may use this file in
** accordance with the commercial license agreement provided with the
** Software or, alternatively, in accordance with the terms contained in
** a written agreement between you and The Qt Company. For licensing terms
** and conditions see http://www.qt.io/terms-conditions. For further
** information use the contact form at http://www.qt.io/contact-us.
**
** GNU Lesser General Public License Usage
** Alternatively, this file may be used under the terms of the GNU Lesser
** General Public License version 3 as published by the Free Software
** Foundation and appearing in the file LICENSE.LGPLv3 included in the
** packaging of this file. Please review the following information to
** ensure the GNU Lesser General Public License version 3 requirements
** will be met: https://www.gnu.org/licenses/lgpl.html.
**
** GNU General Public License Usage
** Alternatively, this file may be used under the terms of the GNU
** General Public License version 2.0 or later as published by the Free
** Software Foundation and appearing in the file LICENSE.GPL included in
** the packaging of this file. Please review the following information to
** ensure the GNU General Public License version 2.0 requirements will be
** met: http://www.gnu.org/licenses/gpl-2.0.html.
**
** $QT_END_LICENSE$
**
****************************************************************************/

#ifndef QQUICKRANGESLIDER_P_H
#define QQUICKRANGESLIDER_P_H

//
//  W A R N I N G
//  -------------
//
// This file is not part of the Qt API.  It exists purely as an
// implementation detail.  This header file may change from version to
// version without notice, or even be removed.
//
// We mean it.
//

#include <QtQuickTemplates2/private/qquickcontrol_p.h>

QT_BEGIN_NAMESPACE

class QQuickRangeSliderPrivate;
class QQuickRangeSliderNode;

class Q_QUICKTEMPLATES2_PRIVATE_EXPORT QQuickRangeSlider : public QQuickControl
{
    Q_OBJECT
    Q_PROPERTY(qreal from READ from WRITE setFrom NOTIFY fromChanged FINAL)
    Q_PROPERTY(qreal to READ to WRITE setTo NOTIFY toChanged FINAL)
    Q_PROPERTY(QQuickRangeSliderNode *first READ first CONSTANT FINAL)
    Q_PROPERTY(QQuickRangeSliderNode *second READ second CONSTANT FINAL)
    Q_PROPERTY(qreal stepSize READ stepSize WRITE setStepSize NOTIFY stepSizeChanged FINAL)
    Q_PROPERTY(SnapMode snapMode READ snapMode WRITE setSnapMode NOTIFY snapModeChanged FINAL)
    Q_PROPERTY(Qt::Orientation orientation READ orientation WRITE setOrientation NOTIFY orientationChanged FINAL)
<<<<<<< HEAD
    Q_PROPERTY(bool horizontal READ isHorizontal NOTIFY orientationChanged FINAL REVISION 3)
    Q_PROPERTY(bool vertical READ isVertical NOTIFY orientationChanged FINAL REVISION 3)
=======
    // 2.2 (Qt 5.9)
>>>>>>> 430fe83e
    Q_PROPERTY(bool live READ live WRITE setLive NOTIFY liveChanged FINAL REVISION 2)

public:
    explicit QQuickRangeSlider(QQuickItem *parent = nullptr);

    qreal from() const;
    void setFrom(qreal from);

    qreal to() const;
    void setTo(qreal to);

    QQuickRangeSliderNode *first() const;
    QQuickRangeSliderNode *second() const;

    qreal stepSize() const;
    void setStepSize(qreal step);

    enum SnapMode {
        NoSnap,
        SnapAlways,
        SnapOnRelease
    };
    Q_ENUM(SnapMode)

    SnapMode snapMode() const;
    void setSnapMode(SnapMode mode);

    Qt::Orientation orientation() const;
    void setOrientation(Qt::Orientation orientation);

<<<<<<< HEAD
    bool isHorizontal() const;
    bool isVertical() const;

=======
    Q_INVOKABLE void setValues(qreal firstValue, qreal secondValue);

    // 2.2 (Qt 5.9)
>>>>>>> 430fe83e
    bool live() const;
    void setLive(bool live);

Q_SIGNALS:
    void fromChanged();
    void toChanged();
    void stepSizeChanged();
    void snapModeChanged();
    void orientationChanged();
    // 2.2 (Qt 5.9)
    Q_REVISION(2) void liveChanged();

protected:
    void focusInEvent(QFocusEvent *event) override;
    void hoverEnterEvent(QHoverEvent *event) override;
    void hoverMoveEvent(QHoverEvent *event) override;
    void hoverLeaveEvent(QHoverEvent *event) override;
    void keyPressEvent(QKeyEvent *event) override;
    void keyReleaseEvent(QKeyEvent *event) override;
    void mousePressEvent(QMouseEvent *event) override;
    void mouseMoveEvent(QMouseEvent *event) override;
#if QT_CONFIG(quicktemplates2_multitouch)
    void touchEvent(QTouchEvent *event) override;
#endif
    void mirrorChange() override;
    void componentComplete() override;

#if QT_CONFIG(accessibility)
    QAccessible::Role accessibleRole() const override;
#endif

private:
    friend class QQuickRangeSliderNode;

    Q_DISABLE_COPY(QQuickRangeSlider)
    Q_DECLARE_PRIVATE(QQuickRangeSlider)
};

class QQuickRangeSliderNodePrivate;

class Q_QUICKTEMPLATES2_PRIVATE_EXPORT QQuickRangeSliderNode : public QObject
{
    Q_OBJECT
    Q_PROPERTY(qreal value READ value WRITE setValue NOTIFY valueChanged FINAL)
    Q_PROPERTY(qreal position READ position NOTIFY positionChanged FINAL)
    Q_PROPERTY(qreal visualPosition READ visualPosition NOTIFY visualPositionChanged FINAL)
    Q_PROPERTY(QQuickItem *handle READ handle WRITE setHandle NOTIFY handleChanged FINAL)
    Q_PROPERTY(bool pressed READ isPressed WRITE setPressed NOTIFY pressedChanged FINAL)
    // 2.1 (Qt 5.8)
    Q_PROPERTY(bool hovered READ isHovered WRITE setHovered NOTIFY hoveredChanged FINAL REVISION 1)

public:
    explicit QQuickRangeSliderNode(qreal value, QQuickRangeSlider *slider);
    ~QQuickRangeSliderNode();

    qreal value() const;
    void setValue(qreal value);

    qreal position() const;
    qreal visualPosition() const;

    QQuickItem *handle() const;
    void setHandle(QQuickItem *handle);

    bool isPressed() const;
    void setPressed(bool pressed);

    // 2.1 (Qt 5.8)
    bool isHovered() const;
    void setHovered(bool hovered);

public Q_SLOTS:
    void increase();
    void decrease();

Q_SIGNALS:
    void valueChanged();
    void positionChanged();
    void visualPositionChanged();
    void handleChanged();
    void pressedChanged();
    // 2.1 (Qt 5.8)
    Q_REVISION(1) void hoveredChanged();

private:
    Q_DISABLE_COPY(QQuickRangeSliderNode)
    Q_DECLARE_PRIVATE(QQuickRangeSliderNode)
};

QT_END_NAMESPACE

QML_DECLARE_TYPE(QQuickRangeSlider)

#endif // QQUICKRANGESLIDER_P_H<|MERGE_RESOLUTION|>--- conflicted
+++ resolved
@@ -65,13 +65,10 @@
     Q_PROPERTY(qreal stepSize READ stepSize WRITE setStepSize NOTIFY stepSizeChanged FINAL)
     Q_PROPERTY(SnapMode snapMode READ snapMode WRITE setSnapMode NOTIFY snapModeChanged FINAL)
     Q_PROPERTY(Qt::Orientation orientation READ orientation WRITE setOrientation NOTIFY orientationChanged FINAL)
-<<<<<<< HEAD
+    // 2.2 (Qt 5.9)
+    Q_PROPERTY(bool live READ live WRITE setLive NOTIFY liveChanged FINAL REVISION 2)
     Q_PROPERTY(bool horizontal READ isHorizontal NOTIFY orientationChanged FINAL REVISION 3)
     Q_PROPERTY(bool vertical READ isVertical NOTIFY orientationChanged FINAL REVISION 3)
-=======
-    // 2.2 (Qt 5.9)
->>>>>>> 430fe83e
-    Q_PROPERTY(bool live READ live WRITE setLive NOTIFY liveChanged FINAL REVISION 2)
 
 public:
     explicit QQuickRangeSlider(QQuickItem *parent = nullptr);
@@ -101,17 +98,14 @@
     Qt::Orientation orientation() const;
     void setOrientation(Qt::Orientation orientation);
 
-<<<<<<< HEAD
+    Q_INVOKABLE void setValues(qreal firstValue, qreal secondValue);
+
+    // 2.2 (Qt 5.9)
+    bool live() const;
+    void setLive(bool live);
+
     bool isHorizontal() const;
     bool isVertical() const;
-
-=======
-    Q_INVOKABLE void setValues(qreal firstValue, qreal secondValue);
-
-    // 2.2 (Qt 5.9)
->>>>>>> 430fe83e
-    bool live() const;
-    void setLive(bool live);
 
 Q_SIGNALS:
     void fromChanged();
