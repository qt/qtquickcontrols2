/****************************************************************************
**
** Copyright (C) 2017 The Qt Company Ltd.
** Contact: http://www.qt.io/licensing/
**
** This file is part of the Qt Quick Templates 2 module of the Qt Toolkit.
**
** $QT_BEGIN_LICENSE:LGPL3$
** Commercial License Usage
** Licensees holding valid commercial Qt licenses may use this file in
** accordance with the commercial license agreement provided with the
** Software or, alternatively, in accordance with the terms contained in
** a written agreement between you and The Qt Company. For licensing terms
** and conditions see http://www.qt.io/terms-conditions. For further
** information use the contact form at http://www.qt.io/contact-us.
**
** GNU Lesser General Public License Usage
** Alternatively, this file may be used under the terms of the GNU Lesser
** General Public License version 3 as published by the Free Software
** Foundation and appearing in the file LICENSE.LGPLv3 included in the
** packaging of this file. Please review the following information to
** ensure the GNU Lesser General Public License version 3 requirements
** will be met: https://www.gnu.org/licenses/lgpl.html.
**
** GNU General Public License Usage
** Alternatively, this file may be used under the terms of the GNU
** General Public License version 2.0 or later as published by the Free
** Software Foundation and appearing in the file LICENSE.GPL included in
** the packaging of this file. Please review the following information to
** ensure the GNU General Public License version 2.0 requirements will be
** met: http://www.gnu.org/licenses/gpl-2.0.html.
**
** $QT_END_LICENSE$
**
****************************************************************************/

#include "qquickscrollview_p.h"
#include "qquickpane_p_p.h"
#include "qquickscrollbar_p_p.h"

#include <QtQuick/private/qquickflickable_p.h>

QT_BEGIN_NAMESPACE

/*!
    \qmltype ScrollView
    \inherits Pane
    \instantiates QQuickScrollView
    \inqmlmodule QtQuick.Controls
    \since 5.9
    \ingroup qtquickcontrols2-containers
    \ingroup qtquickcontrols2-focusscopes
    \brief Scrollable view.

    ScrollView provides scrolling for user-defined content. It can be used to
    either replace a \l Flickable, or to decorate an existing one.

    \image qtquickcontrols2-scrollview.png

    The first example demonstrates the simplest usage of ScrollView.

    \snippet qtquickcontrols2-scrollview.qml file

    \note ScrollView does not automatically clip its contents. If it is not used as
    a full-screen item, you should consider setting the \l {Item::}{clip} property
    to \c true, as shown above.

    The second example illustrates using an existing \l Flickable, that is,
    a \l ListView.

    \snippet qtquickcontrols2-scrollview-listview.qml file

    \section2 Scroll Bars

    The horizontal and vertical scroll bars can be accessed and customized using
    the \l {ScrollBar::horizontal}{ScrollBar.horizontal} and \l {ScrollBar::vertical}
    {ScrollBar.vertical} attached properties. The following example adjusts the scroll
    bar policies so that the horizontal scroll bar is always off, and the vertical
    scroll bar is always on.

    \snippet qtquickcontrols2-scrollview-policy.qml file

    \section2 Touch vs. Mouse Interaction

    On touch, ScrollView enables flicking and makes the scroll bars non-interactive.

    \image qtquickcontrols2-scrollindicator.gif

    When interacted with a mouse device, flicking is disabled and the scroll bars
    are interactive.

    \image qtquickcontrols2-scrollbar.gif

    Scroll bars can be made interactive on touch, or non-interactive when interacted
    with a mouse device, by setting the \l {ScrollBar::}{interactive} property explicitly
    to \c true or \c false, respectively.

    \snippet qtquickcontrols2-scrollview-interactive.qml file

    \sa ScrollBar, ScrollIndicator, {Customizing ScrollView}, {Container Controls},
        {Focus Management in Qt Quick Controls 2}
*/

class QQuickScrollViewPrivate : public QQuickPanePrivate
{
    Q_DECLARE_PUBLIC(QQuickScrollView)

public:
<<<<<<< HEAD
    QQuickScrollViewPrivate();

    QQmlListProperty<QObject> contentData() override;
    QQmlListProperty<QQuickItem> contentChildren() override;
    QList<QQuickItem *> contentChildItems() const override;

=======
>>>>>>> bf39c3ce
    QQuickItem *getContentItem() override;

    QQuickFlickable *ensureFlickable(bool content);
    bool setFlickable(QQuickFlickable *flickable, bool content);

    void updateContentWidth();
    void updateContentHeight();

    QQuickScrollBar *verticalScrollBar() const;
    QQuickScrollBar *horizontalScrollBar() const;

    void setScrollBarsInteractive(bool interactive);

    static void contentData_append(QQmlListProperty<QObject> *prop, QObject *obj);
    static int contentData_count(QQmlListProperty<QObject> *prop);
    static QObject *contentData_at(QQmlListProperty<QObject> *prop, int index);
    static void contentData_clear(QQmlListProperty<QObject> *prop);

    static void contentChildren_append(QQmlListProperty<QQuickItem> *prop, QQuickItem *obj);
    static int contentChildren_count(QQmlListProperty<QQuickItem> *prop);
    static QQuickItem *contentChildren_at(QQmlListProperty<QQuickItem> *prop, int index);
    static void contentChildren_clear(QQmlListProperty<QQuickItem> *prop);

<<<<<<< HEAD
    void itemImplicitWidthChanged(QQuickItem *item) override;

    bool wasTouched;
    QQuickFlickable *flickable;
};

QQuickScrollViewPrivate::QQuickScrollViewPrivate()
    : wasTouched(false),
      flickable(nullptr)
{
    contentWidth = -1;
    contentHeight = -1;
    wheelEnabled = true;
}

QList<QQuickItem *> QQuickScrollViewPrivate::contentChildItems() const
{
    if (!flickable)
        return QList<QQuickItem *>();

    return flickable->contentItem()->childItems();
}

=======
    bool wasTouched = false;
    qreal contentWidth = -1;
    qreal contentHeight = -1;
    QQuickFlickable *flickable = nullptr;
};

>>>>>>> bf39c3ce
QQuickItem *QQuickScrollViewPrivate::getContentItem()
{
    if (!contentItem)
        executeContentItem();
    return ensureFlickable(false);
}

QQuickFlickable *QQuickScrollViewPrivate::ensureFlickable(bool content)
{
    Q_Q(QQuickScrollView);
    if (!flickable)
        setFlickable(new QQuickFlickable(q), content);
    return flickable;
}

bool QQuickScrollViewPrivate::setFlickable(QQuickFlickable *item, bool content)
{
    Q_Q(QQuickScrollView);
    if (item == flickable)
        return false;

    QQuickScrollBarAttached *attached = qobject_cast<QQuickScrollBarAttached *>(qmlAttachedPropertiesObject<QQuickScrollBar>(q, false));

    if (flickable) {
        flickable->removeEventFilter(q);

        if (attached)
            QQuickScrollBarAttachedPrivate::get(attached)->setFlickable(nullptr);

        QObjectPrivate::disconnect(flickable->contentItem(), &QQuickItem::childrenChanged, this, &QQuickPanePrivate::contentChildrenChange);
        QObjectPrivate::disconnect(flickable, &QQuickFlickable::contentWidthChanged, this, &QQuickScrollViewPrivate::updateContentWidth);
        QObjectPrivate::disconnect(flickable, &QQuickFlickable::contentHeightChanged, this, &QQuickScrollViewPrivate::updateContentHeight);
    }

    flickable = item;
    if (content)
        q->setContentItem(flickable);

    if (flickable) {
        flickable->installEventFilter(q);
        if (hasContentWidth)
            flickable->setContentWidth(contentWidth);
        else
            updateContentWidth();
        if (hasContentHeight)
            flickable->setContentHeight(contentHeight);
        else
            updateContentHeight();

        if (attached)
            QQuickScrollBarAttachedPrivate::get(attached)->setFlickable(flickable);

        QObjectPrivate::connect(flickable->contentItem(), &QQuickItem::childrenChanged, this, &QQuickPanePrivate::contentChildrenChange);
        QObjectPrivate::connect(flickable, &QQuickFlickable::contentWidthChanged, this, &QQuickScrollViewPrivate::updateContentWidth);
        QObjectPrivate::connect(flickable, &QQuickFlickable::contentHeightChanged, this, &QQuickScrollViewPrivate::updateContentHeight);
    }

    return true;
}

void QQuickScrollViewPrivate::updateContentWidth()
{
    Q_Q(QQuickScrollView);
    if (!flickable || !componentComplete)
        return;

    const qreal cw = flickable->contentWidth();
    if (qFuzzyCompare(cw, implicitContentWidth))
        return;

    implicitContentWidth = cw;
    emit q->implicitContentWidthChanged();
}

void QQuickScrollViewPrivate::updateContentHeight()
{
    Q_Q(QQuickScrollView);
    if (!flickable || !componentComplete)
        return;

    const qreal ch = flickable->contentHeight();
    if (qFuzzyCompare(ch, implicitContentHeight))
        return;

    implicitContentHeight = ch;
    emit q->implicitContentHeightChanged();
}

QQuickScrollBar *QQuickScrollViewPrivate::verticalScrollBar() const
{
    Q_Q(const QQuickScrollView);
    QQuickScrollBarAttached *attached = qobject_cast<QQuickScrollBarAttached *>(qmlAttachedPropertiesObject<QQuickScrollBar>(q, false));
    if (!attached)
        return nullptr;
    return attached->vertical();
}

QQuickScrollBar *QQuickScrollViewPrivate::horizontalScrollBar() const
{
    Q_Q(const QQuickScrollView);
    QQuickScrollBarAttached *attached = qobject_cast<QQuickScrollBarAttached *>(qmlAttachedPropertiesObject<QQuickScrollBar>(q, false));
    if (!attached)
        return nullptr;
    return attached->horizontal();
}

void QQuickScrollViewPrivate::setScrollBarsInteractive(bool interactive)
{
    QQuickScrollBar *hbar = horizontalScrollBar();
    if (hbar) {
        QQuickScrollBarPrivate *p = QQuickScrollBarPrivate::get(hbar);
        if (!p->explicitInteractive)
            p->setInteractive(interactive);
    }

    QQuickScrollBar *vbar = verticalScrollBar();
    if (vbar) {
        QQuickScrollBarPrivate *p = QQuickScrollBarPrivate::get(vbar);
        if (!p->explicitInteractive)
            p->setInteractive(interactive);
    }
}

void QQuickScrollViewPrivate::contentData_append(QQmlListProperty<QObject> *prop, QObject *obj)
{
    QQuickScrollViewPrivate *p = static_cast<QQuickScrollViewPrivate *>(prop->data);
    if (!p->flickable && p->setFlickable(qobject_cast<QQuickFlickable *>(obj), true))
        return;

    QQuickFlickable *flickable = p->ensureFlickable(true);
    Q_ASSERT(flickable);
    QQmlListProperty<QObject> data = flickable->flickableData();
    data.append(&data, obj);
}

int QQuickScrollViewPrivate::contentData_count(QQmlListProperty<QObject> *prop)
{
    QQuickScrollViewPrivate *p = static_cast<QQuickScrollViewPrivate *>(prop->data);
    if (!p->flickable)
        return 0;

    QQmlListProperty<QObject> data = p->flickable->flickableData();
    return data.count(&data);
}

QObject *QQuickScrollViewPrivate::contentData_at(QQmlListProperty<QObject> *prop, int index)
{
    QQuickScrollViewPrivate *p = static_cast<QQuickScrollViewPrivate *>(prop->data);
    if (!p->flickable)
        return nullptr;

    QQmlListProperty<QObject> data = p->flickable->flickableData();
    return data.at(&data, index);
}

void QQuickScrollViewPrivate::contentData_clear(QQmlListProperty<QObject> *prop)
{
    QQuickScrollViewPrivate *p = static_cast<QQuickScrollViewPrivate *>(prop->data);
    if (!p->flickable)
        return;

    QQmlListProperty<QObject> data = p->flickable->flickableData();
    return data.clear(&data);
}

void QQuickScrollViewPrivate::contentChildren_append(QQmlListProperty<QQuickItem> *prop, QQuickItem *item)
{
    QQuickScrollViewPrivate *p = static_cast<QQuickScrollViewPrivate *>(prop->data);
    if (!p->flickable)
        p->setFlickable(qobject_cast<QQuickFlickable *>(item), true);

    QQuickFlickable *flickable = p->ensureFlickable(true);
    Q_ASSERT(flickable);
    QQmlListProperty<QQuickItem> children = flickable->flickableChildren();
    children.append(&children, item);
}

int QQuickScrollViewPrivate::contentChildren_count(QQmlListProperty<QQuickItem> *prop)
{
    QQuickScrollViewPrivate *p = static_cast<QQuickScrollViewPrivate *>(prop->data);
    if (!p->flickable)
        return 0;

    QQmlListProperty<QQuickItem> children = p->flickable->flickableChildren();
    return children.count(&children);
}

QQuickItem *QQuickScrollViewPrivate::contentChildren_at(QQmlListProperty<QQuickItem> *prop, int index)
{
    QQuickScrollViewPrivate *p = static_cast<QQuickScrollViewPrivate *>(prop->data);
    if (!p->flickable)
        return nullptr;

    QQmlListProperty<QQuickItem> children = p->flickable->flickableChildren();
    return children.at(&children, index);
}

void QQuickScrollViewPrivate::contentChildren_clear(QQmlListProperty<QQuickItem> *prop)
{
    QQuickScrollViewPrivate *p = static_cast<QQuickScrollViewPrivate *>(prop->data);
    if (!p->flickable)
        return;

    QQmlListProperty<QQuickItem> children = p->flickable->flickableChildren();
    children.clear(&children);
}

<<<<<<< HEAD
void QQuickScrollViewPrivate::itemImplicitWidthChanged(QQuickItem *item)
=======
QQuickScrollView::QQuickScrollView(QQuickItem *parent)
    : QQuickControl(*(new QQuickScrollViewPrivate), parent)
{
    setFlag(ItemIsFocusScope);
    setActiveFocusOnTab(true);
    setFiltersChildMouseEvents(true);
    setWheelEnabled(true);
}

/*!
    \qmlproperty real QtQuick.Controls::ScrollView::contentWidth

    This property holds the width of the scrollable content.

    If only a single item is used within a ScrollView, the content size is
    automatically calculated based on the implicit size of its contained item.

    \sa contentHeight
*/
qreal QQuickScrollView::contentWidth() const
>>>>>>> bf39c3ce
{
    // a special case for width<->height dependent content (wrapping text) in ScrollView
    if (contentWidth < 0 && !componentComplete)
        return;

    QQuickPanePrivate::itemImplicitWidthChanged(item);
}

QQuickScrollView::QQuickScrollView(QQuickItem *parent)
    : QQuickPane(*(new QQuickScrollViewPrivate), parent)
{
    setActiveFocusOnTab(true);
    setFiltersChildMouseEvents(true);
}

/*!
    \qmlproperty list<Object> QtQuick.Controls::ScrollView::contentData
    \default

    This property holds the list of content data.

    The list contains all objects that have been declared in QML as children of the view.

    \note Unlike \c contentChildren, \c contentData does include non-visual QML objects.

    \sa Item::data, contentChildren
*/
QQmlListProperty<QObject> QQuickScrollViewPrivate::contentData()
{
    Q_Q(QQuickScrollView);
    return QQmlListProperty<QObject>(q, this,
                                     QQuickScrollViewPrivate::contentData_append,
                                     QQuickScrollViewPrivate::contentData_count,
                                     QQuickScrollViewPrivate::contentData_at,
                                     QQuickScrollViewPrivate::contentData_clear);
}

/*!
    \qmlproperty list<Item> QtQuick.Controls::ScrollView::contentChildren

    This property holds the list of content children.

    The list contains all items that have been declared in QML as children of the view.

    \note Unlike \c contentData, \c contentChildren does not include non-visual QML objects.

    \sa Item::children, contentData
*/
QQmlListProperty<QQuickItem> QQuickScrollViewPrivate::contentChildren()
{
    Q_Q(QQuickScrollView);
    return QQmlListProperty<QQuickItem>(q, this,
                                        QQuickScrollViewPrivate::contentChildren_append,
                                        QQuickScrollViewPrivate::contentChildren_count,
                                        QQuickScrollViewPrivate::contentChildren_at,
                                        QQuickScrollViewPrivate::contentChildren_clear);
}

bool QQuickScrollView::childMouseEventFilter(QQuickItem *item, QEvent *event)
{
    Q_D(QQuickScrollView);
    switch (event->type()) {
    case QEvent::TouchBegin:
        d->wasTouched = true;
        d->setScrollBarsInteractive(false);
        return false;

    case QEvent::TouchEnd:
        d->wasTouched = false;
        return false;

    case QEvent::MouseButtonPress:
        // NOTE: Flickable does not handle touch events, only synthesized mouse events
        if (static_cast<QMouseEvent *>(event)->source() == Qt::MouseEventNotSynthesized) {
            d->wasTouched = false;
            d->setScrollBarsInteractive(true);
            return false;
        }
        return !d->wasTouched && item == d->flickable;

    case QEvent::MouseMove:
    case QEvent::MouseButtonRelease:
        if (static_cast<QMouseEvent *>(event)->source() == Qt::MouseEventNotSynthesized)
            return item == d->flickable;
        break;

    case QEvent::HoverEnter:
    case QEvent::HoverMove:
        if (d->wasTouched && (item == d->verticalScrollBar() || item == d->horizontalScrollBar()))
            d->setScrollBarsInteractive(true);
        break;

    default:
        break;
    }

    return false;
}

bool QQuickScrollView::eventFilter(QObject *object, QEvent *event)
{
    Q_D(QQuickScrollView);
    if (event->type() == QEvent::Wheel) {
        d->setScrollBarsInteractive(true);
        if (!d->wheelEnabled)
            return true;
    }
    return QQuickPane::eventFilter(object, event);
}

void QQuickScrollView::keyPressEvent(QKeyEvent *event)
{
    Q_D(QQuickScrollView);
    QQuickPane::keyPressEvent(event);
    switch (event->key()) {
    case Qt::Key_Up:
        if (QQuickScrollBar *vbar = d->verticalScrollBar()) {
            vbar->decrease();
            event->accept();
        }
        break;
    case Qt::Key_Down:
        if (QQuickScrollBar *vbar = d->verticalScrollBar()) {
            vbar->increase();
            event->accept();
        }
        break;
    case Qt::Key_Left:
        if (QQuickScrollBar *hbar = d->horizontalScrollBar()) {
            hbar->decrease();
            event->accept();
        }
        break;
    case Qt::Key_Right:
        if (QQuickScrollBar *hbar = d->horizontalScrollBar()) {
            hbar->increase();
            event->accept();
        }
        break;
    default:
        event->ignore();
        break;
    }
}

void QQuickScrollView::componentComplete()
{
    Q_D(QQuickScrollView);
    QQuickPane::componentComplete();
    if (!d->contentItem)
        d->ensureFlickable(true);
}

void QQuickScrollView::contentItemChange(QQuickItem *newItem, QQuickItem *oldItem)
{
    Q_D(QQuickScrollView);
    d->setFlickable(qobject_cast<QQuickFlickable *>(newItem), false);
    QQuickPane::contentItemChange(newItem, oldItem);
}

void QQuickScrollView::contentSizeChange(const QSizeF &newSize, const QSizeF &oldSize)
{
    Q_D(QQuickScrollView);
    QQuickPane::contentSizeChange(newSize, oldSize);
    if (d->flickable) {
        d->flickable->setContentWidth(newSize.width());
        d->flickable->setContentHeight(newSize.height());
    }
}

#if QT_CONFIG(accessibility)
QAccessible::Role QQuickScrollView::accessibleRole() const
{
    return QAccessible::Pane;
}
#endif

QT_END_NAMESPACE

#include "moc_qquickscrollview_p.cpp"<|MERGE_RESOLUTION|>--- conflicted
+++ resolved
@@ -106,15 +106,10 @@
     Q_DECLARE_PUBLIC(QQuickScrollView)
 
 public:
-<<<<<<< HEAD
-    QQuickScrollViewPrivate();
-
     QQmlListProperty<QObject> contentData() override;
     QQmlListProperty<QQuickItem> contentChildren() override;
     QList<QQuickItem *> contentChildItems() const override;
 
-=======
->>>>>>> bf39c3ce
     QQuickItem *getContentItem() override;
 
     QQuickFlickable *ensureFlickable(bool content);
@@ -138,21 +133,11 @@
     static QQuickItem *contentChildren_at(QQmlListProperty<QQuickItem> *prop, int index);
     static void contentChildren_clear(QQmlListProperty<QQuickItem> *prop);
 
-<<<<<<< HEAD
     void itemImplicitWidthChanged(QQuickItem *item) override;
 
-    bool wasTouched;
-    QQuickFlickable *flickable;
+    bool wasTouched = false;
+    QQuickFlickable *flickable = nullptr;
 };
-
-QQuickScrollViewPrivate::QQuickScrollViewPrivate()
-    : wasTouched(false),
-      flickable(nullptr)
-{
-    contentWidth = -1;
-    contentHeight = -1;
-    wheelEnabled = true;
-}
 
 QList<QQuickItem *> QQuickScrollViewPrivate::contentChildItems() const
 {
@@ -162,14 +147,6 @@
     return flickable->contentItem()->childItems();
 }
 
-=======
-    bool wasTouched = false;
-    qreal contentWidth = -1;
-    qreal contentHeight = -1;
-    QQuickFlickable *flickable = nullptr;
-};
-
->>>>>>> bf39c3ce
 QQuickItem *QQuickScrollViewPrivate::getContentItem()
 {
     if (!contentItem)
@@ -377,43 +354,24 @@
     children.clear(&children);
 }
 
-<<<<<<< HEAD
 void QQuickScrollViewPrivate::itemImplicitWidthChanged(QQuickItem *item)
-=======
+{
+    // a special case for width<->height dependent content (wrapping text) in ScrollView
+    if (contentWidth < 0 && !componentComplete)
+        return;
+
+    QQuickPanePrivate::itemImplicitWidthChanged(item);
+}
+
 QQuickScrollView::QQuickScrollView(QQuickItem *parent)
-    : QQuickControl(*(new QQuickScrollViewPrivate), parent)
-{
-    setFlag(ItemIsFocusScope);
-    setActiveFocusOnTab(true);
+    : QQuickPane(*(new QQuickScrollViewPrivate), parent)
+{
+    Q_D(QQuickScrollView);
+    d->contentWidth = -1;
+    d->contentHeight = -1;
+
     setFiltersChildMouseEvents(true);
     setWheelEnabled(true);
-}
-
-/*!
-    \qmlproperty real QtQuick.Controls::ScrollView::contentWidth
-
-    This property holds the width of the scrollable content.
-
-    If only a single item is used within a ScrollView, the content size is
-    automatically calculated based on the implicit size of its contained item.
-
-    \sa contentHeight
-*/
-qreal QQuickScrollView::contentWidth() const
->>>>>>> bf39c3ce
-{
-    // a special case for width<->height dependent content (wrapping text) in ScrollView
-    if (contentWidth < 0 && !componentComplete)
-        return;
-
-    QQuickPanePrivate::itemImplicitWidthChanged(item);
-}
-
-QQuickScrollView::QQuickScrollView(QQuickItem *parent)
-    : QQuickPane(*(new QQuickScrollViewPrivate), parent)
-{
-    setActiveFocusOnTab(true);
-    setFiltersChildMouseEvents(true);
 }
 
 /*!
