/****************************************************************************
**
** Copyright (C) 2017 The Qt Company Ltd.
** Contact: http://www.qt.io/licensing/
**
** This file is part of the Qt Quick Templates 2 module of the Qt Toolkit.
**
** $QT_BEGIN_LICENSE:LGPL3$
** Commercial License Usage
** Licensees holding valid commercial Qt licenses may use this file in
** accordance with the commercial license agreement provided with the
** Software or, alternatively, in accordance with the terms contained in
** a written agreement between you and The Qt Company. For licensing terms
** and conditions see http://www.qt.io/terms-conditions. For further
** information use the contact form at http://www.qt.io/contact-us.
**
** GNU Lesser General Public License Usage
** Alternatively, this file may be used under the terms of the GNU Lesser
** General Public License version 3 as published by the Free Software
** Foundation and appearing in the file LICENSE.LGPLv3 included in the
** packaging of this file. Please review the following information to
** ensure the GNU Lesser General Public License version 3 requirements
** will be met: https://www.gnu.org/licenses/lgpl.html.
**
** GNU General Public License Usage
** Alternatively, this file may be used under the terms of the GNU
** General Public License version 2.0 or later as published by the Free
** Software Foundation and appearing in the file LICENSE.GPL included in
** the packaging of this file. Please review the following information to
** ensure the GNU General Public License version 2.0 requirements will be
** met: http://www.gnu.org/licenses/gpl-2.0.html.
**
** $QT_END_LICENSE$
**
****************************************************************************/

#include "qquickslider_p.h"
#include "qquickcontrol_p_p.h"
#include "qquickdeferredexecute_p_p.h"

#include <QtQuick/private/qquickwindow_p.h>

QT_BEGIN_NAMESPACE

/*!
    \qmltype Slider
    \inherits Control
    \instantiates QQuickSlider
    \inqmlmodule QtQuick.Controls
    \since 5.7
    \ingroup qtquickcontrols2-input
    \brief Used to select a value by sliding a handle along a track.

    \image qtquickcontrols2-slider.gif

    Slider is used to select a value by sliding a handle along a track.

    In the example below, custom \l from, \l value, and \l to values are set:

    \code
    Slider {
        from: 1
        value: 25
        to: 100
    }
    \endcode

    The \l position property is expressed as a fraction of the control's size,
    in the range \c {0.0 - 1.0}. The \l visualPosition property is
    the same, except that it is reversed in a
    \l {Right-to-left User Interfaces}{right-to-left} application. The
    visualPosition is useful for positioning the handle when styling Slider.
    In the example above, \l visualPosition will be \c 0.24 in a left-to-right
    application, and \c 0.76 in a right-to-left application.

    For a slider that allows the user to select a range by providing two
    handles, see \l RangeSlider.

    \sa {Customizing Slider}, {Input Controls}
*/

/*!
    \since QtQuick.Controls 2.2 (Qt 5.9)
    \qmlsignal QtQuick.Controls::Slider::moved()

    This signal is emitted when the slider has been interactively moved
    by the user by either touch, mouse, wheel, or keys.
*/

class QQuickSliderPrivate : public QQuickControlPrivate
{
    Q_DECLARE_PUBLIC(QQuickSlider)

public:
<<<<<<< HEAD
    QQuickSliderPrivate()
        : from(0),
          to(1),
          value(0),
          position(0),
          stepSize(0),
          touchDragThreshold(-1), // in QQuickWindowPrivate::dragOverThreshold, '-1' implies using styleHints::startDragDistance()
          live(true),
          pressed(false),
          orientation(Qt::Horizontal),
          snapMode(QQuickSlider::NoSnap),
          handle(nullptr)
    {
    }

=======
>>>>>>> bf39c3ce
    qreal snapPosition(qreal position) const;
    qreal positionAt(const QPointF &point) const;
    void setPosition(qreal position);
    void updatePosition();

    void handlePress(const QPointF &point) override;
    void handleMove(const QPointF &point) override;
    void handleRelease(const QPointF &point) override;
    void handleUngrab() override;

    void cancelHandle();
    void executeHandle(bool complete = false);

<<<<<<< HEAD
    void itemImplicitWidthChanged(QQuickItem *item) override;
    void itemImplicitHeightChanged(QQuickItem *item) override;

    qreal from;
    qreal to;
    qreal value;
    qreal position;
    qreal stepSize;
    qreal touchDragThreshold;
    bool live;
    bool pressed;
=======
    qreal from = 0;
    qreal to = 1;
    qreal value = 0;
    qreal position = 0;
    qreal stepSize = 0;
    bool live = true;
    bool pressed = false;
>>>>>>> bf39c3ce
    QPointF pressPoint;
    Qt::Orientation orientation = Qt::Horizontal;
    QQuickSlider::SnapMode snapMode = QQuickSlider::NoSnap;
    QQuickDeferredPointer<QQuickItem> handle;
};

qreal QQuickSliderPrivate::snapPosition(qreal position) const
{
    const qreal range = to - from;
    if (qFuzzyIsNull(range))
        return position;

    const qreal effectiveStep = stepSize / range;
    if (qFuzzyIsNull(effectiveStep))
        return position;

    return qRound(position / effectiveStep) * effectiveStep;
}

qreal QQuickSliderPrivate::positionAt(const QPointF &point) const
{
    Q_Q(const QQuickSlider);
    qreal pos = 0.0;
    if (orientation == Qt::Horizontal) {
        const qreal hw = handle ? handle->width() : 0;
        const qreal offset = hw / 2;
        const qreal extent = q->availableWidth() - hw;
        if (!qFuzzyIsNull(extent)) {
            if (q->isMirrored())
                pos = (q->width() - point.x() - q->rightPadding() - offset) / extent;
            else
                pos = (point.x() - q->leftPadding() - offset) / extent;
        }
    } else {
        const qreal hh = handle ? handle->height() : 0;
        const qreal offset = hh / 2;
        const qreal extent = q->availableHeight() - hh;
        if (!qFuzzyIsNull(extent))
            pos = (q->height() - point.y() - q->bottomPadding() - offset) / extent;
    }
    return qBound<qreal>(0.0, pos, 1.0);
}

void QQuickSliderPrivate::setPosition(qreal pos)
{
    Q_Q(QQuickSlider);
    pos = qBound<qreal>(0.0, pos, 1.0);
    if (qFuzzyCompare(position, pos))
        return;

    position = pos;
    emit q->positionChanged();
    emit q->visualPositionChanged();
}

void QQuickSliderPrivate::updatePosition()
{
    qreal pos = 0;
    if (!qFuzzyCompare(from, to))
        pos = (value - from) / (to - from);
    setPosition(pos);
}

void QQuickSliderPrivate::handlePress(const QPointF &point)
{
    Q_Q(QQuickSlider);
    QQuickControlPrivate::handlePress(point);
    pressPoint = point;
    q->setPressed(true);
}

void QQuickSliderPrivate::handleMove(const QPointF &point)
{
    Q_Q(QQuickSlider);
    QQuickControlPrivate::handleMove(point);
    const qreal oldPos = position;
    qreal pos = positionAt(point);
    if (snapMode == QQuickSlider::SnapAlways)
        pos = snapPosition(pos);
    if (live)
        q->setValue(q->valueAt(pos));
    else
        setPosition(pos);
    if (!qFuzzyCompare(pos, oldPos))
        emit q->moved();
}

void QQuickSliderPrivate::handleRelease(const QPointF &point)
{
    Q_Q(QQuickSlider);
    QQuickControlPrivate::handleRelease(point);
    pressPoint = QPointF();
    const qreal oldPos = position;
    qreal pos = positionAt(point);
    if (snapMode != QQuickSlider::NoSnap)
        pos = snapPosition(pos);
    qreal val = q->valueAt(pos);
    if (!qFuzzyCompare(val, value))
        q->setValue(val);
    else if (snapMode != QQuickSlider::NoSnap)
        setPosition(pos);
    if (!qFuzzyCompare(pos, oldPos))
        emit q->moved();
    q->setKeepMouseGrab(false);
    q->setKeepTouchGrab(false);
    q->setPressed(false);
}

void QQuickSliderPrivate::handleUngrab()
{
    Q_Q(QQuickSlider);
    QQuickControlPrivate::handleUngrab();
    pressPoint = QPointF();
    q->setPressed(false);
}

static inline QString handleName() { return QStringLiteral("handle"); }

void QQuickSliderPrivate::cancelHandle()
{
    Q_Q(QQuickSlider);
    quickCancelDeferred(q, handleName());
}

void QQuickSliderPrivate::executeHandle(bool complete)
{
    Q_Q(QQuickSlider);
    if (handle.wasExecuted())
        return;

    if (!handle || complete)
        quickBeginDeferred(q, handleName(), handle);
    if (complete)
        quickCompleteDeferred(q, handleName(), handle);
}

void QQuickSliderPrivate::itemImplicitWidthChanged(QQuickItem *item)
{
    Q_Q(QQuickSlider);
    QQuickControlPrivate::itemImplicitWidthChanged(item);
    if (item == handle)
        emit q->implicitHandleWidthChanged();
}

void QQuickSliderPrivate::itemImplicitHeightChanged(QQuickItem *item)
{
    Q_Q(QQuickSlider);
    QQuickControlPrivate::itemImplicitHeightChanged(item);
    if (item == handle)
        emit q->implicitHandleHeightChanged();
}

QQuickSlider::QQuickSlider(QQuickItem *parent)
    : QQuickControl(*(new QQuickSliderPrivate), parent)
{
    setActiveFocusOnTab(true);
    setFocusPolicy(Qt::StrongFocus);
    setAcceptedMouseButtons(Qt::LeftButton);
#if QT_CONFIG(cursor)
    setCursor(Qt::ArrowCursor);
#endif
}

QQuickSlider::~QQuickSlider()
{
    Q_D(QQuickSlider);
    d->removeImplicitSizeListener(d->handle);
}

/*!
    \qmlproperty real QtQuick.Controls::Slider::from

    This property holds the starting value for the range. The default value is \c 0.0.

    \sa to, value
*/
qreal QQuickSlider::from() const
{
    Q_D(const QQuickSlider);
    return d->from;
}

void QQuickSlider::setFrom(qreal from)
{
    Q_D(QQuickSlider);
    if (qFuzzyCompare(d->from, from))
        return;

    d->from = from;
    emit fromChanged();
    if (isComponentComplete()) {
        setValue(d->value);
        d->updatePosition();
    }
}

/*!
    \qmlproperty real QtQuick.Controls::Slider::to

    This property holds the end value for the range. The default value is \c 1.0.

    \sa from, value
*/
qreal QQuickSlider::to() const
{
    Q_D(const QQuickSlider);
    return d->to;
}

void QQuickSlider::setTo(qreal to)
{
    Q_D(QQuickSlider);
    if (qFuzzyCompare(d->to, to))
        return;

    d->to = to;
    emit toChanged();
    if (isComponentComplete()) {
        setValue(d->value);
        d->updatePosition();
    }
}

/*!
    \qmlproperty real QtQuick.Controls::Slider::value

    This property holds the value in the range \c from - \c to. The default value is \c 0.0.

    \sa position
*/
qreal QQuickSlider::value() const
{
    Q_D(const QQuickSlider);
    return d->value;
}

void QQuickSlider::setValue(qreal value)
{
    Q_D(QQuickSlider);
    if (isComponentComplete())
        value = d->from > d->to ? qBound(d->to, value, d->from) : qBound(d->from, value, d->to);

    if (qFuzzyCompare(d->value, value))
        return;

    d->value = value;
    d->updatePosition();
    emit valueChanged();
}

/*!
    \qmlproperty real QtQuick.Controls::Slider::position
    \readonly

    This property holds the logical position of the handle.

    The position is expressed as a fraction of the control's size, in the range
    \c {0.0 - 1.0}. For visualizing a slider, the right-to-left aware
    \l visualPosition should be used instead.

    \sa value, visualPosition, valueAt()
*/
qreal QQuickSlider::position() const
{
    Q_D(const QQuickSlider);
    return d->position;
}

/*!
    \qmlproperty real QtQuick.Controls::Slider::visualPosition
    \readonly

    This property holds the visual position of the handle.

    The position is expressed as a fraction of the control's size, in the range
    \c {0.0 - 1.0}. When the control is \l {Control::mirrored}{mirrored}, the
    value is equal to \c {1.0 - position}. This makes the value suitable for
    visualizing the slider, taking right-to-left support into account.

    \sa position
*/
qreal QQuickSlider::visualPosition() const
{
    Q_D(const QQuickSlider);
    if (d->orientation == Qt::Vertical || isMirrored())
        return 1.0 - d->position;
    return d->position;
}

/*!
    \qmlproperty real QtQuick.Controls::Slider::stepSize

    This property holds the step size. The default value is \c 0.0.

    \sa snapMode, increase(), decrease()
*/
qreal QQuickSlider::stepSize() const
{
    Q_D(const QQuickSlider);
    return d->stepSize;
}

void QQuickSlider::setStepSize(qreal step)
{
    Q_D(QQuickSlider);
    if (qFuzzyCompare(d->stepSize, step))
        return;

    d->stepSize = step;
    emit stepSizeChanged();
}

/*!
    \qmlproperty enumeration QtQuick.Controls::Slider::snapMode

    This property holds the snap mode.

    The snap mode determines how the slider handle behaves with
    regards to the \l stepSize.

    Possible values:
    \value Slider.NoSnap The slider does not snap (default).
    \value Slider.SnapAlways The slider snaps while the handle is dragged.
    \value Slider.SnapOnRelease The slider does not snap while being dragged, but only after the handle is released.

    In the following table, the various modes are illustrated with animations.
    The movement of the mouse cursor and the \l stepSize (\c 0.2) are identical
    in each animation.

    \table
    \header
        \row \li \b Value \li \b Example
        \row \li \c Slider.NoSnap \li \image qtquickcontrols2-slider-nosnap.gif
        \row \li \c Slider.SnapAlways \li \image qtquickcontrols2-slider-snapalways.gif
        \row \li \c Slider.SnapOnRelease \li \image qtquickcontrols2-slider-snaponrelease.gif
    \endtable

    \sa stepSize
*/
QQuickSlider::SnapMode QQuickSlider::snapMode() const
{
    Q_D(const QQuickSlider);
    return d->snapMode;
}

void QQuickSlider::setSnapMode(SnapMode mode)
{
    Q_D(QQuickSlider);
    if (d->snapMode == mode)
        return;

    d->snapMode = mode;
    emit snapModeChanged();
}

/*!
    \qmlproperty bool QtQuick.Controls::Slider::pressed

    This property holds whether the slider is pressed by either touch, mouse,
    or keys.
*/
bool QQuickSlider::isPressed() const
{
    Q_D(const QQuickSlider);
    return d->pressed;
}

void QQuickSlider::setPressed(bool pressed)
{
    Q_D(QQuickSlider);
    if (d->pressed == pressed)
        return;

    d->pressed = pressed;
    setAccessibleProperty("pressed", pressed);
    emit pressedChanged();
}

/*!
    \since QtQuick.Controls 2.3 (Qt 5.10)
    \qmlproperty bool QtQuick.Controls::Slider::horizontal
    \readonly

    This property holds whether the slider is horizontal.

    \sa orientation
*/
bool QQuickSlider::isHorizontal() const
{
    Q_D(const QQuickSlider);
    return d->orientation == Qt::Horizontal;
}

/*!
    \since QtQuick.Controls 2.3 (Qt 5.10)
    \qmlproperty bool QtQuick.Controls::Slider::vertical
    \readonly

    This property holds whether the slider is vertical.

    \sa orientation
*/
bool QQuickSlider::isVertical() const
{
    Q_D(const QQuickSlider);
    return d->orientation == Qt::Vertical;
}

/*!
    \qmlproperty enumeration QtQuick.Controls::Slider::orientation

    This property holds the orientation.

    Possible values:
    \value Qt.Horizontal Horizontal (default)
    \value Qt.Vertical Vertical

    \sa horizontal, vertical
*/
Qt::Orientation QQuickSlider::orientation() const
{
    Q_D(const QQuickSlider);
    return d->orientation;
}

void QQuickSlider::setOrientation(Qt::Orientation orientation)
{
    Q_D(QQuickSlider);
    if (d->orientation == orientation)
        return;

    d->orientation = orientation;
    emit orientationChanged();
}

/*!
    \qmlproperty Item QtQuick.Controls::Slider::handle

    This property holds the handle item.

    \sa {Customizing Slider}
*/
QQuickItem *QQuickSlider::handle() const
{
    QQuickSliderPrivate *d = const_cast<QQuickSliderPrivate *>(d_func());
    if (!d->handle)
        d->executeHandle();
    return d->handle;
}

void QQuickSlider::setHandle(QQuickItem *handle)
{
    Q_D(QQuickSlider);
    if (d->handle == handle)
        return;

    if (!d->handle.isExecuting())
        d->cancelHandle();

    const qreal oldImplicitHandleWidth = implicitHandleWidth();
    const qreal oldImplicitHandleHeight = implicitHandleHeight();

    d->removeImplicitSizeListener(d->handle);
    delete d->handle;
    d->handle = handle;

    if (handle) {
        if (!handle->parentItem())
            handle->setParentItem(this);
        d->addImplicitSizeListener(handle);
    }

    if (!qFuzzyCompare(oldImplicitHandleWidth, implicitHandleWidth()))
        emit implicitHandleWidthChanged();
    if (!qFuzzyCompare(oldImplicitHandleHeight, implicitHandleHeight()))
        emit implicitHandleHeightChanged();
    if (!d->handle.isExecuting())
        emit handleChanged();
}

/*!
    \since QtQuick.Controls 2.1 (Qt 5.8)
    \qmlmethod real QtQuick.Controls::Slider::valueAt(real position)

    Returns the value for the given \a position.

    \sa value, position
*/
qreal QQuickSlider::valueAt(qreal position) const
{
    Q_D(const QQuickSlider);
    const qreal value = (d->to - d->from) * position;
    if (qFuzzyIsNull(d->stepSize))
        return d->from + value;
    return d->from + qRound(value / d->stepSize) * d->stepSize;
}

/*!
    \since QtQuick.Controls 2.2 (Qt 5.9)
    \qmlproperty bool QtQuick.Controls::Slider::live

    This property holds whether the slider provides live updates for the \l value
    property while the handle is dragged.

    The default value is \c true.

    \sa value, valueAt()
*/
bool QQuickSlider::live() const
{
    Q_D(const QQuickSlider);
    return d->live;
}

void QQuickSlider::setLive(bool live)
{
    Q_D(QQuickSlider);
    if (d->live == live)
        return;

    d->live = live;
    emit liveChanged();
}

/*!
    \qmlmethod void QtQuick.Controls::Slider::increase()

    Increases the value by \l stepSize or \c 0.1 if stepSize is not defined.

    \sa stepSize
*/
void QQuickSlider::increase()
{
    Q_D(QQuickSlider);
    qreal step = qFuzzyIsNull(d->stepSize) ? 0.1 : d->stepSize;
    setValue(d->value + step);
}

/*!
    \qmlmethod void QtQuick.Controls::Slider::decrease()

    Decreases the value by \l stepSize or \c 0.1 if stepSize is not defined.

    \sa stepSize
*/
void QQuickSlider::decrease()
{
    Q_D(QQuickSlider);
    qreal step = qFuzzyIsNull(d->stepSize) ? 0.1 : d->stepSize;
    setValue(d->value - step);
}

/*!
    \since QtQuick.Controls 2.5 (Qt 5.12)
    \qmlproperty qreal QtQuick.Controls::Slider::touchDragThreshold

    This property holds the threshold (in logical pixels) at which a touch drag event will be initiated.
    The mouse drag threshold won't be affected.
    The default value is \c Qt.styleHints.startDragDistance.

    \sa QStyleHints
*/
qreal QQuickSlider::touchDragThreshold() const
{
    Q_D(const QQuickSlider);
    return d->touchDragThreshold;
}

void QQuickSlider::setTouchDragThreshold(qreal touchDragThreshold)
{
    Q_D(QQuickSlider);
    if (d->touchDragThreshold == touchDragThreshold)
        return;

    d->touchDragThreshold = touchDragThreshold;
    emit touchDragThresholdChanged();
}

void QQuickSlider::resetTouchDragThreshold()
{
    setTouchDragThreshold(-1);
}

/*!
    \since QtQuick.Controls 2.5 (Qt 5.12)
    \qmlproperty real QtQuick.Controls::Slider::implicitHandleWidth
    \readonly

    This property holds the implicit handle width.

    The value is equal to \c {handle ? handle.implicitWidth : 0}.

    This is typically used, together with \l {Control::}{implicitContentWidth} and
    \l {Control::}{implicitBackgroundWidth}, to calculate the \l {Item::}{implicitWidth}.

    \sa implicitHandleHeight
*/
qreal QQuickSlider::implicitHandleWidth() const
{
    Q_D(const QQuickSlider);
    if (!d->handle)
        return 0;
    return d->handle->implicitWidth();
}

/*!
    \since QtQuick.Controls 2.5 (Qt 5.12)
    \qmlproperty real QtQuick.Controls::Slider::implicitHandleHeight
    \readonly

    This property holds the implicit handle height.

    The value is equal to \c {handle ? handle.implicitHeight : 0}.

    This is typically used, together with \l {Control::}{implicitContentHeight} and
    \l {Control::}{implicitBackgroundHeight}, to calculate the \l {Item::}{implicitHeight}.

    \sa implicitHandleWidth
*/
qreal QQuickSlider::implicitHandleHeight() const
{
    Q_D(const QQuickSlider);
    if (!d->handle)
        return 0;
    return d->handle->implicitHeight();
}

void QQuickSlider::keyPressEvent(QKeyEvent *event)
{
    Q_D(QQuickSlider);
    QQuickControl::keyPressEvent(event);

    const qreal oldValue = d->value;
    if (d->orientation == Qt::Horizontal) {
        if (event->key() == Qt::Key_Left) {
            setPressed(true);
            if (isMirrored())
                increase();
            else
                decrease();
            event->accept();
        } else if (event->key() == Qt::Key_Right) {
            setPressed(true);
            if (isMirrored())
                decrease();
            else
                increase();
            event->accept();
        }
    } else {
        if (event->key() == Qt::Key_Up) {
            setPressed(true);
            increase();
            event->accept();
        } else if (event->key() == Qt::Key_Down) {
            setPressed(true);
            decrease();
            event->accept();
        }
    }
    if (!qFuzzyCompare(d->value, oldValue))
        emit moved();
}

void QQuickSlider::keyReleaseEvent(QKeyEvent *event)
{
    QQuickControl::keyReleaseEvent(event);
    setPressed(false);
}

void QQuickSlider::mousePressEvent(QMouseEvent *event)
{
    Q_D(QQuickSlider);
    QQuickControl::mousePressEvent(event);
    d->handleMove(event->localPos());
    setKeepMouseGrab(true);
}

#if QT_CONFIG(quicktemplates2_multitouch)
void QQuickSlider::touchEvent(QTouchEvent *event)
{
    Q_D(QQuickSlider);
    switch (event->type()) {
    case QEvent::TouchUpdate:
        for (const QTouchEvent::TouchPoint &point : event->touchPoints()) {
            if (!d->acceptTouch(point))
                continue;

            switch (point.state()) {
            case Qt::TouchPointPressed:
                d->handlePress(point.pos());
                break;
            case Qt::TouchPointMoved:
                if (!keepTouchGrab()) {
                    if (d->orientation == Qt::Horizontal)
                        setKeepTouchGrab(QQuickWindowPrivate::dragOverThreshold(point.pos().x() - d->pressPoint.x(), Qt::XAxis, &point, qRound(d->touchDragThreshold)));
                    else
                        setKeepTouchGrab(QQuickWindowPrivate::dragOverThreshold(point.pos().y() - d->pressPoint.y(), Qt::YAxis, &point, qRound(d->touchDragThreshold)));
                }
                if (keepTouchGrab())
                    d->handleMove(point.pos());
                break;
            case Qt::TouchPointReleased:
                d->handleRelease(point.pos());
                break;
            default:
                break;
            }
        }
        break;

    default:
        QQuickControl::touchEvent(event);
        break;
    }
}
#endif

#if QT_CONFIG(wheelevent)
void QQuickSlider::wheelEvent(QWheelEvent *event)
{
    Q_D(QQuickSlider);
    QQuickControl::wheelEvent(event);
    if (d->wheelEnabled) {
        const qreal oldValue = d->value;
        const QPointF angle = event->angleDelta();
        const qreal delta = (qFuzzyIsNull(angle.y()) ? angle.x() : (event->inverted() ? -angle.y() : angle.y())) / QWheelEvent::DefaultDeltasPerStep;
        const qreal step = qFuzzyIsNull(d->stepSize) ? 0.1 : d->stepSize;
        setValue(oldValue + step * delta);
        const bool wasMoved = !qFuzzyCompare(d->value, oldValue);
        if (wasMoved)
            emit moved();
        event->setAccepted(wasMoved);
    }
}
#endif

void QQuickSlider::mirrorChange()
{
    QQuickControl::mirrorChange();
    emit visualPositionChanged();
}

void QQuickSlider::componentComplete()
{
    Q_D(QQuickSlider);
    d->executeHandle(true);
    QQuickControl::componentComplete();
    setValue(d->value);
    d->updatePosition();
}

#if QT_CONFIG(accessibility)
void QQuickSlider::accessibilityActiveChanged(bool active)
{
    QQuickControl::accessibilityActiveChanged(active);

    Q_D(QQuickSlider);
    if (active)
        setAccessibleProperty("pressed", d->pressed);
}

QAccessible::Role QQuickSlider::accessibleRole() const
{
    return QAccessible::Slider;
}
#endif

QT_END_NAMESPACE<|MERGE_RESOLUTION|>--- conflicted
+++ resolved
@@ -92,24 +92,6 @@
     Q_DECLARE_PUBLIC(QQuickSlider)
 
 public:
-<<<<<<< HEAD
-    QQuickSliderPrivate()
-        : from(0),
-          to(1),
-          value(0),
-          position(0),
-          stepSize(0),
-          touchDragThreshold(-1), // in QQuickWindowPrivate::dragOverThreshold, '-1' implies using styleHints::startDragDistance()
-          live(true),
-          pressed(false),
-          orientation(Qt::Horizontal),
-          snapMode(QQuickSlider::NoSnap),
-          handle(nullptr)
-    {
-    }
-
-=======
->>>>>>> bf39c3ce
     qreal snapPosition(qreal position) const;
     qreal positionAt(const QPointF &point) const;
     void setPosition(qreal position);
@@ -123,27 +105,17 @@
     void cancelHandle();
     void executeHandle(bool complete = false);
 
-<<<<<<< HEAD
     void itemImplicitWidthChanged(QQuickItem *item) override;
     void itemImplicitHeightChanged(QQuickItem *item) override;
 
-    qreal from;
-    qreal to;
-    qreal value;
-    qreal position;
-    qreal stepSize;
-    qreal touchDragThreshold;
-    bool live;
-    bool pressed;
-=======
     qreal from = 0;
     qreal to = 1;
     qreal value = 0;
     qreal position = 0;
     qreal stepSize = 0;
+    qreal touchDragThreshold = -1; // in QQuickWindowPrivate::dragOverThreshold, '-1' implies using styleHints::startDragDistance()
     bool live = true;
     bool pressed = false;
->>>>>>> bf39c3ce
     QPointF pressPoint;
     Qt::Orientation orientation = Qt::Horizontal;
     QQuickSlider::SnapMode snapMode = QQuickSlider::NoSnap;
