--- conflicted
+++ resolved
@@ -186,18 +186,12 @@
 void QQuickSwitch::nextCheckState()
 {
     Q_D(QQuickSwitch);
-<<<<<<< HEAD
-    if (keepMouseGrab())
+    if (keepMouseGrab()) {
         d->toggle(d->position > 0.5);
-    else
-=======
-    if (keepMouseGrab()) {
-        setChecked(d->position > 0.5);
         // the checked state might not change => force a position update to
         // avoid that the handle is left somewhere in the middle (QTBUG-57944)
-        checkStateSet();
+        setPosition(d->checked ? 1.0 : 0.0);
     } else {
->>>>>>> c1b1e9a6
         QQuickAbstractButton::nextCheckState();
     }
 }
