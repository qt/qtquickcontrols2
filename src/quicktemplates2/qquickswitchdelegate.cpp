--- conflicted
+++ resolved
@@ -188,18 +188,12 @@
 void QQuickSwitchDelegate::nextCheckState()
 {
     Q_D(QQuickSwitchDelegate);
-<<<<<<< HEAD
-    if (keepMouseGrab())
+    if (keepMouseGrab()) {
         d->toggle(d->position > 0.5);
-    else
-=======
-    if (keepMouseGrab()) {
-        setChecked(d->position > 0.5);
         // the checked state might not change => force a position update to
         // avoid that the handle is left somewhere in the middle (QTBUG-57944)
-        checkStateSet();
+        setPosition(d->checked ? 1.0 : 0.0);
     } else {
->>>>>>> c1b1e9a6
         QQuickItemDelegate::nextCheckState();
     }
 }
