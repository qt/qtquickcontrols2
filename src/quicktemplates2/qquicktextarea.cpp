/****************************************************************************
**
** Copyright (C) 2017 The Qt Company Ltd.
** Contact: http://www.qt.io/licensing/
**
** This file is part of the Qt Quick Templates 2 module of the Qt Toolkit.
**
** $QT_BEGIN_LICENSE:LGPL3$
** Commercial License Usage
** Licensees holding valid commercial Qt licenses may use this file in
** accordance with the commercial license agreement provided with the
** Software or, alternatively, in accordance with the terms contained in
** a written agreement between you and The Qt Company. For licensing terms
** and conditions see http://www.qt.io/terms-conditions. For further
** information use the contact form at http://www.qt.io/contact-us.
**
** GNU Lesser General Public License Usage
** Alternatively, this file may be used under the terms of the GNU Lesser
** General Public License version 3 as published by the Free Software
** Foundation and appearing in the file LICENSE.LGPLv3 included in the
** packaging of this file. Please review the following information to
** ensure the GNU Lesser General Public License version 3 requirements
** will be met: https://www.gnu.org/licenses/lgpl.html.
**
** GNU General Public License Usage
** Alternatively, this file may be used under the terms of the GNU
** General Public License version 2.0 or later as published by the Free
** Software Foundation and appearing in the file LICENSE.GPL included in
** the packaging of this file. Please review the following information to
** ensure the GNU General Public License version 2.0 requirements will be
** met: http://www.gnu.org/licenses/gpl-2.0.html.
**
** $QT_END_LICENSE$
**
****************************************************************************/

#include "qquicktextarea_p.h"
#include "qquicktextarea_p_p.h"
#include "qquickcontrol_p.h"
#include "qquickcontrol_p_p.h"
#include "qquickscrollview_p.h"

#include <QtQml/qqmlinfo.h>
#include <QtQuick/private/qquickitem_p.h>
#include <QtQuick/private/qquickclipnode_p.h>
#include <QtQuick/private/qquickflickable_p.h>

#if QT_CONFIG(accessibility)
#include <QtQuick/private/qquickaccessibleattached_p.h>
#endif

QT_BEGIN_NAMESPACE

/*!
    \qmltype TextArea
    \inherits TextEdit
    \instantiates QQuickTextArea
    \inqmlmodule QtQuick.Controls
    \since 5.7
    \ingroup qtquickcontrols2-input
    \brief Multi-line text input area.

    TextArea is a multi-line text editor. TextArea extends TextEdit with
    a \l {placeholderText}{placeholder text} functionality, and adds decoration.

    \image qtquickcontrols2-textarea.png

    \code
    TextArea {
        placeholderText: qsTr("Enter description")
    }
    \endcode

    TextArea is not scrollable by itself. Especially on screen-size constrained
    platforms, it is often preferable to make entire application pages scrollable.
    On such a scrollable page, a non-scrollable TextArea might behave better than
    nested scrollable controls. Notice, however, that in such a scenario, the background
    decoration of the TextArea scrolls together with the rest of the scrollable
    content.

    \section2 Scrollable TextArea

    If you want to make a TextArea scrollable, for example, when it covers
    an entire application page, it can be placed inside a \l ScrollView.

    \image qtquickcontrols2-textarea-scrollable.png

    \snippet qtquickcontrols2-textarea-scrollable.qml 1

    A TextArea that is placed inside a \l ScrollView does the following:

    \list
    \li Sets the content size automatically
    \li Ensures that the background decoration stays in place
    \li Clips the content
    \endlist

    \sa TextField, {Customizing TextArea}, {Input Controls}
*/

/*!
    \qmlsignal QtQuick.Controls::TextArea::pressAndHold(MouseEvent event)

    This signal is emitted when there is a long press (the delay depends on the platform plugin).
    The \l {MouseEvent}{event} parameter provides information about the press, including the x and y
    position of the press, and which button is pressed.

    \sa pressed, released
*/

/*!
    \qmlsignal QtQuick.Controls::TextArea::pressed(MouseEvent event)
    \since QtQuick.Controls 2.1 (Qt 5.8)

    This signal is emitted when the text area is pressed by the user.
    The \l {MouseEvent}{event} parameter provides information about the press,
    including the x and y position of the press, and which button is pressed.

    \sa released, pressAndHold
*/

/*!
    \qmlsignal QtQuick.Controls::TextArea::released(MouseEvent event)
    \since QtQuick.Controls 2.1 (Qt 5.8)

    This signal is emitted when the text area is released by the user.
    The \l {MouseEvent}{event} parameter provides information about the release,
    including the x and y position of the press, and which button is pressed.

    \sa pressed, pressAndHold
*/

QQuickTextAreaPrivate::QQuickTextAreaPrivate()
    : QQuickTextEditPrivate(),
#if QT_CONFIG(quicktemplates2_hover)
      hovered(false),
      explicitHoverEnabled(false),
#endif
      background(nullptr),
      focusReason(Qt::OtherFocusReason),
      flickable(nullptr)
{
#if QT_CONFIG(accessibility)
    QAccessible::installActivationObserver(this);
#endif
}

QQuickTextAreaPrivate::~QQuickTextAreaPrivate()
{
#if QT_CONFIG(accessibility)
    QAccessible::removeActivationObserver(this);
#endif
}

void QQuickTextAreaPrivate::resizeBackground()
{
    Q_Q(QQuickTextArea);
    if (background) {
        QQuickItemPrivate *p = QQuickItemPrivate::get(background);
        if (!p->widthValid && qFuzzyIsNull(background->x())) {
            if (flickable)
                background->setWidth(flickable->width());
            else
                background->setWidth(q->width());
            p->widthValid = false;
        }
        if (!p->heightValid && qFuzzyIsNull(background->y())) {
            if (flickable)
                background->setHeight(flickable->height());
            else
                background->setHeight(q->height());
            p->heightValid = false;
        }
    }
}

/*!
    \internal

    Determine which font is implicitly imposed on this control by its ancestors
    and QGuiApplication::font, resolve this against its own font (attributes from
    the implicit font are copied over). Then propagate this font to this
    control's children.
*/
void QQuickTextAreaPrivate::resolveFont()
{
    Q_Q(QQuickTextArea);
    inheritFont(QQuickControlPrivate::parentFont(q));
}

void QQuickTextAreaPrivate::inheritFont(const QFont &font)
{
    QFont parentFont = extra.isAllocated() ? extra->requestedFont.resolve(font) : font;
    parentFont.resolve(extra.isAllocated() ? extra->requestedFont.resolve() | font.resolve() : font.resolve());

    const QFont defaultFont = QQuickControlPrivate::themeFont(QPlatformTheme::EditorFont);
    const QFont resolvedFont = parentFont.resolve(defaultFont);

    setFont_helper(resolvedFont);
}

/*!
    \internal

    Assign \a font to this control, and propagate it to all children.
*/
void QQuickTextAreaPrivate::updateFont(const QFont &font)
{
    Q_Q(QQuickTextArea);
    QFont oldFont = sourceFont;
    q->QQuickTextEdit::setFont(font);

    QQuickControlPrivate::updateFontRecur(q, font);

    if (oldFont != font)
        emit q->fontChanged();
}

/*!
    \internal

    Determine which palette is implicitly imposed on this control by its ancestors
    and QGuiApplication::palette, resolve this against its own palette (attributes from
    the implicit palette are copied over). Then propagate this palette to this
    control's children.
*/
void QQuickTextAreaPrivate::resolvePalette()
{
    Q_Q(QQuickTextArea);
    inheritPalette(QQuickControlPrivate::parentPalette(q));
}

void QQuickTextAreaPrivate::inheritPalette(const QPalette &palette)
{
    QPalette parentPalette = extra.isAllocated() ? extra->requestedPalette.resolve(palette) : palette;
    parentPalette.resolve(extra.isAllocated() ? extra->requestedPalette.resolve() | palette.resolve() : palette.resolve());

    const QPalette defaultPalette = QQuickControlPrivate::themePalette(QPlatformTheme::TextEditPalette);
    const QPalette resolvedPalette = parentPalette.resolve(defaultPalette);

    setPalette_helper(resolvedPalette);
}

void QQuickTextAreaPrivate::updatePalette(const QPalette &palette)
{
    Q_Q(QQuickTextArea);
    QPalette oldPalette = resolvedPalette;
    resolvedPalette = palette;

    QQuickControlPrivate::updatePaletteRecur(q, palette);

    if (oldPalette != palette)
        emit q->paletteChanged();
}

#if QT_CONFIG(quicktemplates2_hover)
void QQuickTextAreaPrivate::updateHoverEnabled(bool enabled, bool xplicit)
{
    Q_Q(QQuickTextArea);
    if (!xplicit && explicitHoverEnabled)
        return;

    bool wasEnabled = q->isHoverEnabled();
    explicitHoverEnabled = xplicit;
    if (wasEnabled != enabled) {
        q->setAcceptHoverEvents(enabled);
        QQuickControlPrivate::updateHoverEnabledRecur(q, enabled);
        emit q->hoverEnabledChanged();
    }
}
#endif

void QQuickTextAreaPrivate::attachFlickable(QQuickFlickable *item)
{
    Q_Q(QQuickTextArea);
    flickable = item;
    q->setParentItem(flickable->contentItem());

    if (background)
        background->setParentItem(flickable);

    QObjectPrivate::connect(q, &QQuickTextArea::contentSizeChanged, this, &QQuickTextAreaPrivate::resizeFlickableContent);
    QObjectPrivate::connect(q, &QQuickTextEdit::cursorRectangleChanged, this, &QQuickTextAreaPrivate::ensureCursorVisible);

    QObject::connect(flickable, &QQuickFlickable::contentXChanged, q, &QQuickItem::update);
    QObject::connect(flickable, &QQuickFlickable::contentYChanged, q, &QQuickItem::update);

    QQuickItemPrivate::get(flickable)->updateOrAddGeometryChangeListener(this, QQuickGeometryChange::Size);
    QObjectPrivate::connect(flickable, &QQuickFlickable::contentWidthChanged, this, &QQuickTextAreaPrivate::resizeFlickableControl);
    QObjectPrivate::connect(flickable, &QQuickFlickable::contentHeightChanged, this, &QQuickTextAreaPrivate::resizeFlickableControl);

    resizeFlickableControl();
}

void QQuickTextAreaPrivate::detachFlickable()
{
    Q_Q(QQuickTextArea);
    q->setParentItem(nullptr);
    if (background && background->parentItem() == flickable)
        background->setParentItem(q);

    QObjectPrivate::disconnect(q, &QQuickTextArea::contentSizeChanged, this, &QQuickTextAreaPrivate::resizeFlickableContent);
    QObjectPrivate::disconnect(q, &QQuickTextEdit::cursorRectangleChanged, this, &QQuickTextAreaPrivate::ensureCursorVisible);

    QObject::disconnect(flickable, &QQuickFlickable::contentXChanged, q, &QQuickItem::update);
    QObject::disconnect(flickable, &QQuickFlickable::contentYChanged, q, &QQuickItem::update);

    QQuickItemPrivate::get(flickable)->updateOrRemoveGeometryChangeListener(this, QQuickGeometryChange::Nothing);
    QObjectPrivate::disconnect(flickable, &QQuickFlickable::contentWidthChanged, this, &QQuickTextAreaPrivate::resizeFlickableControl);
    QObjectPrivate::disconnect(flickable, &QQuickFlickable::contentHeightChanged, this, &QQuickTextAreaPrivate::resizeFlickableControl);

    flickable = nullptr;
}

void QQuickTextAreaPrivate::ensureCursorVisible()
{
    Q_Q(QQuickTextArea);
    if (!flickable)
        return;

    const qreal cx = flickable->contentX();
    const qreal cy = flickable->contentY();
    const qreal w = flickable->width();
    const qreal h = flickable->height();

    const qreal tp = q->topPadding();
    const qreal lp = q->leftPadding();
    const QRectF cr = q->cursorRectangle();

    if (cr.left() <= cx + lp) {
        flickable->setContentX(cr.left() - lp);
    } else {
        // calculate the rectangle of the next character and ensure that
        // it's visible if it's on the same line with the cursor
        const qreal rp = q->rightPadding();
        const QRectF nr = q->cursorPosition() < q->length() ? q->positionToRectangle(q->cursorPosition() + 1) : QRectF();
        if (qFuzzyCompare(nr.y(), cr.y()) && nr.right() >= cx + lp + w - rp)
            flickable->setContentX(nr.right() - w + rp);
        else if (cr.right() >= cx + lp + w - rp)
            flickable->setContentX(cr.right() - w + rp);
    }

    if (cr.top() <= cy + tp) {
        flickable->setContentY(cr.top() - tp);
    } else {
        const qreal bp = q->bottomPadding();
        if (cr.bottom() >= cy + tp + h - bp)
            flickable->setContentY(cr.bottom() - h + bp);
    }
}

void QQuickTextAreaPrivate::resizeFlickableControl()
{
    Q_Q(QQuickTextArea);
    if (!flickable)
        return;

    const qreal w = wrapMode == QQuickTextArea::NoWrap ? qMax(flickable->width(), flickable->contentWidth()) : flickable->width();
    const qreal h = qMax(flickable->height(), flickable->contentHeight());
    q->setSize(QSizeF(w, h));

    resizeBackground();
}

void QQuickTextAreaPrivate::resizeFlickableContent()
{
    Q_Q(QQuickTextArea);
    if (!flickable)
        return;

    flickable->setContentWidth(q->contentWidth() + q->leftPadding() + q->rightPadding());
    flickable->setContentHeight(q->contentHeight() + q->topPadding() + q->bottomPadding());
}

void QQuickTextAreaPrivate::itemGeometryChanged(QQuickItem *item, QQuickGeometryChange change, const QRectF &diff)
{
    Q_UNUSED(item);
    Q_UNUSED(change);
    Q_UNUSED(diff);

    resizeFlickableControl();
}

qreal QQuickTextAreaPrivate::getImplicitWidth() const
{
    return QQuickItemPrivate::getImplicitWidth();
}

qreal QQuickTextAreaPrivate::getImplicitHeight() const
{
    return QQuickItemPrivate::getImplicitHeight();
}

void QQuickTextAreaPrivate::implicitWidthChanged()
{
    Q_Q(QQuickTextArea);
    QQuickItemPrivate::implicitWidthChanged();
    emit q->implicitWidthChanged3();
}

void QQuickTextAreaPrivate::implicitHeightChanged()
{
    Q_Q(QQuickTextArea);
    QQuickItemPrivate::implicitHeightChanged();
    emit q->implicitHeightChanged3();
}

void QQuickTextAreaPrivate::readOnlyChanged(bool isReadOnly)
{
    Q_UNUSED(isReadOnly);
#if QT_CONFIG(accessibility)
    if (QQuickAccessibleAttached *accessibleAttached = QQuickControlPrivate::accessibleAttached(q_func()))
        accessibleAttached->set_readOnly(isReadOnly);
#endif
#if QT_CONFIG(cursor)
    q_func()->setCursor(isReadOnly ? Qt::ArrowCursor : Qt::IBeamCursor);
#endif
}

#if QT_CONFIG(accessibility)
void QQuickTextAreaPrivate::accessibilityActiveChanged(bool active)
{
    if (!active)
        return;

    Q_Q(QQuickTextArea);
    QQuickAccessibleAttached *accessibleAttached = qobject_cast<QQuickAccessibleAttached *>(qmlAttachedPropertiesObject<QQuickAccessibleAttached>(q, true));
    Q_ASSERT(accessibleAttached);
    accessibleAttached->setRole(accessibleRole());
    accessibleAttached->set_readOnly(q->isReadOnly());
    accessibleAttached->setDescription(placeholder);
}

QAccessible::Role QQuickTextAreaPrivate::accessibleRole() const
{
    return QAccessible::EditableText;
}
#endif

QQuickTextArea::QQuickTextArea(QQuickItem *parent)
    : QQuickTextEdit(*(new QQuickTextAreaPrivate), parent)
{
    Q_D(QQuickTextArea);
    setActiveFocusOnTab(true);
    setAcceptedMouseButtons(Qt::AllButtons);
    d->setImplicitResizeEnabled(false);
    d->pressHandler.control = this;
#if QT_CONFIG(cursor)
    setCursor(Qt::IBeamCursor);
#endif
    QObjectPrivate::connect(this, &QQuickTextEdit::readOnlyChanged,
                            d, &QQuickTextAreaPrivate::readOnlyChanged);
}

QQuickTextArea::~QQuickTextArea()
{
    Q_D(QQuickTextArea);
    if (d->flickable)
        d->detachFlickable();
}

QQuickTextAreaAttached *QQuickTextArea::qmlAttachedProperties(QObject *object)
{
    return new QQuickTextAreaAttached(object);
}

QFont QQuickTextArea::font() const
{
    return QQuickTextEdit::font();
}

void QQuickTextArea::setFont(const QFont &font)
{
    Q_D(QQuickTextArea);
    if (d->extra.value().requestedFont.resolve() == font.resolve() && d->extra.value().requestedFont == font)
        return;

    d->extra.value().requestedFont = font;
    d->resolveFont();
}

/*!
    \qmlproperty Item QtQuick.Controls::TextArea::background

    This property holds the background item.

    \input qquickcontrol-background.qdocinc notes

    \sa {Customizing TextArea}
*/
QQuickItem *QQuickTextArea::background() const
{
    Q_D(const QQuickTextArea);
    return d->background;
}

void QQuickTextArea::setBackground(QQuickItem *background)
{
    Q_D(QQuickTextArea);
    if (d->background == background)
        return;

    QQuickControlPrivate::destroyDelegate(d->background, this);
    d->background = background;
    if (background) {
        background->setParentItem(this);
        if (qFuzzyIsNull(background->z()))
            background->setZ(-1);
        if (isComponentComplete())
            d->resizeBackground();
    }
    emit backgroundChanged();
}

/*!
    \qmlproperty string QtQuick.Controls::TextArea::placeholderText

    This property holds the short hint that is displayed in the text area before
    the user enters a value.
*/
QString QQuickTextArea::placeholderText() const
{
    Q_D(const QQuickTextArea);
    return d->placeholder;
}

void QQuickTextArea::setPlaceholderText(const QString &text)
{
    Q_D(QQuickTextArea);
    if (d->placeholder == text)
        return;

    d->placeholder = text;
#if QT_CONFIG(accessibility)
    if (QQuickAccessibleAttached *accessibleAttached = QQuickControlPrivate::accessibleAttached(this))
        accessibleAttached->setDescription(text);
#endif
    emit placeholderTextChanged();
}

/*!
    \qmlproperty enumeration QtQuick.Controls::TextArea::focusReason

    \include qquickcontrol-focusreason.qdocinc
*/
Qt::FocusReason QQuickTextArea::focusReason() const
{
    Q_D(const QQuickTextArea);
    return d->focusReason;
}

void QQuickTextArea::setFocusReason(Qt::FocusReason reason)
{
    Q_D(QQuickTextArea);
    if (d->focusReason == reason)
        return;

    d->focusReason = reason;
    emit focusReasonChanged();
}

/*!
    \since QtQuick.Controls 2.1 (Qt 5.8)
    \qmlproperty bool QtQuick.Controls::TextArea::hovered
    \readonly

    This property holds whether the text area is hovered.

    \sa hoverEnabled
*/
bool QQuickTextArea::isHovered() const
{
#if QT_CONFIG(quicktemplates2_hover)
    Q_D(const QQuickTextArea);
    return d->hovered;
#else
    return false;
#endif
}

void QQuickTextArea::setHovered(bool hovered)
{
#if QT_CONFIG(quicktemplates2_hover)
    Q_D(QQuickTextArea);
    if (hovered == d->hovered)
        return;

    d->hovered = hovered;
    emit hoveredChanged();
#else
    Q_UNUSED(hovered);
#endif
}

/*!
    \since QtQuick.Controls 2.1 (Qt 5.8)
    \qmlproperty bool QtQuick.Controls::TextArea::hoverEnabled

    This property determines whether the text area accepts hover events. The default value is \c true.

    \sa hovered
*/
bool QQuickTextArea::isHoverEnabled() const
{
#if QT_CONFIG(quicktemplates2_hover)
    Q_D(const QQuickTextArea);
    return d->hoverEnabled;
#else
    return false;
#endif
}

void QQuickTextArea::setHoverEnabled(bool enabled)
{
#if QT_CONFIG(quicktemplates2_hover)
    Q_D(QQuickTextArea);
    if (d->explicitHoverEnabled && enabled == d->hoverEnabled)
        return;

    d->updateHoverEnabled(enabled, true); // explicit=true
#else
    Q_UNUSED(enabled);
#endif
}

void QQuickTextArea::resetHoverEnabled()
{
#if QT_CONFIG(quicktemplates2_hover)
    Q_D(QQuickTextArea);
    if (!d->explicitHoverEnabled)
        return;

    d->explicitHoverEnabled = false;
    d->updateHoverEnabled(QQuickControlPrivate::calcHoverEnabled(d->parentItem), false); // explicit=false
#endif
}

bool QQuickTextArea::contains(const QPointF &point) const
{
    Q_D(const QQuickTextArea);
    if (d->flickable && !d->flickable->contains(d->flickable->mapFromItem(this, point)))
        return false;
    return QQuickTextEdit::contains(point);
}

/*!
    \since QtQuick.Controls 2.3 (Qt 5.10)
    \qmlproperty palette QtQuick.Controls::TextArea::palette

    This property holds the palette currently set for the text area.

    \sa Control::palette
*/
QPalette QQuickTextArea::palette() const
{
    Q_D(const QQuickTextArea);
    QPalette palette = d->resolvedPalette;
    if (!isEnabled())
        palette.setCurrentColorGroup(QPalette::Disabled);
    return palette;
}

void QQuickTextArea::setPalette(const QPalette &palette)
{
    Q_D(QQuickTextArea);
    if (d->extra.value().requestedPalette.resolve() == palette.resolve() && d->extra.value().requestedPalette == palette)
        return;

    d->extra.value().requestedPalette = palette;
    d->resolvePalette();
}

void QQuickTextArea::resetPalette()
{
    setPalette(QPalette());
}

void QQuickTextArea::classBegin()
{
    Q_D(QQuickTextArea);
    QQuickTextEdit::classBegin();
    d->resolveFont();
    d->resolvePalette();
}

void QQuickTextArea::componentComplete()
{
    Q_D(QQuickTextArea);
    QQuickTextEdit::componentComplete();
#if QT_CONFIG(quicktemplates2_hover)
    if (!d->explicitHoverEnabled)
        setAcceptHoverEvents(QQuickControlPrivate::calcHoverEnabled(d->parentItem));
#endif
#if QT_CONFIG(accessibility)
    if (QAccessible::isActive())
        d->accessibilityActiveChanged(true);
#endif
}

void QQuickTextArea::itemChange(QQuickItem::ItemChange change, const QQuickItem::ItemChangeData &value)
{
    Q_D(QQuickTextArea);
    QQuickTextEdit::itemChange(change, value);
<<<<<<< HEAD
    switch (change) {
    case ItemEnabledHasChanged:
        emit paletteChanged();
        break;
    case ItemParentHasChanged:
        if (value.item) {
            d->resolveFont();
            d->resolvePalette();
=======
    if ((change == ItemParentHasChanged && value.item) || (change == ItemSceneChange && value.window)) {
        d->resolveFont();
>>>>>>> d3aef722
#if QT_CONFIG(quicktemplates2_hover)
            if (!d->explicitHoverEnabled)
                d->updateHoverEnabled(QQuickControlPrivate::calcHoverEnabled(d->parentItem), false); // explicit=false
#endif
<<<<<<< HEAD
=======
        if (change == ItemParentHasChanged) {
>>>>>>> d3aef722
            QQuickFlickable *flickable = qobject_cast<QQuickFlickable *>(value.item->parentItem());
            if (flickable) {
                QQuickScrollView *scrollView = qobject_cast<QQuickScrollView *>(flickable->parentItem());
                if (scrollView)
                    d->attachFlickable(flickable);
            }
        }
        break;
    default:
        break;
    }
}

void QQuickTextArea::geometryChanged(const QRectF &newGeometry, const QRectF &oldGeometry)
{
    Q_D(QQuickTextArea);
    QQuickTextEdit::geometryChanged(newGeometry, oldGeometry);
    d->resizeBackground();
}

QSGNode *QQuickTextArea::updatePaintNode(QSGNode *oldNode, UpdatePaintNodeData *data)
{
    Q_D(QQuickTextArea);
    QQuickDefaultClipNode *clipNode = static_cast<QQuickDefaultClipNode *>(oldNode);
    if (!clipNode)
        clipNode = new QQuickDefaultClipNode(QRectF());

    QQuickItem *clipper = this;
    if (d->flickable)
        clipper = d->flickable;

    const QRectF cr = clipper->clipRect().adjusted(leftPadding(), topPadding(), -rightPadding(), -bottomPadding());
    clipNode->setRect(!d->flickable ? cr : cr.translated(d->flickable->contentX(), d->flickable->contentY()));
    clipNode->update();

    QSGNode *textNode = QQuickTextEdit::updatePaintNode(clipNode->firstChild(), data);
    if (!textNode->parent())
        clipNode->appendChildNode(textNode);

    if (d->cursorItem) {
        QQuickDefaultClipNode *cursorNode = QQuickItemPrivate::get(d->cursorItem)->clipNode();
        if (cursorNode)
            cursorNode->setClipRect(d->cursorItem->mapRectFromItem(clipper, cr));
    }

    return clipNode;
}

void QQuickTextArea::focusInEvent(QFocusEvent *event)
{
    QQuickTextEdit::focusInEvent(event);
    setFocusReason(event->reason());
}

void QQuickTextArea::focusOutEvent(QFocusEvent *event)
{
    QQuickTextEdit::focusOutEvent(event);
    setFocusReason(event->reason());
}

#if QT_CONFIG(quicktemplates2_hover)
void QQuickTextArea::hoverEnterEvent(QHoverEvent *event)
{
    Q_D(QQuickTextArea);
    QQuickTextEdit::hoverEnterEvent(event);
    setHovered(d->hoverEnabled);
    event->setAccepted(d->hoverEnabled);
}

void QQuickTextArea::hoverLeaveEvent(QHoverEvent *event)
{
    Q_D(QQuickTextArea);
    QQuickTextEdit::hoverLeaveEvent(event);
    setHovered(false);
    event->setAccepted(d->hoverEnabled);
}
#endif

void QQuickTextArea::mousePressEvent(QMouseEvent *event)
{
    Q_D(QQuickTextArea);
    d->pressHandler.mousePressEvent(event);
    if (d->pressHandler.isActive()) {
        if (d->pressHandler.delayedMousePressEvent) {
            QQuickTextEdit::mousePressEvent(d->pressHandler.delayedMousePressEvent);
            d->pressHandler.clearDelayedMouseEvent();
        }
        // Calling the base class implementation will result in QQuickTextControl's
        // press handler being called, which ignores events that aren't Qt::LeftButton.
        const bool wasAccepted = event->isAccepted();
        QQuickTextEdit::mousePressEvent(event);
        if (wasAccepted)
            event->accept();
    }
}

void QQuickTextArea::mouseMoveEvent(QMouseEvent *event)
{
    Q_D(QQuickTextArea);
    d->pressHandler.mouseMoveEvent(event);
    if (d->pressHandler.isActive()) {
        if (d->pressHandler.delayedMousePressEvent) {
            QQuickTextEdit::mousePressEvent(d->pressHandler.delayedMousePressEvent);
            d->pressHandler.clearDelayedMouseEvent();
        }
        QQuickTextEdit::mouseMoveEvent(event);
    }
}

void QQuickTextArea::mouseReleaseEvent(QMouseEvent *event)
{
    Q_D(QQuickTextArea);
    d->pressHandler.mouseReleaseEvent(event);
    if (d->pressHandler.isActive()) {
        if (d->pressHandler.delayedMousePressEvent) {
            QQuickTextEdit::mousePressEvent(d->pressHandler.delayedMousePressEvent);
            d->pressHandler.clearDelayedMouseEvent();
        }
        QQuickTextEdit::mouseReleaseEvent(event);
    }
}

void QQuickTextArea::mouseDoubleClickEvent(QMouseEvent *event)
{
    Q_D(QQuickTextArea);
    if (d->pressHandler.delayedMousePressEvent) {
        QQuickTextEdit::mousePressEvent(d->pressHandler.delayedMousePressEvent);
        d->pressHandler.clearDelayedMouseEvent();
    }
    QQuickTextEdit::mouseDoubleClickEvent(event);
}

void QQuickTextArea::timerEvent(QTimerEvent *event)
{
    Q_D(QQuickTextArea);
    if (event->timerId() == d->pressHandler.timer.timerId())
        d->pressHandler.timerEvent(event);
    else
        QQuickTextEdit::timerEvent(event);
}

class QQuickTextAreaAttachedPrivate : public QObjectPrivate
{
public:
    QQuickTextAreaAttachedPrivate() : control(nullptr) { }

    QQuickTextArea *control;
};

QQuickTextAreaAttached::QQuickTextAreaAttached(QObject *parent)
    : QObject(*(new QQuickTextAreaAttachedPrivate), parent)
{
}

/*!
    \qmlattachedproperty TextArea QtQuick.Controls::TextArea::flickable

    This property attaches a text area to a \l Flickable.

    \sa ScrollBar, ScrollIndicator, {Scrollable TextArea}
*/
QQuickTextArea *QQuickTextAreaAttached::flickable() const
{
    Q_D(const QQuickTextAreaAttached);
    return d->control;
}

void QQuickTextAreaAttached::setFlickable(QQuickTextArea *control)
{
    Q_D(QQuickTextAreaAttached);
    QQuickFlickable *flickable = qobject_cast<QQuickFlickable *>(parent());
    if (!flickable) {
        qmlWarning(parent()) << "TextArea must be attached to a Flickable";
        return;
    }

    if (d->control == control)
        return;

    if (d->control)
        QQuickTextAreaPrivate::get(d->control)->detachFlickable();

    d->control = control;

    if (control)
        QQuickTextAreaPrivate::get(control)->attachFlickable(flickable);

    emit flickableChanged();
}

QT_END_NAMESPACE<|MERGE_RESOLUTION|>--- conflicted
+++ resolved
@@ -701,32 +701,26 @@
 {
     Q_D(QQuickTextArea);
     QQuickTextEdit::itemChange(change, value);
-<<<<<<< HEAD
     switch (change) {
     case ItemEnabledHasChanged:
         emit paletteChanged();
         break;
+    case ItemSceneChange:
     case ItemParentHasChanged:
-        if (value.item) {
+        if ((change == ItemParentHasChanged && value.item) || (change == ItemSceneChange && value.window)) {
             d->resolveFont();
             d->resolvePalette();
-=======
-    if ((change == ItemParentHasChanged && value.item) || (change == ItemSceneChange && value.window)) {
-        d->resolveFont();
->>>>>>> d3aef722
 #if QT_CONFIG(quicktemplates2_hover)
             if (!d->explicitHoverEnabled)
                 d->updateHoverEnabled(QQuickControlPrivate::calcHoverEnabled(d->parentItem), false); // explicit=false
 #endif
-<<<<<<< HEAD
-=======
-        if (change == ItemParentHasChanged) {
->>>>>>> d3aef722
-            QQuickFlickable *flickable = qobject_cast<QQuickFlickable *>(value.item->parentItem());
-            if (flickable) {
-                QQuickScrollView *scrollView = qobject_cast<QQuickScrollView *>(flickable->parentItem());
-                if (scrollView)
-                    d->attachFlickable(flickable);
+            if (change == ItemParentHasChanged) {
+                QQuickFlickable *flickable = qobject_cast<QQuickFlickable *>(value.item->parentItem());
+                if (flickable) {
+                    QQuickScrollView *scrollView = qobject_cast<QQuickScrollView *>(flickable->parentItem());
+                    if (scrollView)
+                        d->attachFlickable(flickable);
+                }
             }
         }
         break;
