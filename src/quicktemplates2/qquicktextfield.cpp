/****************************************************************************
**
** Copyright (C) 2017 The Qt Company Ltd.
** Contact: http://www.qt.io/licensing/
**
** This file is part of the Qt Quick Templates 2 module of the Qt Toolkit.
**
** $QT_BEGIN_LICENSE:LGPL3$
** Commercial License Usage
** Licensees holding valid commercial Qt licenses may use this file in
** accordance with the commercial license agreement provided with the
** Software or, alternatively, in accordance with the terms contained in
** a written agreement between you and The Qt Company. For licensing terms
** and conditions see http://www.qt.io/terms-conditions. For further
** information use the contact form at http://www.qt.io/contact-us.
**
** GNU Lesser General Public License Usage
** Alternatively, this file may be used under the terms of the GNU Lesser
** General Public License version 3 as published by the Free Software
** Foundation and appearing in the file LICENSE.LGPLv3 included in the
** packaging of this file. Please review the following information to
** ensure the GNU Lesser General Public License version 3 requirements
** will be met: https://www.gnu.org/licenses/lgpl.html.
**
** GNU General Public License Usage
** Alternatively, this file may be used under the terms of the GNU
** General Public License version 2.0 or later as published by the Free
** Software Foundation and appearing in the file LICENSE.GPL included in
** the packaging of this file. Please review the following information to
** ensure the GNU General Public License version 2.0 requirements will be
** met: http://www.gnu.org/licenses/gpl-2.0.html.
**
** $QT_END_LICENSE$
**
****************************************************************************/

#include "qquicktextfield_p.h"
#include "qquicktextfield_p_p.h"
#include "qquickcontrol_p.h"
#include "qquickcontrol_p_p.h"

#include <QtQuick/private/qquickitem_p.h>
#include <QtQuick/private/qquicktextinput_p.h>
#include <QtQuick/private/qquickclipnode_p.h>

#if QT_CONFIG(accessibility)
#include <QtQuick/private/qquickaccessibleattached_p.h>
#endif

QT_BEGIN_NAMESPACE

/*!
    \qmltype TextField
    \inherits TextInput
    \instantiates QQuickTextField
    \inqmlmodule QtQuick.Controls
    \since 5.7
    \ingroup qtquickcontrols2-input
    \brief Single-line text input field.

    TextField is a single line text editor. TextField extends TextInput with
    a \l {placeholderText}{placeholder text} functionality, and adds decoration.

    \table
    \row \li \image qtquickcontrols2-textfield-normal.png
         \li A text field in its normal state.
    \row \li \image qtquickcontrols2-textfield-focused.png
         \li A text field that has active focus.
    \row \li \image qtquickcontrols2-textfield-disabled.png
         \li A text field that is disabled.
    \endtable

    \code
    TextField {
        placeholderText: qsTr("Enter name")
    }
    \endcode

    \sa TextArea, {Customizing TextField}, {Input Controls}
*/

/*!
    \qmlsignal QtQuick.Controls::TextField::pressAndHold(MouseEvent event)

    This signal is emitted when there is a long press (the delay depends on the platform plugin).
    The \l {MouseEvent}{event} parameter provides information about the press, including the x and y
    position of the press, and which button is pressed.

    \sa pressed, released
*/

/*!
    \qmlsignal QtQuick.Controls::TextField::pressed(MouseEvent event)
    \since QtQuick.Controls 2.1 (Qt 5.8)

    This signal is emitted when the text field is pressed by the user.
    The \l {MouseEvent}{event} parameter provides information about the press,
    including the x and y position of the press, and which button is pressed.

    \sa released, pressAndHold
*/

/*!
    \qmlsignal QtQuick.Controls::TextField::released(MouseEvent event)
    \since QtQuick.Controls 2.1 (Qt 5.8)

    This signal is emitted when the text field is released by the user.
    The \l {MouseEvent}{event} parameter provides information about the release,
    including the x and y position of the press, and which button is pressed.

    \sa pressed, pressAndHold
*/

QQuickTextFieldPrivate::QQuickTextFieldPrivate()
    : QQuickTextInputPrivate(),
#if QT_CONFIG(quicktemplates2_hover)
      hovered(false),
      explicitHoverEnabled(false),
#endif
      background(nullptr),
      focusReason(Qt::OtherFocusReason)
{
#if QT_CONFIG(accessibility)
    QAccessible::installActivationObserver(this);
#endif
}

QQuickTextFieldPrivate::~QQuickTextFieldPrivate()
{
#if QT_CONFIG(accessibility)
    QAccessible::removeActivationObserver(this);
#endif
}

void QQuickTextFieldPrivate::resizeBackground()
{
    Q_Q(QQuickTextField);
    if (background) {
        QQuickItemPrivate *p = QQuickItemPrivate::get(background);
        if (!p->widthValid && qFuzzyIsNull(background->x())) {
            background->setWidth(q->width());
            p->widthValid = false;
        }
        if (!p->heightValid && qFuzzyIsNull(background->y())) {
            background->setHeight(q->height());
            p->heightValid = false;
        }
    }
}

/*!
    \internal

    Determine which font is implicitly imposed on this control by its ancestors
    and QGuiApplication::font, resolve this against its own font (attributes from
    the implicit font are copied over). Then propagate this font to this
    control's children.
*/
void QQuickTextFieldPrivate::resolveFont()
{
    Q_Q(QQuickTextField);
    inheritFont(QQuickControlPrivate::parentFont(q));
}

void QQuickTextFieldPrivate::inheritFont(const QFont &font)
{
    QFont parentFont = extra.isAllocated() ? extra->requestedFont.resolve(font) : font;
    parentFont.resolve(extra.isAllocated() ? extra->requestedFont.resolve() | font.resolve() : font.resolve());

    const QFont defaultFont = QQuickControlPrivate::themeFont(QPlatformTheme::EditorFont);
    const QFont resolvedFont = parentFont.resolve(defaultFont);

    setFont_helper(resolvedFont);
}

/*!
    \internal

    Assign \a font to this control, and propagate it to all children.
*/
void QQuickTextFieldPrivate::updateFont(const QFont &font)
{
    Q_Q(QQuickTextField);
    QFont oldFont = sourceFont;
    q->QQuickTextInput::setFont(font);

    QQuickControlPrivate::updateFontRecur(q, font);

    if (oldFont != font)
        emit q->fontChanged();
}

/*!
    \internal

    Determine which palette is implicitly imposed on this control by its ancestors
    and QGuiApplication::palette, resolve this against its own palette (attributes from
    the implicit palette are copied over). Then propagate this palette to this
    control's children.
*/
void QQuickTextFieldPrivate::resolvePalette()
{
    Q_Q(QQuickTextField);
    inheritPalette(QQuickControlPrivate::parentPalette(q));
}

void QQuickTextFieldPrivate::inheritPalette(const QPalette &palette)
{
    QPalette parentPalette = extra.isAllocated() ? extra->requestedPalette.resolve(palette) : palette;
    parentPalette.resolve(extra.isAllocated() ? extra->requestedPalette.resolve() | palette.resolve() : palette.resolve());

    const QPalette defaultPalette = QQuickControlPrivate::themePalette(QPlatformTheme::TextLineEditPalette);
    const QPalette resolvedPalette = parentPalette.resolve(defaultPalette);

    setPalette_helper(resolvedPalette);
}

void QQuickTextFieldPrivate::updatePalette(const QPalette &palette)
{
    Q_Q(QQuickTextField);
    QPalette oldPalette = resolvedPalette;
    resolvedPalette = palette;

    QQuickControlPrivate::updatePaletteRecur(q, palette);

    if (oldPalette != palette)
        emit q->paletteChanged();
}

#if QT_CONFIG(quicktemplates2_hover)
void QQuickTextFieldPrivate::updateHoverEnabled(bool enabled, bool xplicit)
{
    Q_Q(QQuickTextField);
    if (!xplicit && explicitHoverEnabled)
        return;

    bool wasEnabled = q->isHoverEnabled();
    explicitHoverEnabled = xplicit;
    if (wasEnabled != enabled) {
        q->setAcceptHoverEvents(enabled);
        QQuickControlPrivate::updateHoverEnabledRecur(q, enabled);
        emit q->hoverEnabledChanged();
    }
}
#endif

qreal QQuickTextFieldPrivate::getImplicitWidth() const
{
    return QQuickItemPrivate::getImplicitWidth();
}

qreal QQuickTextFieldPrivate::getImplicitHeight() const
{
    return QQuickItemPrivate::getImplicitHeight();
}

void QQuickTextFieldPrivate::implicitWidthChanged()
{
    Q_Q(QQuickTextField);
    QQuickItemPrivate::implicitWidthChanged();
    emit q->implicitWidthChanged3();
}

void QQuickTextFieldPrivate::implicitHeightChanged()
{
    Q_Q(QQuickTextField);
    QQuickItemPrivate::implicitHeightChanged();
    emit q->implicitHeightChanged3();
}

void QQuickTextFieldPrivate::readOnlyChanged(bool isReadOnly)
{
    Q_UNUSED(isReadOnly);
#if QT_CONFIG(accessibility)
    if (QQuickAccessibleAttached *accessibleAttached = QQuickControlPrivate::accessibleAttached(q_func()))
        accessibleAttached->set_readOnly(isReadOnly);
#endif
#if QT_CONFIG(cursor)
    q_func()->setCursor(isReadOnly ? Qt::ArrowCursor : Qt::IBeamCursor);
#endif
}

void QQuickTextFieldPrivate::echoModeChanged(QQuickTextField::EchoMode echoMode)
{
#if QT_CONFIG(accessibility)
    if (QQuickAccessibleAttached *accessibleAttached = QQuickControlPrivate::accessibleAttached(q_func()))
        accessibleAttached->set_passwordEdit((echoMode == QQuickTextField::Password || echoMode == QQuickTextField::PasswordEchoOnEdit) ? true : false);
#else
    Q_UNUSED(echoMode)
#endif
}

#if QT_CONFIG(accessibility)
void QQuickTextFieldPrivate::accessibilityActiveChanged(bool active)
{
    if (!active)
        return;

    Q_Q(QQuickTextField);
    QQuickAccessibleAttached *accessibleAttached = qobject_cast<QQuickAccessibleAttached *>(qmlAttachedPropertiesObject<QQuickAccessibleAttached>(q, true));
    Q_ASSERT(accessibleAttached);
    accessibleAttached->setRole(accessibleRole());
    accessibleAttached->set_readOnly(m_readOnly);
    accessibleAttached->set_passwordEdit((m_echoMode == QQuickTextField::Password || m_echoMode == QQuickTextField::PasswordEchoOnEdit) ? true : false);
    accessibleAttached->setDescription(placeholder);
}

QAccessible::Role QQuickTextFieldPrivate::accessibleRole() const
{
    return QAccessible::EditableText;
}
#endif

QQuickTextField::QQuickTextField(QQuickItem *parent)
    : QQuickTextInput(*(new QQuickTextFieldPrivate), parent)
{
    Q_D(QQuickTextField);
    d->pressHandler.control = this;
    d->setImplicitResizeEnabled(false);
    setAcceptedMouseButtons(Qt::AllButtons);
    setActiveFocusOnTab(true);
#if QT_CONFIG(cursor)
    setCursor(Qt::IBeamCursor);
#endif
    QObjectPrivate::connect(this, &QQuickTextInput::readOnlyChanged, d, &QQuickTextFieldPrivate::readOnlyChanged);
    QObjectPrivate::connect(this, &QQuickTextInput::echoModeChanged, d, &QQuickTextFieldPrivate::echoModeChanged);
}

QFont QQuickTextField::font() const
{
    return QQuickTextInput::font();
}

void QQuickTextField::setFont(const QFont &font)
{
    Q_D(QQuickTextField);
    if (d->extra.value().requestedFont.resolve() == font.resolve() && d->extra.value().requestedFont == font)
        return;

    d->extra.value().requestedFont = font;
    d->resolveFont();
}

/*!
    \qmlproperty Item QtQuick.Controls::TextField::background

    This property holds the background item.

    \input qquickcontrol-background.qdocinc notes

    \sa {Customizing TextField}
*/
QQuickItem *QQuickTextField::background() const
{
    Q_D(const QQuickTextField);
    return d->background;
}

void QQuickTextField::setBackground(QQuickItem *background)
{
    Q_D(QQuickTextField);
    if (d->background == background)
        return;

    QQuickControlPrivate::destroyDelegate(d->background, this);
    d->background = background;
    if (background) {
        background->setParentItem(this);
        if (qFuzzyIsNull(background->z()))
            background->setZ(-1);
        if (isComponentComplete())
            d->resizeBackground();
    }
    emit backgroundChanged();
}

/*!
    \qmlproperty string QtQuick.Controls::TextField::placeholderText

    This property holds the hint that is displayed in the TextField before the user
    enters text.
*/
QString QQuickTextField::placeholderText() const
{
    Q_D(const QQuickTextField);
    return d->placeholder;
}

void QQuickTextField::setPlaceholderText(const QString &text)
{
    Q_D(QQuickTextField);
    if (d->placeholder == text)
        return;

    d->placeholder = text;
#if QT_CONFIG(accessibility)
    if (QQuickAccessibleAttached *accessibleAttached = QQuickControlPrivate::accessibleAttached(this))
        accessibleAttached->setDescription(text);
#endif
    emit placeholderTextChanged();
}

/*!
    \qmlproperty enumeration QtQuick.Controls::TextField::focusReason

    \include qquickcontrol-focusreason.qdocinc
*/
Qt::FocusReason QQuickTextField::focusReason() const
{
    Q_D(const QQuickTextField);
    return d->focusReason;
}

void QQuickTextField::setFocusReason(Qt::FocusReason reason)
{
    Q_D(QQuickTextField);
    if (d->focusReason == reason)
        return;

    d->focusReason = reason;
    emit focusReasonChanged();
}

/*!
    \since QtQuick.Controls 2.1 (Qt 5.8)
    \qmlproperty bool QtQuick.Controls::TextField::hovered
    \readonly

    This property holds whether the text field is hovered.

    \sa hoverEnabled
*/
bool QQuickTextField::isHovered() const
{
#if QT_CONFIG(quicktemplates2_hover)
    Q_D(const QQuickTextField);
    return d->hovered;
#else
    return false;
#endif
}

void QQuickTextField::setHovered(bool hovered)
{
#if QT_CONFIG(quicktemplates2_hover)
    Q_D(QQuickTextField);
    if (hovered == d->hovered)
        return;

    d->hovered = hovered;
    emit hoveredChanged();
#else
    Q_UNUSED(hovered);
#endif
}

/*!
    \since QtQuick.Controls 2.1 (Qt 5.8)
    \qmlproperty bool QtQuick.Controls::TextField::hoverEnabled

    This property determines whether the text field accepts hover events. The default value is \c false.

    \sa hovered
*/
bool QQuickTextField::isHoverEnabled() const
{
#if QT_CONFIG(quicktemplates2_hover)
    Q_D(const QQuickTextField);
    return d->hoverEnabled;
#else
    return false;
#endif
}

void QQuickTextField::setHoverEnabled(bool enabled)
{
#if QT_CONFIG(quicktemplates2_hover)
    Q_D(QQuickTextField);
    if (d->explicitHoverEnabled && enabled == d->hoverEnabled)
        return;

    d->updateHoverEnabled(enabled, true); // explicit=true
#else
    Q_UNUSED(enabled);
#endif
}

void QQuickTextField::resetHoverEnabled()
{
#if QT_CONFIG(quicktemplates2_hover)
    Q_D(QQuickTextField);
    if (!d->explicitHoverEnabled)
        return;

    d->explicitHoverEnabled = false;
    d->updateHoverEnabled(QQuickControlPrivate::calcHoverEnabled(d->parentItem), false); // explicit=false
#endif
}

/*!
    \since QtQuick.Controls 2.3 (Qt 5.10)
    \qmlproperty palette QtQuick.Controls::TextField::palette

    This property holds the palette currently set for the text field.

    \sa Control::palette
*/
QPalette QQuickTextField::palette() const
{
    Q_D(const QQuickTextField);
    QPalette palette = d->resolvedPalette;
    if (!isEnabled())
        palette.setCurrentColorGroup(QPalette::Disabled);
    return palette;
}

void QQuickTextField::setPalette(const QPalette &palette)
{
    Q_D(QQuickTextField);
    if (d->extra.value().requestedPalette.resolve() == palette.resolve() && d->extra.value().requestedPalette == palette)
        return;

    d->extra.value().requestedPalette = palette;
    d->resolvePalette();
}

void QQuickTextField::resetPalette()
{
    setPalette(QPalette());
}

void QQuickTextField::classBegin()
{
    Q_D(QQuickTextField);
    QQuickTextInput::classBegin();
    d->resolveFont();
    d->resolvePalette();
}

void QQuickTextField::componentComplete()
{
    Q_D(QQuickTextField);
    QQuickTextInput::componentComplete();
#if QT_CONFIG(quicktemplates2_hover)
    if (!d->explicitHoverEnabled)
        setAcceptHoverEvents(QQuickControlPrivate::calcHoverEnabled(d->parentItem));
#endif
#if QT_CONFIG(accessibility)
    if (QAccessible::isActive())
        d->accessibilityActiveChanged(true);
#endif
}

void QQuickTextField::itemChange(QQuickItem::ItemChange change, const QQuickItem::ItemChangeData &value)
{
    Q_D(QQuickTextField);
    QQuickTextInput::itemChange(change, value);
<<<<<<< HEAD
    switch (change) {
    case ItemEnabledHasChanged:
        emit paletteChanged();
        break;
    case ItemParentHasChanged:
        if (value.item) {
            d->resolveFont();
            d->resolvePalette();
=======
    if ((change == ItemParentHasChanged && value.item) || (change == ItemSceneChange && value.window)) {
        d->resolveFont();
>>>>>>> d3aef722
#if QT_CONFIG(quicktemplates2_hover)
            if (!d->explicitHoverEnabled)
                d->updateHoverEnabled(QQuickControlPrivate::calcHoverEnabled(d->parentItem), false); // explicit=false
#endif
        }
        break;
    default:
        break;
    }
}

void QQuickTextField::geometryChanged(const QRectF &newGeometry, const QRectF &oldGeometry)
{
    Q_D(QQuickTextField);
    QQuickTextInput::geometryChanged(newGeometry, oldGeometry);
    d->resizeBackground();
}

QSGNode *QQuickTextField::updatePaintNode(QSGNode *oldNode, UpdatePaintNodeData *data)
{
    QQuickDefaultClipNode *clipNode = static_cast<QQuickDefaultClipNode *>(oldNode);
    if (!clipNode)
        clipNode = new QQuickDefaultClipNode(QRectF());

    clipNode->setRect(clipRect().adjusted(leftPadding(), topPadding(), -rightPadding(), -bottomPadding()));
    clipNode->update();

    QSGNode *textNode = QQuickTextInput::updatePaintNode(clipNode->firstChild(), data);
    if (!textNode->parent())
        clipNode->appendChildNode(textNode);

    return clipNode;
}

void QQuickTextField::focusInEvent(QFocusEvent *event)
{
    QQuickTextInput::focusInEvent(event);
    setFocusReason(event->reason());
}

void QQuickTextField::focusOutEvent(QFocusEvent *event)
{
    QQuickTextInput::focusOutEvent(event);
    setFocusReason(event->reason());
}

#if QT_CONFIG(quicktemplates2_hover)
void QQuickTextField::hoverEnterEvent(QHoverEvent *event)
{
    Q_D(QQuickTextField);
    QQuickTextInput::hoverEnterEvent(event);
    setHovered(d->hoverEnabled);
    event->setAccepted(d->hoverEnabled);
}

void QQuickTextField::hoverLeaveEvent(QHoverEvent *event)
{
    Q_D(QQuickTextField);
    QQuickTextInput::hoverLeaveEvent(event);
    setHovered(false);
    event->setAccepted(d->hoverEnabled);
}
#endif

void QQuickTextField::mousePressEvent(QMouseEvent *event)
{
    Q_D(QQuickTextField);
    d->pressHandler.mousePressEvent(event);
    if (d->pressHandler.isActive()) {
        if (d->pressHandler.delayedMousePressEvent) {
            QQuickTextInput::mousePressEvent(d->pressHandler.delayedMousePressEvent);
            d->pressHandler.clearDelayedMouseEvent();
        }
        QQuickTextInput::mousePressEvent(event);
    }
}

void QQuickTextField::mouseMoveEvent(QMouseEvent *event)
{
    Q_D(QQuickTextField);
    d->pressHandler.mouseMoveEvent(event);
    if (d->pressHandler.isActive()) {
        if (d->pressHandler.delayedMousePressEvent) {
            QQuickTextInput::mousePressEvent(d->pressHandler.delayedMousePressEvent);
            d->pressHandler.clearDelayedMouseEvent();
        }
        QQuickTextInput::mouseMoveEvent(event);
    }
}

void QQuickTextField::mouseReleaseEvent(QMouseEvent *event)
{
    Q_D(QQuickTextField);
    d->pressHandler.mouseReleaseEvent(event);
    if (d->pressHandler.isActive()) {
        if (d->pressHandler.delayedMousePressEvent) {
            QQuickTextInput::mousePressEvent(d->pressHandler.delayedMousePressEvent);
            d->pressHandler.clearDelayedMouseEvent();
        }
        QQuickTextInput::mouseReleaseEvent(event);
    }
}

void QQuickTextField::mouseDoubleClickEvent(QMouseEvent *event)
{
    Q_D(QQuickTextField);
    if (d->pressHandler.delayedMousePressEvent) {
        QQuickTextInput::mousePressEvent(d->pressHandler.delayedMousePressEvent);
        d->pressHandler.clearDelayedMouseEvent();
    }
    QQuickTextInput::mouseDoubleClickEvent(event);
}

void QQuickTextField::timerEvent(QTimerEvent *event)
{
    Q_D(QQuickTextField);
    if (event->timerId() == d->pressHandler.timer.timerId())
        d->pressHandler.timerEvent(event);
    else
        QQuickTextInput::timerEvent(event);
}

QT_END_NAMESPACE<|MERGE_RESOLUTION|>--- conflicted
+++ resolved
@@ -555,19 +555,15 @@
 {
     Q_D(QQuickTextField);
     QQuickTextInput::itemChange(change, value);
-<<<<<<< HEAD
     switch (change) {
     case ItemEnabledHasChanged:
         emit paletteChanged();
         break;
+    case ItemSceneChange:
     case ItemParentHasChanged:
-        if (value.item) {
+        if ((change == ItemParentHasChanged && value.item) || (change == ItemSceneChange && value.window)) {
             d->resolveFont();
             d->resolvePalette();
-=======
-    if ((change == ItemParentHasChanged && value.item) || (change == ItemSceneChange && value.window)) {
-        d->resolveFont();
->>>>>>> d3aef722
 #if QT_CONFIG(quicktemplates2_hover)
             if (!d->explicitHoverEnabled)
                 d->updateHoverEnabled(QQuickControlPrivate::calcHoverEnabled(d->parentItem), false); // explicit=false
