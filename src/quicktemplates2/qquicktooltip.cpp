/****************************************************************************
**
** Copyright (C) 2016 The Qt Company Ltd.
** Contact: http://www.qt.io/licensing/
**
** This file is part of the Qt Quick Templates 2 module of the Qt Toolkit.
**
** $QT_BEGIN_LICENSE:LGPL3$
** Commercial License Usage
** Licensees holding valid commercial Qt licenses may use this file in
** accordance with the commercial license agreement provided with the
** Software or, alternatively, in accordance with the terms contained in
** a written agreement between you and The Qt Company. For licensing terms
** and conditions see http://www.qt.io/terms-conditions. For further
** information use the contact form at http://www.qt.io/contact-us.
**
** GNU Lesser General Public License Usage
** Alternatively, this file may be used under the terms of the GNU Lesser
** General Public License version 3 as published by the Free Software
** Foundation and appearing in the file LICENSE.LGPLv3 included in the
** packaging of this file. Please review the following information to
** ensure the GNU Lesser General Public License version 3 requirements
** will be met: https://www.gnu.org/licenses/lgpl.html.
**
** GNU General Public License Usage
** Alternatively, this file may be used under the terms of the GNU
** General Public License version 2.0 or later as published by the Free
** Software Foundation and appearing in the file LICENSE.GPL included in
** the packaging of this file. Please review the following information to
** ensure the GNU General Public License version 2.0 requirements will be
** met: http://www.gnu.org/licenses/gpl-2.0.html.
**
** $QT_END_LICENSE$
**
****************************************************************************/

#include "qquicktooltip_p.h"
#include "qquickpopup_p_p.h"
#include "qquickcontrol_p_p.h"

#include <QtCore/qbasictimer.h>
#include <QtQml/qqmlinfo.h>
#include <QtQml/qqmlengine.h>
#include <QtQml/qqmlcontext.h>
#include <QtQml/qqmlcomponent.h>
#include <QtQuick/qquickwindow.h>

QT_BEGIN_NAMESPACE

/*!
    \qmltype ToolTip
    \inherits Popup
    \instantiates QQuickToolTip
    \inqmlmodule QtQuick.Controls
    \since 5.7
    \ingroup qtquickcontrols2-popups
    \brief Provides tool tips for any control.

    A tool tip is a short piece of text that informs the user of a control's
    function. It is typically placed above or below the parent control. The
    tip text can be any \l{Rich Text Processing}{rich text} formatted string.

    \image qtquickcontrols2-tooltip.png

    The most straight-forward way to setup tool tips for controls is to
    specify \l text and \l {visible}{visibility} via attached properties.
    The following example illustrates this approach:

    \snippet qtquickcontrols2-tooltip.qml 1

    Under normal circumstances, there is only one tool tip visible at a time.
    In order to save resources, all items that use the ToolTip attached property
    share the same visual tool tip label instance. Even though the visuals are
    shared, \c text, \c timeout and \c delay are stored individually for each item
    that uses the respective attached property. However, multiple items cannot
    make the shared tool tip visible at the same time. The shared tool tip is only
    shown for the last item that made it visible. The position of the shared tool
    tip is determined by the framework.

    \section2 Delay and Timeout

    Tool tips are typically transient in a sense that they are shown as a
    result of a certain external event or user interaction, and they usually
    hide after a certain timeout. It is possible to control the delay when
    a tool tip is shown, and the timeout when it is hidden. This makes it
    possible to implement varying strategies for showing and hiding tool tips.

    For example, on touch screens, it is a common pattern to show a tool tip
    as a result of pressing and holding down a button. The following example
    demonstrates how to delay showing a tool tip until the press-and-hold
    interval is reached. In this example, the tool tip hides as soon as the
    button is released.

    \snippet qtquickcontrols2-tooltip-pressandhold.qml 1

    With pointer devices, however, it might be desired to show a tool tip as
    a result of hovering a button for a while. The following example presents
    how to show a tool tip after hovering a button for a second, and hide it
    after a timeout of five seconds.

    \snippet qtquickcontrols2-tooltip-hover.qml 1

    \section2 Custom Tool Tips

    Should one need more fine-grained control over the tool tip position, or
    multiple simultaneous tool tip instances are needed, it is also possible
    to create local tool tip instances. This way, it is possible to
    \l {Customizing ToolTip}{customize} the tool tip, and the whole  \l Popup
    API is available. The following example presents a tool tip that presents
    the value of a slider when the handle is dragged.

    \image qtquickcontrols2-tooltip-slider.png

    \snippet qtquickcontrols2-tooltip-slider.qml 1

    \sa {Customizing ToolTip}, {Popup Controls}
*/

class QQuickToolTipPrivate : public QQuickPopupPrivate
{
    Q_DECLARE_PUBLIC(QQuickToolTip)

public:
    QQuickToolTipPrivate() : delay(0), timeout(-1) { }

    void startDelay();
    void stopDelay();

    void startTimeout();
    void stopTimeout();

    int delay;
    int timeout;
    QString text;
    QBasicTimer delayTimer;
    QBasicTimer timeoutTimer;
};

void QQuickToolTipPrivate::startDelay()
{
    Q_Q(QQuickToolTip);
    if (delay > 0)
        delayTimer.start(delay, q);
}

void QQuickToolTipPrivate::stopDelay()
{
    delayTimer.stop();
}

void QQuickToolTipPrivate::startTimeout()
{
    Q_Q(QQuickToolTip);
    if (timeout > 0)
        timeoutTimer.start(timeout, q);
}

void QQuickToolTipPrivate::stopTimeout()
{
    timeoutTimer.stop();
}

QQuickToolTip::QQuickToolTip(QQuickItem *parent) :
    QQuickPopup(*(new QQuickToolTipPrivate), parent)
{
    Q_D(QQuickToolTip);
    d->allowVerticalFlip = true;
    d->allowHorizontalFlip = true;
}

/*!
    \qmlproperty string QtQuick.Controls::ToolTip::text

    This property holds the text shown on the tool tip.
*/
QString QQuickToolTip::text() const
{
    Q_D(const QQuickToolTip);
    return d->text;
}

void QQuickToolTip::setText(const QString &text)
{
    Q_D(QQuickToolTip);
    if (d->text == text)
        return;

    d->text = text;
    emit textChanged();
}

/*!
    \qmlproperty int QtQuick.Controls::ToolTip::delay

    This property holds the delay (milliseconds) after which the tool tip is
    shown. A tooltip with a negative delay is shown immediately. The default
    value is \c 0.

    \sa {Delay and Timeout}
*/
int QQuickToolTip::delay() const
{
    Q_D(const QQuickToolTip);
    return d->delay;
}

void QQuickToolTip::setDelay(int delay)
{
    Q_D(QQuickToolTip);
    if (d->delay == delay)
        return;

    d->delay = delay;
    emit delayChanged();
}

/*!
    \qmlproperty int QtQuick.Controls::ToolTip::timeout

    This property holds the timeout (milliseconds) after which the tool tip is
    hidden. A tooltip with a negative timeout does not hide automatically. The
    default value is \c -1.

    \sa {Delay and Timeout}
*/
int QQuickToolTip::timeout() const
{
    Q_D(const QQuickToolTip);
    return d->timeout;
}

void QQuickToolTip::setTimeout(int timeout)
{
    Q_D(QQuickToolTip);
    if (d->timeout == timeout)
        return;

    if (timeout <= 0)
        d->stopTimeout();
    else if (isVisible())
        d->startTimeout();

    d->timeout = timeout;
    emit timeoutChanged();
}

void QQuickToolTip::setVisible(bool visible)
{
    Q_D(QQuickToolTip);
    if (visible) {
        if (!d->visible && d->delay > 0) {
            d->startDelay();
            return;
        }
    } else {
        d->stopDelay();
    }
    QQuickPopup::setVisible(visible);
}

QQuickToolTipAttached *QQuickToolTip::qmlAttachedProperties(QObject *object)
{
<<<<<<< HEAD
    return new QQuickToolTipAttached(object);
}

void QQuickToolTip::open()
{
    Q_D(QQuickToolTip);
    if (d->delay > 0)
        d->startDelay();
    else
        QQuickPopup::open();
}

void QQuickToolTip::close()
{
    Q_D(QQuickToolTip);
    d->stopDelay();
    QQuickPopup::close();
=======
    QQuickItem *item = qobject_cast<QQuickItem *>(object);
    if (!item)
        qmlInfo(object) << "ToolTip must be attached to an Item";

    return new QQuickToolTipAttached(object);
>>>>>>> b6cfb4a1
}

QFont QQuickToolTip::defaultFont() const
{
    return QQuickControlPrivate::themeFont(QPlatformTheme::TipLabelFont);
}

void QQuickToolTip::itemChange(QQuickItem::ItemChange change, const QQuickItem::ItemChangeData &data)
{
    Q_D(QQuickToolTip);
    QQuickPopup::itemChange(change, data);
    if (change == QQuickItem::ItemVisibleHasChanged) {
        if (data.boolValue)
            d->startTimeout();
        else
            d->stopTimeout();

        QQuickToolTipAttached *attached = qobject_cast<QQuickToolTipAttached *>(qmlAttachedPropertiesObject<QQuickToolTip>(d->parentItem, false));
        if (attached)
            emit attached->visibleChanged();
    }
}

void QQuickToolTip::timerEvent(QTimerEvent *event)
{
    Q_D(QQuickToolTip);
    if (event->timerId() == d->timeoutTimer.timerId()) {
        d->stopTimeout();
        QQuickPopup::setVisible(false);
    } else if (event->timerId() == d->delayTimer.timerId()) {
        d->stopDelay();
        QQuickPopup::setVisible(true);
    }
}

#ifndef QT_NO_ACCESSIBILITY
QAccessible::Role QQuickToolTip::accessibleRole() const
{
    return QAccessible::ToolTip;
}
#endif

class QQuickToolTipAttachedPrivate : public QObjectPrivate
{
    Q_DECLARE_PUBLIC(QQuickToolTipAttached)

public:
    QQuickToolTipAttachedPrivate() : delay(0), timeout(-1) { }

    QQuickToolTip *instance(bool create) const;

    int delay;
    int timeout;
    QString text;
};

QQuickToolTip *QQuickToolTipAttachedPrivate::instance(bool create) const
{
    QQmlEngine *engine = qmlEngine(parent);
    if (!engine)
        return nullptr;

    static const char *name = "_q_QQuickToolTip";

    QQuickToolTip *tip = engine->property(name).value<QQuickToolTip *>();
    if (!tip && create) {
        // TODO: a cleaner way to create the instance? QQml(Meta)Type?
        QQmlComponent component(engine);
        component.setData("import QtQuick.Controls 2.1; ToolTip { }", QUrl());

        QObject *object = component.create();
        if (object)
            object->setParent(engine);

        tip = qobject_cast<QQuickToolTip *>(object);
        if (!tip)
            delete object;
        else
            engine->setProperty(name, QVariant::fromValue(object));
    }
    return tip;
}

QQuickToolTipAttached::QQuickToolTipAttached(QObject *parent) :
    QObject(*(new QQuickToolTipAttachedPrivate), parent)
{
    QQuickItem *item = qobject_cast<QQuickItem *>(parent);
    if (!item && parent)
        qmlInfo(parent) << "ToolTip must be attached to an Item";
}

/*!
    \qmlattachedproperty string QtQuick.Controls::ToolTip::text

    This attached property holds the text of the shared tool tip.
    The property can be attached to any item.
*/
QString QQuickToolTipAttached::text() const
{
    Q_D(const QQuickToolTipAttached);
    return d->text;
}

void QQuickToolTipAttached::setText(const QString &text)
{
    Q_D(QQuickToolTipAttached);
    if (d->text == text)
        return;

    d->text = text;
    emit textChanged();

    if (isVisible())
        d->instance(true)->setText(text);
}

/*!
    \qmlattachedproperty int QtQuick.Controls::ToolTip::delay

    This attached property holds the delay (milliseconds) of the shared tool tip.
    The property can be attached to any item.

    \sa {Delay and Timeout}
*/
int QQuickToolTipAttached::delay() const
{
    Q_D(const QQuickToolTipAttached);
    return d->delay;
}

void QQuickToolTipAttached::setDelay(int delay)
{
    Q_D(QQuickToolTipAttached);
    if (d->delay == delay)
        return;

    d->delay = delay;
    emit delayChanged();

    if (isVisible())
        d->instance(true)->setDelay(delay);
}

/*!
    \qmlattachedproperty int QtQuick.Controls::ToolTip::timeout

    This attached property holds the timeout (milliseconds) of the shared tool tip.
    The property can be attached to any item.

    \sa {Delay and Timeout}
*/
int QQuickToolTipAttached::timeout() const
{
    Q_D(const QQuickToolTipAttached);
    return d->timeout;
}

void QQuickToolTipAttached::setTimeout(int timeout)
{
    Q_D(QQuickToolTipAttached);
    if (d->timeout == timeout)
        return;

    d->timeout = timeout;
    emit timeoutChanged();

    if (isVisible())
        d->instance(true)->setTimeout(timeout);
}

/*!
    \qmlattachedproperty bool QtQuick.Controls::ToolTip::visible

    This attached property holds whether the shared tool tip is visible.
    The property can be attached to any item.
*/
bool QQuickToolTipAttached::isVisible() const
{
    Q_D(const QQuickToolTipAttached);
    QQuickToolTip *tip = d->instance(false);
    if (!tip)
        return false;

    return tip->isVisible() && tip->parentItem() == parent();
}

void QQuickToolTipAttached::setVisible(bool visible)
{
    Q_D(QQuickToolTipAttached);
    if (visible)
        show(d->text);
    else
        hide();
}

/*!
    \qmlattachedproperty ToolTip QtQuick.Controls::ToolTip::toolTip

    This attached property holds the shared tool tip instance. The property
    can be attached to any item.
*/
QQuickToolTip *QQuickToolTipAttached::toolTip() const
{
    Q_D(const QQuickToolTipAttached);
    return d->instance(true);
}

/*!
    \qmlattachedmethod void QtQuick.Controls::ToolTip::show(string text, int timeout = -1)

    This attached method shows the shared tooltip with \a text and \a timeout (milliseconds).
    The method can be attached to any item.
*/
void QQuickToolTipAttached::show(const QString &text, int ms)
{
    Q_D(QQuickToolTipAttached);
    QQuickToolTip *tip = d->instance(true);
    if (!tip)
        return;

    tip->resetWidth();
    tip->resetHeight();
    tip->setParentItem(qobject_cast<QQuickItem *>(parent()));
    tip->setTimeout(ms >= 0 ? ms : d->timeout);
    tip->setDelay(d->delay);
    tip->setText(text);
    tip->open();
}

/*!
    \qmlattachedmethod void QtQuick.Controls::ToolTip::hide()

    This attached method hides the shared tooltip. The method can be attached to any item.
*/
void QQuickToolTipAttached::hide()
{
    Q_D(QQuickToolTipAttached);
    QQuickToolTip *tip = d->instance(false);
    if (!tip)
        return;

    tip->close();
}

QT_END_NAMESPACE<|MERGE_RESOLUTION|>--- conflicted
+++ resolved
@@ -260,31 +260,11 @@
 
 QQuickToolTipAttached *QQuickToolTip::qmlAttachedProperties(QObject *object)
 {
-<<<<<<< HEAD
-    return new QQuickToolTipAttached(object);
-}
-
-void QQuickToolTip::open()
-{
-    Q_D(QQuickToolTip);
-    if (d->delay > 0)
-        d->startDelay();
-    else
-        QQuickPopup::open();
-}
-
-void QQuickToolTip::close()
-{
-    Q_D(QQuickToolTip);
-    d->stopDelay();
-    QQuickPopup::close();
-=======
     QQuickItem *item = qobject_cast<QQuickItem *>(object);
     if (!item)
         qmlInfo(object) << "ToolTip must be attached to an Item";
 
     return new QQuickToolTipAttached(object);
->>>>>>> b6cfb4a1
 }
 
 QFont QQuickToolTip::defaultFont() const
@@ -371,9 +351,6 @@
 QQuickToolTipAttached::QQuickToolTipAttached(QObject *parent) :
     QObject(*(new QQuickToolTipAttachedPrivate), parent)
 {
-    QQuickItem *item = qobject_cast<QQuickItem *>(parent);
-    if (!item && parent)
-        qmlInfo(parent) << "ToolTip must be attached to an Item";
 }
 
 /*!
