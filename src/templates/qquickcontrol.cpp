--- conflicted
+++ resolved
@@ -723,17 +723,6 @@
         else
             updateLocaleRecur(child, l);
     }
-<<<<<<< HEAD
-
-    const auto children = item->children();
-    for (QObject *child : children) {
-        if (QQuickPopup *qp = qobject_cast<QQuickPopup *>(child)) {
-            if (QQuickPopupItem *qpi = qobject_cast<QQuickPopupItem *>(qp->popupItem()))
-                updateLocaleRecur(qpi, l);
-        }
-    }
-=======
->>>>>>> fec1a786
 }
 
 /*!
