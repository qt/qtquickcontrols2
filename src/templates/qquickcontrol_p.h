--- conflicted
+++ resolved
@@ -164,12 +164,8 @@
 
     QQuickControl(QQuickControlPrivate &dd, QQuickItem *parent);
 
-<<<<<<< HEAD
+    void classBegin() override;
     void componentComplete() override;
-=======
-    void classBegin() Q_DECL_OVERRIDE;
-    void componentComplete() Q_DECL_OVERRIDE;
->>>>>>> 495ef4fb
 
     void itemChange(ItemChange change, const ItemChangeData &value) override;
 
