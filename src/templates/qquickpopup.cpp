/****************************************************************************
**
** Copyright (C) 2015 The Qt Company Ltd.
** Contact: http://www.qt.io/licensing/
**
** This file is part of the Qt Labs Templates module of the Qt Toolkit.
**
** $QT_BEGIN_LICENSE:LGPL3$
** Commercial License Usage
** Licensees holding valid commercial Qt licenses may use this file in
** accordance with the commercial license agreement provided with the
** Software or, alternatively, in accordance with the terms contained in
** a written agreement between you and The Qt Company. For licensing terms
** and conditions see http://www.qt.io/terms-conditions. For further
** information use the contact form at http://www.qt.io/contact-us.
**
** GNU Lesser General Public License Usage
** Alternatively, this file may be used under the terms of the GNU Lesser
** General Public License version 3 as published by the Free Software
** Foundation and appearing in the file LICENSE.LGPLv3 included in the
** packaging of this file. Please review the following information to
** ensure the GNU Lesser General Public License version 3 requirements
** will be met: https://www.gnu.org/licenses/lgpl.html.
**
** GNU General Public License Usage
** Alternatively, this file may be used under the terms of the GNU
** General Public License version 2.0 or later as published by the Free
** Software Foundation and appearing in the file LICENSE.GPL included in
** the packaging of this file. Please review the following information to
** ensure the GNU General Public License version 2.0 requirements will be
** met: http://www.gnu.org/licenses/gpl-2.0.html.
**
** $QT_END_LICENSE$
**
****************************************************************************/

#include "qquickpopup_p.h"
#include "qquickpopup_p_p.h"
#include "qquickapplicationwindow_p.h"
#include "qquickoverlay_p.h"

#include <QtQml/qqmlinfo.h>
#include <QtQuick/qquickitem.h>
#include <QtQuick/private/qquicktransition_p.h>
#include <QtQuick/private/qquickitem_p.h>

QT_BEGIN_NAMESPACE

/*!
    \qmltype Popup
    \inherits QtObject
    \instantiates QQuickPopup
    \inqmlmodule Qt.labs.controls
    \ingroup qtlabscontrols-popups
    \brief A popup control.

    Popup is the base type of popup-like user interface controls.

    \labs
*/

static const QQuickItemPrivate::ChangeTypes AncestorChangeTypes = QQuickItemPrivate::Geometry
                                                                  | QQuickItemPrivate::Parent
                                                                  | QQuickItemPrivate::Children;

static const QQuickItemPrivate::ChangeTypes ItemChangeTypes = QQuickItemPrivate::Geometry
                                                             | QQuickItemPrivate::Parent
                                                             | QQuickItemPrivate::Destroyed;

QQuickPopupPrivate::QQuickPopupPrivate()
    : QObjectPrivate()
    , focus(false)
    , modal(false)
    , hasTopMargin(false)
    , hasLeftMargin(false)
    , hasRightMargin(false)
    , hasBottomMargin(false)
    , hasTopPadding(false)
    , hasLeftPadding(false)
    , hasRightPadding(false)
    , hasBottomPadding(false)
    , margins(0)
    , topMargin(0)
    , leftMargin(0)
    , rightMargin(0)
    , bottomMargin(0)
    , padding(0)
    , topPadding(0)
    , leftPadding(0)
    , rightPadding(0)
    , bottomPadding(0)
    , contentWidth(0)
    , contentHeight(0)
    , closePolicy(QQuickPopup::OnEscape)
<<<<<<< HEAD
    , parentItem(nullptr)
    , background(nullptr)
    , contentItem(nullptr)
    , overlay(nullptr)
    , enter(nullptr)
    , exit(nullptr)
    , popupItem(nullptr)
=======
    , parentItem(Q_NULLPTR)
    , background(Q_NULLPTR)
    , contentItem(Q_NULLPTR)
    , enter(Q_NULLPTR)
    , exit(Q_NULLPTR)
    , popupItem(Q_NULLPTR)
>>>>>>> 7fc567ed
    , positioner(this)
    , transitionManager(this)
{
}

void QQuickPopupPrivate::init()
{
    Q_Q(QQuickPopup);
    popupItem = new QQuickPopupItem(q);
    q->setParentItem(qobject_cast<QQuickItem *>(parent));
}

bool QQuickPopupPrivate::tryClose(QQuickItem *item, QMouseEvent *event)
{
    Q_Q(QQuickPopup);
    const bool isPress = event->type() == QEvent::MouseButtonPress;
    const bool onOutside = closePolicy.testFlag(isPress ? QQuickPopup::OnPressOutside : QQuickPopup::OnReleaseOutside);
    const bool onOutsideParent = closePolicy.testFlag(isPress ? QQuickPopup::OnPressOutsideParent : QQuickPopup::OnReleaseOutsideParent);
    if (onOutside || onOutsideParent) {
        if (onOutsideParent) {
            if (!popupItem->contains(item->mapToItem(popupItem, event->pos())) &&
                    (!parentItem || !parentItem->contains(item->mapToItem(parentItem, event->pos())))) {
                q->close();
                return true;
            }
        } else if (onOutside) {
            if (!popupItem->contains(item->mapToItem(popupItem, event->pos()))) {
                q->close();
                return true;
            }
        }
    }
    return false;
}

void QQuickPopupPrivate::finalizeEnterTransition()
{
    if (focus)
        popupItem->setFocus(true);
}

void QQuickPopupPrivate::finalizeExitTransition()
{
<<<<<<< HEAD
    Q_Q(QQuickPopup);
    overlay = nullptr;
    positioner.setParentItem(nullptr);
    popupItem->setParentItem(nullptr);
    emit q->visibleChanged();
=======
    positioner.setParentItem(Q_NULLPTR);
    popupItem->setParentItem(Q_NULLPTR);
    popupItem->setVisible(false);
>>>>>>> 7fc567ed
}

void QQuickPopupPrivate::resizeBackground()
{
    Q_Q(QQuickPopup);
    if (background) {
        QQuickItemPrivate *p = QQuickItemPrivate::get(background);
        if (!p->widthValid && qFuzzyIsNull(background->x())) {
            background->setWidth(q->width());
            p->widthValid = false;
        }
        if (!p->heightValid && qFuzzyIsNull(background->y())) {
            background->setHeight(q->height());
            p->heightValid = false;
        }
    }
}

void QQuickPopupPrivate::resizeContent()
{
    Q_Q(QQuickPopup);
    if (contentItem) {
        contentItem->setPosition(QPointF(q->leftPadding(), q->topPadding()));
        contentItem->setSize(QSizeF(q->availableWidth(), q->availableHeight()));
    }
}

QMarginsF QQuickPopupPrivate::getMargins() const
{
    Q_Q(const QQuickPopup);
    return QMarginsF(q->leftMargin(), q->topMargin(), q->rightMargin(), q->bottomMargin());
}

void QQuickPopupPrivate::setTopMargin(qreal value, bool reset)
{
    Q_Q(QQuickPopup);
    qreal oldMargin = q->topMargin();
    topMargin = value;
    hasTopMargin = !reset;
    if ((!reset && !qFuzzyCompare(oldMargin, value)) || (reset && !qFuzzyCompare(oldMargin, margins))) {
        emit q->topMarginChanged();
        q->marginsChange(QMarginsF(leftMargin, topMargin, rightMargin, bottomMargin),
                         QMarginsF(leftMargin, oldMargin, rightMargin, bottomMargin));
    }
}

void QQuickPopupPrivate::setLeftMargin(qreal value, bool reset)
{
    Q_Q(QQuickPopup);
    qreal oldMargin = q->leftMargin();
    leftMargin = value;
    hasLeftMargin = !reset;
    if ((!reset && !qFuzzyCompare(oldMargin, value)) || (reset && !qFuzzyCompare(oldMargin, margins))) {
        emit q->leftMarginChanged();
        q->marginsChange(QMarginsF(leftMargin, topMargin, rightMargin, bottomMargin),
                         QMarginsF(oldMargin, topMargin, rightMargin, bottomMargin));
    }
}

void QQuickPopupPrivate::setRightMargin(qreal value, bool reset)
{
    Q_Q(QQuickPopup);
    qreal oldMargin = q->rightMargin();
    rightMargin = value;
    hasRightMargin = !reset;
    if ((!reset && !qFuzzyCompare(oldMargin, value)) || (reset && !qFuzzyCompare(oldMargin, margins))) {
        emit q->rightMarginChanged();
        q->marginsChange(QMarginsF(leftMargin, topMargin, rightMargin, bottomMargin),
                         QMarginsF(leftMargin, topMargin, oldMargin, bottomMargin));
    }
}

void QQuickPopupPrivate::setBottomMargin(qreal value, bool reset)
{
    Q_Q(QQuickPopup);
    qreal oldMargin = q->bottomMargin();
    bottomMargin = value;
    hasBottomMargin = !reset;
    if ((!reset && !qFuzzyCompare(oldMargin, value)) || (reset && !qFuzzyCompare(oldMargin, margins))) {
        emit q->bottomMarginChanged();
        q->marginsChange(QMarginsF(leftMargin, topMargin, rightMargin, bottomMargin),
                         QMarginsF(leftMargin, topMargin, rightMargin, oldMargin));
    }
}

void QQuickPopupPrivate::setTopPadding(qreal value, bool reset)
{
    Q_Q(QQuickPopup);
    qreal oldPadding = q->topPadding();
    topPadding = value;
    hasTopPadding = !reset;
    if ((!reset && !qFuzzyCompare(oldPadding, value)) || (reset && !qFuzzyCompare(oldPadding, padding))) {
        emit q->topPaddingChanged();
        emit q->availableHeightChanged();
        q->paddingChange(QMarginsF(leftPadding, topPadding, rightPadding, bottomPadding),
                         QMarginsF(leftPadding, oldPadding, rightPadding, bottomPadding));
    }
}

void QQuickPopupPrivate::setLeftPadding(qreal value, bool reset)
{
    Q_Q(QQuickPopup);
    qreal oldPadding = q->leftPadding();
    leftPadding = value;
    hasLeftPadding = !reset;
    if ((!reset && !qFuzzyCompare(oldPadding, value)) || (reset && !qFuzzyCompare(oldPadding, padding))) {
        emit q->leftPaddingChanged();
        emit q->availableWidthChanged();
        q->paddingChange(QMarginsF(leftPadding, topPadding, rightPadding, bottomPadding),
                         QMarginsF(oldPadding, topPadding, rightPadding, bottomPadding));
    }
}

void QQuickPopupPrivate::setRightPadding(qreal value, bool reset)
{
    Q_Q(QQuickPopup);
    qreal oldPadding = q->rightPadding();
    rightPadding = value;
    hasRightPadding = !reset;
    if ((!reset && !qFuzzyCompare(oldPadding, value)) || (reset && !qFuzzyCompare(oldPadding, padding))) {
        emit q->rightPaddingChanged();
        emit q->availableWidthChanged();
        q->paddingChange(QMarginsF(leftPadding, topPadding, rightPadding, bottomPadding),
                         QMarginsF(leftPadding, topPadding, oldPadding, bottomPadding));
    }
}

void QQuickPopupPrivate::setBottomPadding(qreal value, bool reset)
{
    Q_Q(QQuickPopup);
    qreal oldPadding = q->bottomPadding();
    bottomPadding = value;
    hasBottomPadding = !reset;
    if ((!reset && !qFuzzyCompare(oldPadding, value)) || (reset && !qFuzzyCompare(oldPadding, padding))) {
        emit q->bottomPaddingChanged();
        emit q->availableHeightChanged();
        q->paddingChange(QMarginsF(leftPadding, topPadding, rightPadding, bottomPadding),
                         QMarginsF(leftPadding, topPadding, rightPadding, oldPadding));
    }
}

class QQuickPopupItemPrivate : public QQuickItemPrivate
{
    Q_DECLARE_PUBLIC(QQuickPopupItem)

public:
    QQuickPopupItemPrivate(QQuickPopup *popup);

    void implicitWidthChanged() override;
    void implicitHeightChanged() override;

    QQuickPopup *popup;
};

QQuickPopupItemPrivate::QQuickPopupItemPrivate(QQuickPopup *popup) : popup(popup)
{
    isTabFence = true;
}

void QQuickPopupItemPrivate::implicitWidthChanged()
{
    emit popup->implicitHeightChanged();
}

void QQuickPopupItemPrivate::implicitHeightChanged()
{
    emit popup->implicitHeightChanged();
}

QQuickPopupItem::QQuickPopupItem(QQuickPopup *popup) :
    QQuickItem(*(new QQuickPopupItemPrivate(popup)))
{
    setParent(popup);
    setVisible(false);
    setFlag(ItemIsFocusScope);
    setAcceptedMouseButtons(Qt::AllButtons);
}

void QQuickPopupItem::focusInEvent(QFocusEvent *event)
{
    Q_D(QQuickPopupItem);
    d->popup->focusInEvent(event);
}

void QQuickPopupItem::focusOutEvent(QFocusEvent *event)
{
    Q_D(QQuickPopupItem);
    d->popup->focusOutEvent(event);
}

void QQuickPopupItem::keyPressEvent(QKeyEvent *event)
{
    Q_D(QQuickPopupItem);
    d->popup->keyPressEvent(event);
}

void QQuickPopupItem::keyReleaseEvent(QKeyEvent *event)
{
    Q_D(QQuickPopupItem);
    d->popup->keyReleaseEvent(event);
}

void QQuickPopupItem::mousePressEvent(QMouseEvent *event)
{
    Q_D(QQuickPopupItem);
    d->popup->mousePressEvent(event);
}

void QQuickPopupItem::mouseMoveEvent(QMouseEvent *event)
{
    Q_D(QQuickPopupItem);
    d->popup->mouseMoveEvent(event);
}

void QQuickPopupItem::mouseReleaseEvent(QMouseEvent *event)
{
    Q_D(QQuickPopupItem);
    d->popup->mouseReleaseEvent(event);
}

void QQuickPopupItem::mouseDoubleClickEvent(QMouseEvent *event)
{
    Q_D(QQuickPopupItem);
    d->popup->mouseDoubleClickEvent(event);
}

void QQuickPopupItem::mouseUngrabEvent()
{
    Q_D(QQuickPopupItem);
    d->popup->mouseUngrabEvent();
}

void QQuickPopupItem::wheelEvent(QWheelEvent *event)
{
    Q_D(QQuickPopupItem);
    d->popup->wheelEvent(event);
}

void QQuickPopupItem::geometryChanged(const QRectF &newGeometry, const QRectF &oldGeometry)
{
    Q_D(QQuickPopupItem);
    d->popup->geometryChanged(newGeometry, oldGeometry);
}

void QQuickPopupItem::itemChange(ItemChange change, const ItemChangeData &data)
{
    Q_D(QQuickPopupItem);
    QQuickItem::itemChange(change, data);
    switch (change) {
    case ItemVisibleHasChanged:
        emit d->popup->visibleChanged();
        break;
    default:
        break;
    }
}

QQuickPopupPositioner::QQuickPopupPositioner(QQuickPopupPrivate *popup) :
    m_x(0),
    m_y(0),
    m_parentItem(nullptr),
    m_popup(popup)
{
}

QQuickPopupPositioner::~QQuickPopupPositioner()
{
    if (m_parentItem) {
        QQuickItemPrivate::get(m_parentItem)->removeItemChangeListener(this, ItemChangeTypes);
        removeAncestorListeners(m_parentItem->parentItem());
    }
}

qreal QQuickPopupPositioner::x() const
{
    return m_x;
}

void QQuickPopupPositioner::setX(qreal x)
{
    if (m_x != x) {
        m_x = x;
        if (m_popup->popupItem->isVisible())
            repositionPopup();
    }
}

qreal QQuickPopupPositioner::y() const
{
    return m_y;
}

void QQuickPopupPositioner::setY(qreal y)
{
    if (m_y != y) {
        m_y = y;
        if (m_popup->popupItem->isVisible())
            repositionPopup();
    }
}

QQuickItem *QQuickPopupPositioner::parentItem() const
{
    return m_parentItem;
}

void QQuickPopupPositioner::setParentItem(QQuickItem *parent)
{
    if (m_parentItem == parent)
        return;

    if (m_parentItem) {
        QQuickItemPrivate::get(m_parentItem)->removeItemChangeListener(this, ItemChangeTypes);
        removeAncestorListeners(m_parentItem->parentItem());
    }

    m_parentItem = parent;

    if (!parent)
        return;

    QQuickItemPrivate::get(parent)->addItemChangeListener(this, ItemChangeTypes);
    addAncestorListeners(parent->parentItem());

    if (m_popup->popupItem->isVisible())
        repositionPopup();
}

void QQuickPopupPositioner::itemGeometryChanged(QQuickItem *, const QRectF &, const QRectF &)
{
    if (m_popup->popupItem->isVisible())
        repositionPopup();
}

void QQuickPopupPositioner::itemParentChanged(QQuickItem *, QQuickItem *parent)
{
    addAncestorListeners(parent);
}

void QQuickPopupPositioner::itemChildRemoved(QQuickItem *, QQuickItem *child)
{
    if (isAncestor(child))
        removeAncestorListeners(child);
}

void QQuickPopupPositioner::itemDestroyed(QQuickItem *item)
{
    Q_ASSERT(m_parentItem == item);

    m_parentItem = nullptr;
    QQuickItemPrivate::get(item)->removeItemChangeListener(this, ItemChangeTypes);
    removeAncestorListeners(item->parentItem());
}

void QQuickPopupPositioner::repositionPopup()
{
    const qreal w = m_popup->popupItem->width();
    const qreal h = m_popup->popupItem->height();
    const qreal iw = m_popup->popupItem->implicitWidth();
    const qreal ih = m_popup->popupItem->implicitHeight();

    QRectF rect(m_x, m_y, iw > 0 ? iw : w, ih > 0 ? ih : h);
    if (m_parentItem) {
        rect = m_parentItem->mapRectToScene(rect);

        QQuickWindow *window = m_parentItem->window();
        if (window) {
            const QRectF bounds = QRectF(0, 0, window->width(), window->height()).marginsRemoved(m_popup->getMargins());
            if (rect.top() < bounds.top() || rect.bottom() > bounds.bottom()) {
                // if the popup doesn't fit inside the window, try flipping it around (below <-> above)
                const QRectF flipped = m_parentItem->mapRectToScene(QRectF(m_x, m_parentItem->height() - m_y - rect.height(), rect.width(), rect.height()));
                if (flipped.top() >= bounds.top() && flipped.bottom() < bounds.bottom()) {
                    rect = flipped;
                } else if (ih > 0) {
                    // neither the flipped around geometry fits inside the window, choose
                    // whichever side (above vs. below) fits larger part of the popup
                    const QRectF primary = rect.intersected(bounds);
                    const QRectF secondary = flipped.intersected(bounds);

                    if (primary.height() > secondary.height()) {
                        rect.setY(primary.y());
                        rect.setHeight(primary.height());
                    } else {
                        rect.setY(secondary.y());
                        rect.setHeight(secondary.height());
                    }
                }
            }
        }
    }

    m_popup->popupItem->setPosition(rect.topLeft());
    if (ih > 0)
        m_popup->popupItem->setHeight(rect.height());
}

void QQuickPopupPositioner::removeAncestorListeners(QQuickItem *item)
{
    if (item == m_parentItem)
        return;

    QQuickItem *p = item;
    while (p) {
        QQuickItemPrivate::get(p)->removeItemChangeListener(this, AncestorChangeTypes);
        p = p->parentItem();
    }
}

void QQuickPopupPositioner::addAncestorListeners(QQuickItem *item)
{
    if (item == m_parentItem)
        return;

    QQuickItem *p = item;
    while (p) {
        QQuickItemPrivate::get(p)->addItemChangeListener(this, AncestorChangeTypes);
        p = p->parentItem();
    }
}

// TODO: use QQuickItem::isAncestorOf() in dev/5.7
bool QQuickPopupPositioner::isAncestor(QQuickItem *item) const
{
    if (!m_parentItem)
        return false;

    QQuickItem *parent = m_parentItem->parentItem();
    while (parent) {
        if (parent == item)
            return true;
        parent = parent->parentItem();
    }
    return false;
}

QQuickPopupTransitionManager::QQuickPopupTransitionManager(QQuickPopupPrivate *popup)
    : QQuickTransitionManager()
    , state(Off)
    , popup(popup)
{
}

void QQuickPopupTransitionManager::transitionEnter()
{
    if (state == Enter && isRunning())
        return;
    QList<QQuickStateAction> actions;
    state = Enter;
    transition(actions, popup->enter, popup->popupItem);
}

void QQuickPopupTransitionManager::transitionExit()
{
    if (state == Exit && isRunning())
        return;
    QList<QQuickStateAction> actions;
    state = Exit;
    transition(actions, popup->exit, popup->popupItem);
}

void QQuickPopupTransitionManager::finished()
{
    if (state == Enter)
        popup->finalizeEnterTransition();
    else if (state == Exit)
        popup->finalizeExitTransition();

    state = Off;
}

QQuickPopup::QQuickPopup(QObject *parent)
    : QObject(*(new QQuickPopupPrivate), parent)
{
    Q_D(QQuickPopup);
    d->init();
}

QQuickPopup::QQuickPopup(QQuickPopupPrivate &dd, QObject *parent)
    : QObject(dd, parent)
{
    Q_D(QQuickPopup);
    d->init();
}

QQuickPopup::~QQuickPopup()
{
    Q_D(QQuickPopup);
    d->positioner.setParentItem(nullptr);
    delete d->popupItem;
}

/*!
    \qmlmethod void Qt.labs.controls::Popup::open()

    Opens the popup.
*/
void QQuickPopup::open()
{
    Q_D(QQuickPopup);
    if (d->popupItem->isVisible())
        return;

<<<<<<< HEAD
    QQuickWindow *window = nullptr;
    QObject *p = parent();
    while (p && !window) {
        if (QQuickItem *item = qobject_cast<QQuickItem *>(p)) {
            window = item->window();
            if (!window)
                p = item->parentItem();
        } else {
            window = qobject_cast<QQuickWindow *>(p);
            if (!window)
                p = p->parent();
        }
    }
=======
    QQuickWindow *window = Q_NULLPTR;
    if (d->parentItem)
        window = d->parentItem->window();
>>>>>>> 7fc567ed
    if (!window) {
        qmlInfo(this) << "cannot find any window to open popup in.";
        return;
    }

    QQuickApplicationWindow *applicationWindow = qobject_cast<QQuickApplicationWindow*>(window);
    if (!applicationWindow) {
        window->installEventFilter(this);
        d->popupItem->setZ(10001); // DefaultWindowDecoration+1
        d->popupItem->setParentItem(window->contentItem());
    } else {
        d->popupItem->setParentItem(applicationWindow->overlay());
    }

    emit aboutToShow();
    d->popupItem->setVisible(true);
    d->positioner.setParentItem(d->parentItem);
    d->transitionManager.transitionEnter();
}

/*!
    \qmlmethod void Qt.labs.controls::Popup::close()

    Closes the popup.
*/
void QQuickPopup::close()
{
    Q_D(QQuickPopup);
    if (!d->popupItem->isVisible())
        return;

    if (d->parentItem) {
        QQuickWindow *window = d->parentItem->window();
        if (!qobject_cast<QQuickApplicationWindow *>(window)) {
            window->removeEventFilter(this);
        }
    }

    d->popupItem->setFocus(false);
    emit aboutToHide();
    d->transitionManager.transitionExit();
}

/*!
    \qmlproperty real Qt.labs.controls::Popup::x

    This property holds the x-coordinate of the popup.
*/
qreal QQuickPopup::x() const
{
    Q_D(const QQuickPopup);
    return d->positioner.x();
}

void QQuickPopup::setX(qreal x)
{
    Q_D(QQuickPopup);
    d->positioner.setX(x);
}

/*!
    \qmlproperty real Qt.labs.controls::Popup::y

    This property holds the y-coordinate of the popup.
*/
qreal QQuickPopup::y() const
{
    Q_D(const QQuickPopup);
    return d->positioner.y();
}

void QQuickPopup::setY(qreal y)
{
    Q_D(QQuickPopup);
    d->positioner.setY(y);
}

/*!
    \qmlproperty real Qt.labs.controls::Popup::width

    This property holds the width of the popup.
*/
qreal QQuickPopup::width() const
{
    Q_D(const QQuickPopup);
    return d->popupItem->width();
}

void QQuickPopup::setWidth(qreal width)
{
    Q_D(QQuickPopup);
    d->popupItem->setWidth(width);
}

void QQuickPopup::resetWidth()
{
    Q_D(QQuickPopup);
    d->popupItem->resetWidth();
}

/*!
    \qmlproperty real Qt.labs.controls::Popup::height

    This property holds the height of the popup.
*/
qreal QQuickPopup::height() const
{
    Q_D(const QQuickPopup);
    return d->popupItem->height();
}

void QQuickPopup::setHeight(qreal height)
{
    Q_D(QQuickPopup);
    d->popupItem->setHeight(height);
}

void QQuickPopup::resetHeight()
{
    Q_D(QQuickPopup);
    d->popupItem->resetHeight();
}

/*!
    \qmlproperty real Qt.labs.controls::Popup::implicitWidth

    This property holds the implicit width of the popup.
*/
qreal QQuickPopup::implicitWidth() const
{
    Q_D(const QQuickPopup);
    return d->popupItem->implicitWidth();
}

void QQuickPopup::setImplicitWidth(qreal width)
{
    Q_D(QQuickPopup);
    d->popupItem->setImplicitWidth(width);
}

/*!
    \qmlproperty real Qt.labs.controls::Popup::implicitHeight

    This property holds the implicit height of the popup.
*/
qreal QQuickPopup::implicitHeight() const
{
    Q_D(const QQuickPopup);
    return d->popupItem->implicitHeight();
}

void QQuickPopup::setImplicitHeight(qreal height)
{
    Q_D(QQuickPopup);
    d->popupItem->setImplicitHeight(height);
}

/*!
    \qmlproperty real Qt.labs.controls::Popup::contentWidth

    This property holds the content width. It is used for calculating the
    total implicit width of the Popup.

    \note If only a single item is used within the Popup, the implicit width
          of its contained item is used as the content width.
*/
qreal QQuickPopup::contentWidth() const
{
    Q_D(const QQuickPopup);
    return d->contentWidth;
}

void QQuickPopup::setContentWidth(qreal width)
{
    Q_D(QQuickPopup);
    if (d->contentWidth != width) {
        d->contentWidth = width;
        emit contentWidthChanged();
    }
}

/*!
    \qmlproperty real Qt.labs.controls::Popup::contentHeight

    This property holds the content height. It is used for calculating the
    total implicit height of the Popup.

    \note If only a single item is used within the Popup, the implicit height
          of its contained item is used as the content height.
*/
qreal QQuickPopup::contentHeight() const
{
    Q_D(const QQuickPopup);
    return d->contentHeight;
}

void QQuickPopup::setContentHeight(qreal height)
{
    Q_D(QQuickPopup);
    if (d->contentHeight != height) {
        d->contentHeight = height;
        emit contentHeightChanged();
    }
}

/*!
    \qmlproperty real Qt.labs.controls::Popup::availableWidth

    This property holds the width available after deducting horizontal padding.

    \sa padding, leftPadding, rightPadding
*/
qreal QQuickPopup::availableWidth() const
{
    return qMax<qreal>(0.0, width() - leftPadding() - rightPadding());
}

/*!
    \qmlproperty real Qt.labs.controls::Popup::availableHeight

    This property holds the height available after deducting vertical padding.

    \sa padding, topPadding, bottomPadding
*/
qreal QQuickPopup::availableHeight() const
{
    return qMax<qreal>(0.0, height() - topPadding() - bottomPadding());
}

/*!
    \qmlproperty real Qt.labs.controls::Popup::margins

    This property holds the default margins around the popup.

    \sa topMargin, leftMargin, rightMargin, bottomMargin
*/
qreal QQuickPopup::margins() const
{
    Q_D(const QQuickPopup);
    return d->margins;
}

void QQuickPopup::setMargins(qreal margins)
{
    Q_D(QQuickPopup);
    if (qFuzzyCompare(d->margins, margins))
        return;
    QMarginsF oldMargins(leftMargin(), topMargin(), rightMargin(), bottomMargin());
    d->margins = margins;
    emit marginsChanged();
    QMarginsF newMargins(leftMargin(), topMargin(), rightMargin(), bottomMargin());
    if (!qFuzzyCompare(newMargins.top(), oldMargins.top()))
        emit topMarginChanged();
    if (!qFuzzyCompare(newMargins.left(), oldMargins.left()))
        emit leftMarginChanged();
    if (!qFuzzyCompare(newMargins.right(), oldMargins.right()))
        emit rightMarginChanged();
    if (!qFuzzyCompare(newMargins.bottom(), oldMargins.bottom()))
        emit bottomMarginChanged();
    marginsChange(newMargins, oldMargins);
}

void QQuickPopup::resetMargins()
{
    setMargins(0);
}

/*!
    \qmlproperty real Qt.labs.controls::Popup::topMargin

    This property holds the top margin around the popup.

    \sa margin, bottomMargin
*/
qreal QQuickPopup::topMargin() const
{
    Q_D(const QQuickPopup);
    if (d->hasTopMargin)
        return d->topMargin;
    return d->margins;
}

void QQuickPopup::setTopMargin(qreal margin)
{
    Q_D(QQuickPopup);
    d->setTopMargin(margin);
}

void QQuickPopup::resetTopMargin()
{
    Q_D(QQuickPopup);
    d->setTopMargin(0, true);
}

/*!
    \qmlproperty real Qt.labs.controls::Popup::leftMargin

    This property holds the left margin around the popup.

    \sa margin, rightMargin
*/
qreal QQuickPopup::leftMargin() const
{
    Q_D(const QQuickPopup);
    if (d->hasLeftMargin)
        return d->leftMargin;
    return d->margins;
}

void QQuickPopup::setLeftMargin(qreal margin)
{
    Q_D(QQuickPopup);
    d->setLeftMargin(margin);
}

void QQuickPopup::resetLeftMargin()
{
    Q_D(QQuickPopup);
    d->setLeftMargin(0, true);
}

/*!
    \qmlproperty real Qt.labs.controls::Popup::rightMargin

    This property holds the right margin around the popup.

    \sa margin, leftMargin
*/
qreal QQuickPopup::rightMargin() const
{
    Q_D(const QQuickPopup);
    if (d->hasRightMargin)
        return d->rightMargin;
    return d->margins;
}

void QQuickPopup::setRightMargin(qreal margin)
{
    Q_D(QQuickPopup);
    d->setRightMargin(margin);
}

void QQuickPopup::resetRightMargin()
{
    Q_D(QQuickPopup);
    d->setRightMargin(0, true);
}

/*!
    \qmlproperty real Qt.labs.controls::Popup::bottomMargin

    This property holds the bottom margin around the popup.

    \sa margin, topMargin
*/
qreal QQuickPopup::bottomMargin() const
{
    Q_D(const QQuickPopup);
    if (d->hasBottomMargin)
        return d->bottomMargin;
    return d->margins;
}

void QQuickPopup::setBottomMargin(qreal margin)
{
    Q_D(QQuickPopup);
    d->setBottomMargin(margin);
}

void QQuickPopup::resetBottomMargin()
{
    Q_D(QQuickPopup);
    d->setBottomMargin(0, true);
}

/*!
    \qmlproperty real Qt.labs.controls::Popup::padding

    This property holds the default padding.

    \sa availableWidth, availableHeight, topPadding, leftPadding, rightPadding, bottomPadding
*/
qreal QQuickPopup::padding() const
{
    Q_D(const QQuickPopup);
    return d->padding;
}

void QQuickPopup::setPadding(qreal padding)
{
    Q_D(QQuickPopup);
    if (qFuzzyCompare(d->padding, padding))
        return;
    QMarginsF oldPadding(leftPadding(), topPadding(), rightPadding(), bottomPadding());
    d->padding = padding;
    emit paddingChanged();
    QMarginsF newPadding(leftPadding(), topPadding(), rightPadding(), bottomPadding());
    if (!qFuzzyCompare(newPadding.top(), oldPadding.top()))
        emit topPaddingChanged();
    if (!qFuzzyCompare(newPadding.left(), oldPadding.left()))
        emit leftPaddingChanged();
    if (!qFuzzyCompare(newPadding.right(), oldPadding.right()))
        emit rightPaddingChanged();
    if (!qFuzzyCompare(newPadding.bottom(), oldPadding.bottom()))
        emit bottomPaddingChanged();
    if (!qFuzzyCompare(newPadding.top(), oldPadding.top()) || !qFuzzyCompare(newPadding.bottom(), oldPadding.bottom()))
        emit availableHeightChanged();
    if (!qFuzzyCompare(newPadding.left(), oldPadding.left()) || !qFuzzyCompare(newPadding.right(), oldPadding.right()))
        emit availableWidthChanged();
    paddingChange(newPadding, oldPadding);
}

void QQuickPopup::resetPadding()
{
    setPadding(0);
}

/*!
    \qmlproperty real Qt.labs.controls::Popup::topPadding

    This property holds the top padding.

    \sa padding, bottomPadding, availableHeight
*/
qreal QQuickPopup::topPadding() const
{
    Q_D(const QQuickPopup);
    if (d->hasTopPadding)
        return d->topPadding;
    return d->padding;
}

void QQuickPopup::setTopPadding(qreal padding)
{
    Q_D(QQuickPopup);
    d->setTopPadding(padding);
}

void QQuickPopup::resetTopPadding()
{
    Q_D(QQuickPopup);
    d->setTopPadding(0, true);
}

/*!
    \qmlproperty real Qt.labs.controls::Popup::leftPadding

    This property holds the left padding.

    \sa padding, rightPadding, availableWidth
*/
qreal QQuickPopup::leftPadding() const
{
    Q_D(const QQuickPopup);
    if (d->hasLeftPadding)
        return d->leftPadding;
    return d->padding;
}

void QQuickPopup::setLeftPadding(qreal padding)
{
    Q_D(QQuickPopup);
    d->setLeftPadding(padding);
}

void QQuickPopup::resetLeftPadding()
{
    Q_D(QQuickPopup);
    d->setLeftPadding(0, true);
}

/*!
    \qmlproperty real Qt.labs.controls::Popup::rightPadding

    This property holds the right padding.

    \sa padding, leftPadding, availableWidth
*/
qreal QQuickPopup::rightPadding() const
{
    Q_D(const QQuickPopup);
    if (d->hasRightPadding)
        return d->rightPadding;
    return d->padding;
}

void QQuickPopup::setRightPadding(qreal padding)
{
    Q_D(QQuickPopup);
    d->setRightPadding(padding);
}

void QQuickPopup::resetRightPadding()
{
    Q_D(QQuickPopup);
    d->setRightPadding(0, true);
}

/*!
    \qmlproperty real Qt.labs.controls::Popup::bottomPadding

    This property holds the bottom padding.

    \sa padding, topPadding, availableHeight
*/
qreal QQuickPopup::bottomPadding() const
{
    Q_D(const QQuickPopup);
    if (d->hasBottomPadding)
        return d->bottomPadding;
    return d->padding;
}

void QQuickPopup::setBottomPadding(qreal padding)
{
    Q_D(QQuickPopup);
    d->setBottomPadding(padding);
}

void QQuickPopup::resetBottomPadding()
{
    Q_D(QQuickPopup);
    d->setBottomPadding(0, true);
}

QQuickItem *QQuickPopup::popupItem() const
{
    Q_D(const QQuickPopup);
    return d->popupItem;
}

/*!
    \qmlproperty Item Qt.labs.popups::Popup::parent

    This property holds the parent item.
*/
QQuickItem *QQuickPopup::parentItem() const
{
    Q_D(const QQuickPopup);
    return d->parentItem;
}

void QQuickPopup::setParentItem(QQuickItem *parent)
{
    Q_D(QQuickPopup);
    if (d->parentItem != parent) {
        d->parentItem = parent;
        if (d->positioner.parentItem())
            d->positioner.setParentItem(parent);
        emit parentChanged();
    }
}

/*!
    \qmlproperty Item Qt.labs.popups::Popup::background

    This property holds the background item.

    \note If the background item has no explicit size specified, it automatically
          follows the popup's size. In most cases, there is no need to specify
          width or height for a background item.
*/
QQuickItem *QQuickPopup::background() const
{
    Q_D(const QQuickPopup);
    return d->background;
}

void QQuickPopup::setBackground(QQuickItem *background)
{
    Q_D(QQuickPopup);
    if (d->background != background) {
        delete d->background;
        d->background = background;
        if (background) {
            background->setParentItem(d->popupItem);
            if (qFuzzyIsNull(background->z()))
                background->setZ(-1);
            if (isComponentComplete())
                d->resizeBackground();
        }
        emit backgroundChanged();
    }
}

/*!
    \qmlproperty Item Qt.labs.controls::Popup::contentItem

    This property holds the content item of the popup.

    The content item is the visual implementation of the popup. When the
    popup is made visible, the content item is automatically reparented to
    the \l {ApplicationWindow::overlay}{overlay item} of its application
    window.
*/
QQuickItem *QQuickPopup::contentItem() const
{
    Q_D(const QQuickPopup);
    return d->contentItem;
}

void QQuickPopup::setContentItem(QQuickItem *item)
{
    Q_D(QQuickPopup);
    if (d->contentItem != item) {
        contentItemChange(item, d->contentItem);
        delete d->contentItem;
        d->contentItem = item;
        if (item) {
            item->setParentItem(d->popupItem);
            if (isComponentComplete())
                d->resizeContent();
        }
        emit contentItemChanged();
    }
}

/*!
    \qmlproperty list<Object> Qt.labs.controls::Popup::contentData
    \default

    This property holds the list of content data.

    \sa Item::data
*/
QQmlListProperty<QObject> QQuickPopup::contentData()
{
    Q_D(QQuickPopup);
    return QQmlListProperty<QObject>(d->contentItem, nullptr,
                                     QQuickItemPrivate::data_append,
                                     QQuickItemPrivate::data_count,
                                     QQuickItemPrivate::data_at,
                                     QQuickItemPrivate::data_clear);
}

/*!
    \qmlproperty list<Item> Qt.labs.controls::Popup::contentChildren

    This property holds the list of content children.

    \sa Item::children
*/
QQmlListProperty<QQuickItem> QQuickPopup::contentChildren()
{
    Q_D(QQuickPopup);
    return QQmlListProperty<QQuickItem>(d->contentItem, nullptr,
                                        QQuickItemPrivate::children_append,
                                        QQuickItemPrivate::children_count,
                                        QQuickItemPrivate::children_at,
                                        QQuickItemPrivate::children_clear);
}

/*!
    \qmlproperty bool Qt.labs.controls::Popup::focus

    This property holds whether the popup has focus.
*/
bool QQuickPopup::hasFocus() const
{
    Q_D(const QQuickPopup);
    return d->focus;
}

void QQuickPopup::setFocus(bool focus)
{
    Q_D(QQuickPopup);
    if (d->focus == focus)
        return;
    d->focus = focus;
    emit focusChanged();
}

/*!
    \qmlproperty bool Qt.labs.controls::Popup::modal

    This property holds whether the popup is modal.
*/
bool QQuickPopup::isModal() const
{
    Q_D(const QQuickPopup);
    return d->modal;
}

void QQuickPopup::setModal(bool modal)
{
    Q_D(QQuickPopup);
    if (d->modal == modal)
        return;
    d->modal = modal;
    emit modalChanged();
}

/*!
    \qmlproperty bool Qt.labs.controls::Popup::visible

    This property holds whether the popup is visible.
*/
bool QQuickPopup::isVisible() const
{
    Q_D(const QQuickPopup);
<<<<<<< HEAD
    return d->overlay != nullptr /*&& !d->transitionManager.isRunning()*/;
=======
    return d->popupItem->isVisible();
>>>>>>> 7fc567ed
}

void QQuickPopup::setVisible(bool visible)
{
    if (visible)
        open();
    else
        close();
}

/*!
    \qmlproperty enumeration Qt.labs.controls::Popup::closePolicy

    This property determines the circumstances under which the popup closes.
    The flags can be combined to allow several ways of closing the popup.

    The available values are:
    \value Popup.NoAutoClose The popup will only close when manually instructed to do so.
    \value Popup.OnPressOutside The popup will close when the mouse is pressed outside of it.
    \value Popup.OnPressOutsideParent The popup will close when the mouse is pressed outside of its parent.
    \value Popup.OnReleaseOutside The popup will close when the mouse is released outside of it.
    \value Popup.OnReleaseOutsideParent The popup will close when the mouse is released outside of its parent.
    \value Popup.OnEscape The popup will close when the escape key is pressed while the popup
        has active focus.

    The default value is \c Popup.OnEscape.
*/
QQuickPopup::ClosePolicy QQuickPopup::closePolicy() const
{
    Q_D(const QQuickPopup);
    return d->closePolicy;
}

void QQuickPopup::setClosePolicy(ClosePolicy policy)
{
    Q_D(QQuickPopup);
    if (d->closePolicy == policy)
        return;
    d->closePolicy = policy;
    emit closePolicyChanged();
}

/*!
    \qmlproperty enumeration Qt.labs.controls::Popup::transformOrigin

    This property holds the origin point for transformations in enter and exit transitions.

    Nine transform origins are available, as shown in the image below.
    The default transform origin is \c Popup.Center.

    \image qtlabscontrols-popup-transformorigin.png

    \sa enter, exit, Item::transformOrigin
*/
QQuickPopup::TransformOrigin QQuickPopup::transformOrigin() const
{
    Q_D(const QQuickPopup);
    return static_cast<TransformOrigin>(d->popupItem->transformOrigin());
}

void QQuickPopup::setTransformOrigin(TransformOrigin origin)
{
    Q_D(QQuickPopup);
    d->popupItem->setTransformOrigin(static_cast<QQuickItem::TransformOrigin>(origin));
}

/*!
    \qmlproperty Transition Qt.labs.controls::Popup::enter

    This property holds the transition that is applied to the content item
    when the popup is opened and enters the screen.
*/
QQuickTransition *QQuickPopup::enter() const
{
    Q_D(const QQuickPopup);
    return d->enter;
}

void QQuickPopup::setEnter(QQuickTransition *transition)
{
    Q_D(QQuickPopup);
    if (d->enter == transition)
        return;
    d->enter = transition;
    emit enterChanged();
}

/*!
    \qmlproperty Transition Qt.labs.controls::Popup::exit

    This property holds the transition that is applied to the content item
    when the popup is closed and exits the screen.
*/
QQuickTransition *QQuickPopup::exit() const
{
    Q_D(const QQuickPopup);
    return d->exit;
}

void QQuickPopup::setExit(QQuickTransition *transition)
{
    Q_D(QQuickPopup);
    if (d->exit == transition)
        return;
    d->exit = transition;
    emit exitChanged();
}

void QQuickPopup::classBegin()
{
}

void QQuickPopup::componentComplete()
{
    Q_D(QQuickPopup);
    d->complete = true;
    if (!parentItem())
        setParentItem(qobject_cast<QQuickItem *>(parent()));
}

bool QQuickPopup::isComponentComplete() const
{
    Q_D(const QQuickPopup);
    return d->complete;
}

bool QQuickPopup::eventFilter(QObject *object, QEvent *event)
{
    Q_D(QQuickPopup);
    Q_UNUSED(object);
    switch (event->type()) {
    case QEvent::MouseButtonPress:
    case QEvent::MouseButtonRelease:
        if (d->modal)
            event->setAccepted(true);
        if (QQuickWindow *window = qobject_cast<QQuickWindow *>(object)) {
            if (d->tryClose(window->contentItem(), static_cast<QMouseEvent *>(event)))
                return true;
        }
        return false;
    case QEvent::KeyPress:
    case QEvent::KeyRelease:
    case QEvent::MouseMove:
    case QEvent::Wheel:
        if (d->modal)
            event->setAccepted(true);
        return false;
    default:
        return false;
    }
}

void QQuickPopup::focusInEvent(QFocusEvent *event)
{
    event->accept();
}

void QQuickPopup::focusOutEvent(QFocusEvent *event)
{
    event->accept();
}

void QQuickPopup::keyPressEvent(QKeyEvent *event)
{
    Q_D(QQuickPopup);
    event->accept();

    if (event->key() != Qt::Key_Escape)
        return;

    if (d->closePolicy.testFlag(OnEscape))
        close();
}

void QQuickPopup::keyReleaseEvent(QKeyEvent *event)
{
    event->accept();
}

void QQuickPopup::mousePressEvent(QMouseEvent *event)
{
    event->accept();
}

void QQuickPopup::mouseMoveEvent(QMouseEvent *event)
{
    event->accept();
}

void QQuickPopup::mouseReleaseEvent(QMouseEvent *event)
{
    event->accept();
}

void QQuickPopup::mouseDoubleClickEvent(QMouseEvent *event)
{
    event->accept();
}

void QQuickPopup::mouseUngrabEvent()
{
}

void QQuickPopup::wheelEvent(QWheelEvent *event)
{
    event->accept();
}

void QQuickPopup::contentItemChange(QQuickItem *newItem, QQuickItem *oldItem)
{
    Q_UNUSED(newItem);
    Q_UNUSED(oldItem);
}

void QQuickPopup::geometryChanged(const QRectF &newGeometry, const QRectF &oldGeometry)
{
    Q_D(QQuickPopup);
    d->resizeBackground();
    d->resizeContent();
    d->positioner.repositionPopup();
    if (!qFuzzyCompare(newGeometry.width(), oldGeometry.width())) {
        emit widthChanged();
        emit availableWidthChanged();
    }
    if (!qFuzzyCompare(newGeometry.height(), oldGeometry.height())) {
        emit heightChanged();
        emit availableHeightChanged();
    }
}

void QQuickPopup::marginsChange(const QMarginsF &newMargins, const QMarginsF &oldMargins)
{
    Q_D(QQuickPopup);
    Q_UNUSED(newMargins);
    Q_UNUSED(oldMargins);
    d->positioner.repositionPopup();
}

void QQuickPopup::paddingChange(const QMarginsF &newPadding, const QMarginsF &oldPadding)
{
    Q_D(QQuickPopup);
    Q_UNUSED(newPadding);
    Q_UNUSED(oldPadding);
    d->resizeContent();
}

QT_END_NAMESPACE

#include "moc_qquickpopup_p.cpp"<|MERGE_RESOLUTION|>--- conflicted
+++ resolved
@@ -92,22 +92,12 @@
     , contentWidth(0)
     , contentHeight(0)
     , closePolicy(QQuickPopup::OnEscape)
-<<<<<<< HEAD
     , parentItem(nullptr)
     , background(nullptr)
     , contentItem(nullptr)
-    , overlay(nullptr)
     , enter(nullptr)
     , exit(nullptr)
     , popupItem(nullptr)
-=======
-    , parentItem(Q_NULLPTR)
-    , background(Q_NULLPTR)
-    , contentItem(Q_NULLPTR)
-    , enter(Q_NULLPTR)
-    , exit(Q_NULLPTR)
-    , popupItem(Q_NULLPTR)
->>>>>>> 7fc567ed
     , positioner(this)
     , transitionManager(this)
 {
@@ -151,17 +141,9 @@
 
 void QQuickPopupPrivate::finalizeExitTransition()
 {
-<<<<<<< HEAD
-    Q_Q(QQuickPopup);
-    overlay = nullptr;
     positioner.setParentItem(nullptr);
     popupItem->setParentItem(nullptr);
-    emit q->visibleChanged();
-=======
-    positioner.setParentItem(Q_NULLPTR);
-    popupItem->setParentItem(Q_NULLPTR);
     popupItem->setVisible(false);
->>>>>>> 7fc567ed
 }
 
 void QQuickPopupPrivate::resizeBackground()
@@ -664,25 +646,9 @@
     if (d->popupItem->isVisible())
         return;
 
-<<<<<<< HEAD
     QQuickWindow *window = nullptr;
-    QObject *p = parent();
-    while (p && !window) {
-        if (QQuickItem *item = qobject_cast<QQuickItem *>(p)) {
-            window = item->window();
-            if (!window)
-                p = item->parentItem();
-        } else {
-            window = qobject_cast<QQuickWindow *>(p);
-            if (!window)
-                p = p->parent();
-        }
-    }
-=======
-    QQuickWindow *window = Q_NULLPTR;
     if (d->parentItem)
         window = d->parentItem->window();
->>>>>>> 7fc567ed
     if (!window) {
         qmlInfo(this) << "cannot find any window to open popup in.";
         return;
@@ -1383,11 +1349,7 @@
 bool QQuickPopup::isVisible() const
 {
     Q_D(const QQuickPopup);
-<<<<<<< HEAD
-    return d->overlay != nullptr /*&& !d->transitionManager.isRunning()*/;
-=======
     return d->popupItem->isVisible();
->>>>>>> 7fc567ed
 }
 
 void QQuickPopup::setVisible(bool visible)
