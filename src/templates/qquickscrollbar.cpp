/****************************************************************************
**
** Copyright (C) 2015 The Qt Company Ltd.
** Contact: http://www.qt.io/licensing/
**
** This file is part of the Qt Labs Templates module of the Qt Toolkit.
**
** $QT_BEGIN_LICENSE:LGPL3$
** Commercial License Usage
** Licensees holding valid commercial Qt licenses may use this file in
** accordance with the commercial license agreement provided with the
** Software or, alternatively, in accordance with the terms contained in
** a written agreement between you and The Qt Company. For licensing terms
** and conditions see http://www.qt.io/terms-conditions. For further
** information use the contact form at http://www.qt.io/contact-us.
**
** GNU Lesser General Public License Usage
** Alternatively, this file may be used under the terms of the GNU Lesser
** General Public License version 3 as published by the Free Software
** Foundation and appearing in the file LICENSE.LGPLv3 included in the
** packaging of this file. Please review the following information to
** ensure the GNU Lesser General Public License version 3 requirements
** will be met: https://www.gnu.org/licenses/lgpl.html.
**
** GNU General Public License Usage
** Alternatively, this file may be used under the terms of the GNU
** General Public License version 2.0 or later as published by the Free
** Software Foundation and appearing in the file LICENSE.GPL included in
** the packaging of this file. Please review the following information to
** ensure the GNU General Public License version 2.0 requirements will be
** met: http://www.gnu.org/licenses/gpl-2.0.html.
**
** $QT_END_LICENSE$
**
****************************************************************************/

#include "qquickscrollbar_p.h"
#include "qquickcontrol_p_p.h"

#include <QtQuick/private/qquickflickable_p.h>
#include <QtQuick/private/qquickitemchangelistener_p.h>

QT_BEGIN_NAMESPACE

/*!
    \qmltype ScrollBar
    \inherits Control
    \instantiates QQuickScrollBar
    \inqmlmodule Qt.labs.controls
    \ingroup qtquickcontrols2-indicators
    \brief An interactive scroll bar control.

    ScrollBar is an interactive bar that can be used to scroll to a specific
    position. A scroll bar can be either \l vertical or \l horizontal, and can
    be attached to any \l Flickable, such as \l ListView and \l GridView.

    \image qtquickcontrols-scrollbar.png

    \code
    Flickable {
        // ...
        ScrollBar.vertical: ScrollBar { }
    }
    \endcode

    \note When ScrollBar is attached \l {ScrollBar::vertical}{vertically} or
    \l {ScrollBar::horizontal}{horizontally} to a Flickable, its geometry and
    the following properties are automatically set and updated as appropriate:
    \list
    \li \l orientation
    \li \l position
    \li \l size
    \li \l active
    \endlist

    Notice that ScrollBar does not filter key events of the Flickable it is
    attached to. The following example illustrates how to implement scrolling
    with up and down keys:

    \code
    Flickable {
        focus: true

        Keys.onUpPressed: scrollBar.decrease()
        Keys.onDownPressed: scrollBar.increase()

        ScrollBar.vertical: ScrollBar { id: scrollBar }
    }
    \endcode

    Horizontal and vertical scroll bars do not share the \l active state with
    each other by default. In order to keep both bars visible whilst scrolling
    to either direction, establish a two-way binding between the active states
    as presented by the following example:

    \snippet qtquickcontrols-scrollbar-active.qml 1

    \labs

    \sa ScrollIndicator, {Customizing ScrollBar}, {Indicator Controls}
*/

class QQuickScrollBarPrivate : public QQuickControlPrivate
{
    Q_DECLARE_PUBLIC(QQuickScrollBar)

public:
    QQuickScrollBarPrivate() : size(0), position(0), stepSize(0), offset(0),
        active(false), pressed(false), moving(false),
        orientation(Qt::Vertical)
    {
    }

    static QQuickScrollBarPrivate *get(QQuickScrollBar *bar)
    {
        return bar->d_func();
    }

    qreal positionAt(const QPoint &point) const;

    void resizeContent() override;

    qreal size;
    qreal position;
    qreal stepSize;
    qreal offset;
    bool active;
    bool pressed;
    bool moving;
    Qt::Orientation orientation;
};

qreal QQuickScrollBarPrivate::positionAt(const QPoint &point) const
{
    Q_Q(const QQuickScrollBar);
    if (orientation == Qt::Horizontal)
        return point.x() / q->width();
    else
        return point.y() / q->height();
}

void QQuickScrollBarPrivate::resizeContent()
{
    Q_Q(QQuickScrollBar);
    if (!contentItem)
        return;

    if (orientation == Qt::Horizontal) {
        contentItem->setPosition(QPointF(q->leftPadding() + position * q->availableWidth(), q->topPadding()));
        contentItem->setSize(QSizeF(q->availableWidth() * size, q->availableHeight()));
    } else {
        contentItem->setPosition(QPointF(q->leftPadding(), q->topPadding() + position * q->availableHeight()));
        contentItem->setSize(QSizeF(q->availableWidth(), q->availableHeight() * size));
    }
}

QQuickScrollBar::QQuickScrollBar(QQuickItem *parent) :
    QQuickControl(*(new QQuickScrollBarPrivate), parent)
{
    setKeepMouseGrab(true);
    setAcceptedMouseButtons(Qt::LeftButton);
}

QQuickScrollBarAttached *QQuickScrollBar::qmlAttachedProperties(QObject *object)
{
    QQuickFlickable *flickable = qobject_cast<QQuickFlickable *>(object);
    if (flickable)
        return new QQuickScrollBarAttached(flickable);

    qWarning() << "ScrollBar must be attached to a Flickable" << object;
    return nullptr;
}

/*!
    \qmlproperty real Qt.labs.controls::ScrollBar::size

    This property holds the size of the scroll bar, scaled to \c {0.0 - 1.0}.

    \sa {Flickable::visibleArea.heightRatio}{Flickable::visibleArea}
*/
qreal QQuickScrollBar::size() const
{
    Q_D(const QQuickScrollBar);
    return d->size;
}

void QQuickScrollBar::setSize(qreal size)
{
    Q_D(QQuickScrollBar);
    size = qBound<qreal>(0.0, size, 1.0 - d->position);
    if (qFuzzyCompare(d->size, size))
        return;

    d->size = size;
    if (isComponentComplete())
        d->resizeContent();
    emit sizeChanged();
}

/*!
    \qmlproperty real Qt.labs.controls::ScrollBar::position

    This property holds the position of the scroll bar, scaled to \c {0.0 - 1.0}.

    \sa {Flickable::visibleArea.yPosition}{Flickable::visibleArea}
*/
qreal QQuickScrollBar::position() const
{
    Q_D(const QQuickScrollBar);
    return d->position;
}

void QQuickScrollBar::setPosition(qreal position)
{
    Q_D(QQuickScrollBar);
    position = qBound<qreal>(0.0, position, 1.0 - d->size);
    if (qFuzzyCompare(d->position, position))
        return;

    d->position = position;
    if (isComponentComplete())
        d->resizeContent();
    emit positionChanged();
}

/*!
    \qmlproperty real Qt.labs.controls::ScrollBar::stepSize

    This property holds the step size. The default value is \c 0.0.

    \sa increase(), decrease()
*/
qreal QQuickScrollBar::stepSize() const
{
    Q_D(const QQuickScrollBar);
    return d->stepSize;
}

void QQuickScrollBar::setStepSize(qreal step)
{
    Q_D(QQuickScrollBar);
    if (qFuzzyCompare(d->stepSize, step))
        return;

    d->stepSize = step;
    emit stepSizeChanged();
}

/*!
    \qmlproperty bool Qt.labs.controls::ScrollBar::active

    This property holds whether the scroll bar is active, i.e. when it's \l pressed
    or the attached Flickable is \l {Flickable::moving}{moving}.
*/
bool QQuickScrollBar::isActive() const
{
    Q_D(const QQuickScrollBar);
    return d->active;
}

void QQuickScrollBar::setActive(bool active)
{
    Q_D(QQuickScrollBar);
    if (d->active == active)
        return;

    d->active = active;
    emit activeChanged();
}

/*!
    \qmlproperty bool Qt.labs.controls::ScrollBar::pressed

    This property holds whether the scroll bar is pressed.
*/
bool QQuickScrollBar::isPressed() const
{
    Q_D(const QQuickScrollBar);
    return d->pressed;
}

void QQuickScrollBar::setPressed(bool pressed)
{
    Q_D(QQuickScrollBar);
    if (d->pressed == pressed)
        return;

    d->pressed = pressed;
    setAccessibleProperty("pressed", pressed);
    setActive(d->pressed || d->moving);
    emit pressedChanged();
}

/*!
    \qmlproperty enumeration Qt.labs.controls::ScrollBar::orientation

    This property holds the orientation of the scroll bar.

    Possible values:
    \value Qt.Horizontal Horizontal
    \value Qt.Vertical Vertical (default)
*/
Qt::Orientation QQuickScrollBar::orientation() const
{
    Q_D(const QQuickScrollBar);
    return d->orientation;
}

void QQuickScrollBar::setOrientation(Qt::Orientation orientation)
{
    Q_D(QQuickScrollBar);
    if (d->orientation == orientation)
        return;

    d->orientation = orientation;
    if (isComponentComplete())
        d->resizeContent();
    emit orientationChanged();
}

/*!
    \qmlmethod void Qt.labs.controls::ScrollBar::increase()

    Increases the position by \l stepSize or \c 0.1 if stepSize is \c 0.0.

    \sa stepSize
*/
void QQuickScrollBar::increase()
{
    Q_D(QQuickScrollBar);
    qreal step = qFuzzyIsNull(d->stepSize) ? 0.1 : d->stepSize;
    setActive(true);
    setPosition(d->position + step);
    setActive(false);
}

/*!
    \qmlmethod void Qt.labs.controls::ScrollBar::decrease()

    Decreases the position by \l stepSize or \c 0.1 if stepSize is \c 0.0.

    \sa stepSize
*/
void QQuickScrollBar::decrease()
{
    Q_D(QQuickScrollBar);
    qreal step = qFuzzyIsNull(d->stepSize) ? 0.1 : d->stepSize;
    setActive(true);
    setPosition(d->position - step);
    setActive(false);
}

void QQuickScrollBar::mousePressEvent(QMouseEvent *event)
{
    Q_D(QQuickScrollBar);
    QQuickControl::mousePressEvent(event);
    d->offset = d->positionAt(event->pos()) - d->position;
    if (d->offset < 0 || d->offset > d->size)
        d->offset = d->size / 2;
    setPressed(true);
}

void QQuickScrollBar::mouseMoveEvent(QMouseEvent *event)
{
    Q_D(QQuickScrollBar);
    QQuickControl::mouseMoveEvent(event);
    setPosition(qBound<qreal>(0.0, d->positionAt(event->pos()) - d->offset, 1.0 - d->size));
}

void QQuickScrollBar::mouseReleaseEvent(QMouseEvent *event)
{
    Q_D(QQuickScrollBar);
    QQuickControl::mouseReleaseEvent(event);
    setPosition(qBound<qreal>(0.0, d->positionAt(event->pos()) - d->offset, 1.0 - d->size));
    d->offset = 0.0;
    setPressed(false);
}

<<<<<<< HEAD
=======
qreal QQuickScrollBar::positionAt(const QPoint &point) const
{
    Q_D(const QQuickScrollBar);
    if (d->orientation == Qt::Horizontal)
        return (point.x() - leftPadding()) / availableWidth();
    else
        return (point.y() - topPadding()) / availableHeight();
}

>>>>>>> 87cbcbf9
#ifndef QT_NO_ACCESSIBILITY
void QQuickScrollBar::accessibilityActiveChanged(bool active)
{
    QQuickControl::accessibilityActiveChanged(active);

    Q_D(QQuickScrollBar);
    if (active)
        setAccessibleProperty("pressed", d->pressed);
}

QAccessible::Role QQuickScrollBar::accessibleRole() const
{
    return QAccessible::ScrollBar;
}
#endif

class QQuickScrollBarAttachedPrivate : public QObjectPrivate, public QQuickItemChangeListener
{
public:
    QQuickScrollBarAttachedPrivate(QQuickFlickable *flickable) : flickable(flickable), horizontal(nullptr), vertical(nullptr) { }

    void activateHorizontal();
    void activateVertical();
    void scrollHorizontal();
    void scrollVertical();

    void layoutHorizontal(bool move = true);
    void layoutVertical(bool move = true);

    void itemGeometryChanged(QQuickItem *item, const QRectF &newGeometry, const QRectF &oldGeometry) override;

    QQuickFlickable *flickable;
    QQuickScrollBar *horizontal;
    QQuickScrollBar *vertical;
};

void QQuickScrollBarAttachedPrivate::activateHorizontal()
{
    QQuickScrollBarPrivate *p = QQuickScrollBarPrivate::get(horizontal);
    p->moving = flickable->isMovingHorizontally();
    horizontal->setActive(p->moving || p->pressed);
}

void QQuickScrollBarAttachedPrivate::activateVertical()
{
    QQuickScrollBarPrivate *p = QQuickScrollBarPrivate::get(vertical);
    p->moving = flickable->isMovingVertically();
    vertical->setActive(p->moving || p->pressed);
}

// TODO: QQuickFlickable::maxXYExtent()
class QQuickFriendlyFlickable : public QQuickFlickable
{
    friend class QQuickScrollBarAttachedPrivate;
};

void QQuickScrollBarAttachedPrivate::scrollHorizontal()
{
    QQuickFriendlyFlickable *f = reinterpret_cast<QQuickFriendlyFlickable *>(flickable);

    const qreal viewwidth = f->width();
    const qreal maxxextent = -f->maxXExtent() + f->minXExtent();
    qreal cx = horizontal->position() * (maxxextent + viewwidth) - f->minXExtent();
    if (!qIsNaN(cx) && !qFuzzyCompare(cx, flickable->contentX()))
        flickable->setContentX(cx);
}

void QQuickScrollBarAttachedPrivate::scrollVertical()
{
    QQuickFriendlyFlickable *f = reinterpret_cast<QQuickFriendlyFlickable *>(flickable);

    const qreal viewheight = f->height();
    const qreal maxyextent = -f->maxYExtent() + f->minYExtent();
    qreal cy = vertical->position() * (maxyextent + viewheight) - f->minYExtent();
    if (!qIsNaN(cy) && !qFuzzyCompare(cy, flickable->contentY()))
        flickable->setContentY(cy);
}

void QQuickScrollBarAttachedPrivate::layoutHorizontal(bool move)
{
    Q_ASSERT(horizontal && flickable);
    horizontal->setWidth(flickable->width());
    if (move)
        horizontal->setY(flickable->height() - horizontal->height());
}

void QQuickScrollBarAttachedPrivate::layoutVertical(bool move)
{
    Q_ASSERT(vertical && flickable);
    vertical->setHeight(flickable->height());
    if (move && !QQuickItemPrivate::get(vertical)->isMirrored())
        vertical->setX(flickable->width() - vertical->width());
}

void QQuickScrollBarAttachedPrivate::itemGeometryChanged(QQuickItem *item, const QRectF &newGeometry, const QRectF &oldGeometry)
{
    Q_UNUSED(item);
    Q_UNUSED(newGeometry);
    if (horizontal && horizontal->height() > 0) {
        bool move = qFuzzyIsNull(horizontal->y()) || qFuzzyCompare(horizontal->y(), oldGeometry.height() - horizontal->height());
        layoutHorizontal(move);
    }
    if (vertical && vertical->width() > 0) {
        bool move = qFuzzyIsNull(vertical->x()) || qFuzzyCompare(vertical->x(), oldGeometry.width() - vertical->width());
        layoutVertical(move);
    }
}

QQuickScrollBarAttached::QQuickScrollBarAttached(QQuickFlickable *flickable) :
    QObject(*(new QQuickScrollBarAttachedPrivate(flickable)), flickable)
{
    Q_D(QQuickScrollBarAttached);
    QQuickItemPrivate *p = QQuickItemPrivate::get(flickable);
    p->updateOrAddGeometryChangeListener(d, QQuickItemPrivate::SizeChange);
}

QQuickScrollBarAttached::~QQuickScrollBarAttached()
{
    Q_D(QQuickScrollBarAttached);
    if (d->horizontal)
        QQuickItemPrivate::get(d->horizontal)->removeItemChangeListener(d, QQuickItemPrivate::Geometry);
    if (d->vertical)
        QQuickItemPrivate::get(d->vertical)->removeItemChangeListener(d, QQuickItemPrivate::Geometry);
}

/*!
    \qmlattachedproperty ScrollBar Qt.labs.controls::ScrollBar::horizontal

    This property attaches a horizontal scroll bar to a \l Flickable.

    \code
    Flickable {
        contentWidth: 2000
        ScrollBar.horizontal: ScrollBar { }
    }
    \endcode
*/
QQuickScrollBar *QQuickScrollBarAttached::horizontal() const
{
    Q_D(const QQuickScrollBarAttached);
    return d->horizontal;
}

void QQuickScrollBarAttached::setHorizontal(QQuickScrollBar *horizontal)
{
    Q_D(QQuickScrollBarAttached);
    if (d->horizontal == horizontal)
        return;

    if (d->horizontal) {
        QQuickItemPrivate::get(d->horizontal)->removeItemChangeListener(d, QQuickItemPrivate::Geometry);
        QObjectPrivate::disconnect(d->horizontal, &QQuickScrollBar::positionChanged, d, &QQuickScrollBarAttachedPrivate::scrollHorizontal);
        QObjectPrivate::disconnect(d->flickable, &QQuickFlickable::movingHorizontallyChanged, d, &QQuickScrollBarAttachedPrivate::activateHorizontal);

        // TODO: export QQuickFlickableVisibleArea
        QObject *area = d->flickable->property("visibleArea").value<QObject *>();
        disconnect(area, SIGNAL(widthRatioChanged(qreal)), d->horizontal, SLOT(setSize(qreal)));
        disconnect(area, SIGNAL(xPositionChanged(qreal)), d->horizontal, SLOT(setPosition(qreal)));
    }

    d->horizontal = horizontal;

    if (horizontal) {
        if (!horizontal->parentItem())
            horizontal->setParentItem(d->flickable);
        horizontal->setOrientation(Qt::Horizontal);

        QQuickItemPrivate::get(horizontal)->updateOrAddGeometryChangeListener(d, QQuickItemPrivate::SizeChange);
        QObjectPrivate::connect(horizontal, &QQuickScrollBar::positionChanged, d, &QQuickScrollBarAttachedPrivate::scrollHorizontal);
        QObjectPrivate::connect(d->flickable, &QQuickFlickable::movingHorizontallyChanged, d, &QQuickScrollBarAttachedPrivate::activateHorizontal);

        // TODO: export QQuickFlickableVisibleArea
        QObject *area = d->flickable->property("visibleArea").value<QObject *>();
        connect(area, SIGNAL(widthRatioChanged(qreal)), horizontal, SLOT(setSize(qreal)));
        connect(area, SIGNAL(xPositionChanged(qreal)), horizontal, SLOT(setPosition(qreal)));

        d->layoutHorizontal();
        horizontal->setSize(area->property("widthRatio").toReal());
        horizontal->setPosition(area->property("xPosition").toReal());
    }
    emit horizontalChanged();
}

/*!
    \qmlattachedproperty ScrollBar Qt.labs.controls::ScrollBar::vertical

    This property attaches a vertical scroll bar to a \l Flickable.

    \code
    Flickable {
        contentHeight: 2000
        ScrollBar.vertical: ScrollBar { }
    }
    \endcode
*/
QQuickScrollBar *QQuickScrollBarAttached::vertical() const
{
    Q_D(const QQuickScrollBarAttached);
    return d->vertical;
}

void QQuickScrollBarAttached::setVertical(QQuickScrollBar *vertical)
{
    Q_D(QQuickScrollBarAttached);
    if (d->vertical == vertical)
        return;

    if (d->vertical) {
        QQuickItemPrivate::get(d->vertical)->removeItemChangeListener(d, QQuickItemPrivate::Geometry);
        QObjectPrivate::disconnect(d->vertical, &QQuickScrollBar::positionChanged, d, &QQuickScrollBarAttachedPrivate::scrollVertical);
        QObjectPrivate::disconnect(d->flickable, &QQuickFlickable::movingVerticallyChanged, d, &QQuickScrollBarAttachedPrivate::activateVertical);

        // TODO: export QQuickFlickableVisibleArea
        QObject *area = d->flickable->property("visibleArea").value<QObject *>();
        disconnect(area, SIGNAL(heightRatioChanged(qreal)), d->vertical, SLOT(setSize(qreal)));
        disconnect(area, SIGNAL(yPositionChanged(qreal)), d->vertical, SLOT(setPosition(qreal)));
    }

    d->vertical = vertical;

    if (vertical) {
        if (!vertical->parentItem())
            vertical->setParentItem(d->flickable);
        vertical->setOrientation(Qt::Vertical);

        QQuickItemPrivate::get(vertical)->updateOrAddGeometryChangeListener(d, QQuickItemPrivate::SizeChange);
        QObjectPrivate::connect(vertical, &QQuickScrollBar::positionChanged, d, &QQuickScrollBarAttachedPrivate::scrollVertical);
        QObjectPrivate::connect(d->flickable, &QQuickFlickable::movingVerticallyChanged, d, &QQuickScrollBarAttachedPrivate::activateVertical);

        // TODO: export QQuickFlickableVisibleArea
        QObject *area = d->flickable->property("visibleArea").value<QObject *>();
        connect(area, SIGNAL(heightRatioChanged(qreal)), vertical, SLOT(setSize(qreal)));
        connect(area, SIGNAL(yPositionChanged(qreal)), vertical, SLOT(setPosition(qreal)));

        d->layoutVertical();
        vertical->setSize(area->property("heightRatio").toReal());
        vertical->setPosition(area->property("yPosition").toReal());
    }
    emit verticalChanged();
}

QT_END_NAMESPACE<|MERGE_RESOLUTION|>--- conflicted
+++ resolved
@@ -134,9 +134,9 @@
 {
     Q_Q(const QQuickScrollBar);
     if (orientation == Qt::Horizontal)
-        return point.x() / q->width();
+        return (point.x() - q->leftPadding()) / q->availableWidth();
     else
-        return point.y() / q->height();
+        return (point.y() - q->topPadding()) / q->availableHeight();
 }
 
 void QQuickScrollBarPrivate::resizeContent()
@@ -376,18 +376,6 @@
     setPressed(false);
 }
 
-<<<<<<< HEAD
-=======
-qreal QQuickScrollBar::positionAt(const QPoint &point) const
-{
-    Q_D(const QQuickScrollBar);
-    if (d->orientation == Qt::Horizontal)
-        return (point.x() - leftPadding()) / availableWidth();
-    else
-        return (point.y() - topPadding()) / availableHeight();
-}
-
->>>>>>> 87cbcbf9
 #ifndef QT_NO_ACCESSIBILITY
 void QQuickScrollBar::accessibilityActiveChanged(bool active)
 {
