import QtQuick 2.5
<<<<<<< HEAD
import QtQuick.Window 2.2
import QtQuick.Controls 2.1
=======
import QtQuick.Controls 2.0
>>>>>>> 814601e9

BusyIndicator { }<|MERGE_RESOLUTION|>--- conflicted
+++ resolved
@@ -1,9 +1,4 @@
 import QtQuick 2.5
-<<<<<<< HEAD
-import QtQuick.Window 2.2
 import QtQuick.Controls 2.1
-=======
-import QtQuick.Controls 2.0
->>>>>>> 814601e9
 
 BusyIndicator { }