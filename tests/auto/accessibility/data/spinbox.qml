--- conflicted
+++ resolved
@@ -1,10 +1,5 @@
 import QtQuick 2.5
-<<<<<<< HEAD
-import QtQuick.Window 2.2
 import QtQuick.Controls 2.1
-=======
-import QtQuick.Controls 2.0
->>>>>>> 814601e9
 
 SpinBox {
     from: 0
