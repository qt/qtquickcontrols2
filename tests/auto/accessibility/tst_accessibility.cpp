/****************************************************************************
**
** Copyright (C) 2015 The Qt Company Ltd.
** Contact: http://www.qt.io/licensing/
**
** This file is part of the test suite of the Qt Toolkit.
**
** $QT_BEGIN_LICENSE:LGPL3$
** Commercial License Usage
** Licensees holding valid commercial Qt licenses may use this file in
** accordance with the commercial license agreement provided with the
** Software or, alternatively, in accordance with the terms contained in
** a written agreement between you and The Qt Company. For licensing terms
** and conditions see http://www.qt.io/terms-conditions. For further
** information use the contact form at http://www.qt.io/contact-us.
**
** GNU Lesser General Public License Usage
** Alternatively, this file may be used under the terms of the GNU Lesser
** General Public License version 3 as published by the Free Software
** Foundation and appearing in the file LICENSE.LGPLv3 included in the
** packaging of this file. Please review the following information to
** ensure the GNU Lesser General Public License version 3 requirements
** will be met: https://www.gnu.org/licenses/lgpl.html.
**
** GNU General Public License Usage
** Alternatively, this file may be used under the terms of the GNU
** General Public License version 2.0 or later as published by the Free
** Software Foundation and appearing in the file LICENSE.GPL included in
** the packaging of this file. Please review the following information to
** ensure the GNU General Public License version 2.0 requirements will be
** met: http://www.gnu.org/licenses/gpl-2.0.html.
**
** $QT_END_LICENSE$
**
****************************************************************************/

#include <QtTest/qtest.h>
#include <QtQml/qqmlengine.h>
#include <QtQml/qqmlcomponent.h>
#include <QtQml/qqmlcontext.h>
#include <QtQuick/private/qquickitem_p.h>
#include <QtQuickTemplates2/private/qquickpopup_p.h>
#include "../shared/util.h"

#ifndef QT_NO_ACCESSIBILITY
#include <QtQuick/private/qquickaccessibleattached_p.h>
#endif

class tst_accessibility : public QQmlDataTest
{
    Q_OBJECT

private slots:
    void a11y_data();
    void a11y();

private:
    QQmlEngine engine;
};

void tst_accessibility::a11y_data()
{
    QTest::addColumn<QString>("name");
    QTest::addColumn<int>("role");
    QTest::addColumn<QString>("text");

    QTest::newRow("BusyIndicator") << "busyindicator" << 0x00000027 << ""; //QAccessible::Indicator
    QTest::newRow("Button") << "button" << 0x0000002B << "Button"; //QAccessible::Button
    QTest::newRow("CheckBox") << "checkbox" << 0x0000002C << "CheckBox"; //QAccessible::CheckBox
<<<<<<< HEAD
    QTest::newRow("Dialog") << "dialog" << 0x00000012 << ""; //QAccessible::Dialog
    // Frame
    // GroupBox
=======
    QTest::newRow("CheckDelegate") << "checkdelegate" << 0x0000002C << "CheckDelegate"; //QAccessible::CheckBox
    QTest::newRow("ComboBox") << "combobox" << 0x0000002E << "ComboBox"; //QAccessible::ComboBox
    QTest::newRow("Frame") << "frame" << 0x00000013 << ""; //QAccessible::Border
    QTest::newRow("GroupBox") << "groupbox" << 0x00000014 << "GroupBox"; //QAccessible::Grouping
    QTest::newRow("ItemDelegate") << "itemdelegate" << 0x00000022 << "ItemDelegate"; //QAccessible::ListItem
>>>>>>> 814601e9
    QTest::newRow("Label") << "label" << 0x00000029 << "Label"; //QAccessible::StaticText
    QTest::newRow("Menu") << "menu" << 0x0000000B << ""; //QAccessible::PopupMenu
    QTest::newRow("MenuItem") << "menuitem" << 0x0000000C << "MenuItem"; //QAccessible::MenuItem
    QTest::newRow("Page") << "page" << 0x00000025 << "Page"; //QAccessible::PageTab
    QTest::newRow("PageIndicator") << "pageindicator" << 0x00000027 << ""; //QAccessible::Indicator
    QTest::newRow("Pane") << "pane" << 0x00000010 << ""; //QAccessible::Pane
    QTest::newRow("Popup") << "popup" << 0x00000080 << ""; //QAccessible::LayeredPane
    QTest::newRow("ProgressBar") << "progressbar" << 0x00000030 << ""; //QAccessible::ProgressBar
    QTest::newRow("RadioButton") << "radiobutton" << 0x0000002D << "RadioButton"; //QAccessible::RadioButton
    QTest::newRow("RangeSlider") << "rangeslider" << 0x00000033 << ""; //QAccessible::Slider
    QTest::newRow("ScrollBar") << "scrollbar" << 0x00000003 << ""; //QAccessible::ScrollBar
    QTest::newRow("ScrollIndicator") << "scrollindicator" << 0x00000027 << ""; //QAccessible::Indicator
    QTest::newRow("Slider") << "slider" << 0x00000033 << ""; //QAccessible::Slider
    QTest::newRow("SpinBox") << "spinbox" << 0x00000034 << ""; //QAccessible::SpinBox
    // StackView
    QTest::newRow("Switch") << "switch" << 0x0000002B << "Switch"; //QAccessible::Button
    QTest::newRow("SwitchDelegate") << "switchdelegate" << 0x00000022 << "SwitchDelegate"; //QAccessible::ListItem
    QTest::newRow("TabBar") << "tabbar" << 0x0000003C << ""; //QAccessible::PageTabList
    QTest::newRow("TabButton") << "tabbutton" << 0x00000025 << "TabButton"; //QAccessible::PageTab
    QTest::newRow("TextArea") << "textarea" << 0x0000002A << ""; //QAccessible::Accessible.EditableText
    QTest::newRow("TextField") << "textfield" << 0x0000002A << ""; //QAccessible::Accessible.EditableText
    QTest::newRow("ToolBar") << "toolbar" << 0x00000016 << ""; //QAccessible::ToolBar
    QTest::newRow("ToolButton") << "toolbutton" << 0x0000002B << "ToolButton"; //QAccessible::Button
    QTest::newRow("ToolTip") << "tooltip" << 0x0000000D << "ToolTip"; //QAccessible::ToolTip

    QTest::newRow("Dial") << "dial" << 0x00000031 << ""; //QAccessible::Dial
    // Drawer
    // SwipeView
    // Tumbler

    QTest::newRow("DayOfWeekRow") << "dayofweekrow" << 0x0 << "DayOfWeekRow"; //QAccessible::NoRole
    QTest::newRow("MonthGrid") << "monthgrid" << 0x0 << "MonthGrid"; //QAccessible::NoRole
    QTest::newRow("WeekNumberColumn") << "weeknumbercolumn" << 0x0 << "WeekNumberColumn"; //QAccessible::NoRole
}

static QQuickAccessibleAttached *accessibleAttached(QQuickItem *item)
{
    QQuickAccessibleAttached *acc = qobject_cast<QQuickAccessibleAttached *>(qmlAttachedPropertiesObject<QQuickAccessibleAttached>(item, false));
    if (!acc)
        acc = item->findChild<QQuickAccessibleAttached *>();
    return acc;
}

void tst_accessibility::a11y()
{
    QFETCH(QString, name);
    QFETCH(int, role);
    QFETCH(QString, text);

    QString fn = name;
#ifdef QT_NO_ACCESSIBILITY
    if (name == QLatin1Literal("dayofweekrow")
            || name == QLatin1Literal("monthgrid")
            || name == QLatin1Literal("weeknumbercolumn"))
        fn += QLatin1Literal("-2");
#endif

    QQmlComponent component(&engine);
    component.loadUrl(testFileUrl(fn + ".qml"));

    QScopedPointer<QObject> object(component.create());
    QVERIFY2(!object.isNull(), qPrintable(component.errorString()));

    QQuickItem *item = qobject_cast<QQuickItem *>(object.data());
    if (!item) {
        QQuickPopup *popup = qobject_cast<QQuickPopup *>(object.data());
        if (popup)
            item = popup->popupItem();
    }
    QVERIFY(item);

#ifndef QT_NO_ACCESSIBILITY
    QQuickAccessibleAttached *acc = accessibleAttached(item);
    if (name != QLatin1Literal("dayofweekrow")
            && name != QLatin1Literal("monthgrid")
            && name != QLatin1Literal("weeknumbercolumn")) {
        if (QAccessible::isActive()) {
            QVERIFY(acc);
        } else {
            QVERIFY(!acc);
            QAccessible::setActive(true);
            acc = accessibleAttached(item);
        }
    }
    QVERIFY(acc);
    QCOMPARE(acc->role(), (QAccessible::Role)role);
    QCOMPARE(acc->name(), text);
#else
    Q_UNUSED(role)
    Q_UNUSED(text)
    QObject *acc = qmlAttachedPropertiesObject<QObject>(item, false);
    QVERIFY(!acc);
#endif
}

QTEST_MAIN(tst_accessibility)

#include "tst_accessibility.moc"<|MERGE_RESOLUTION|>--- conflicted
+++ resolved
@@ -67,17 +67,12 @@
     QTest::newRow("BusyIndicator") << "busyindicator" << 0x00000027 << ""; //QAccessible::Indicator
     QTest::newRow("Button") << "button" << 0x0000002B << "Button"; //QAccessible::Button
     QTest::newRow("CheckBox") << "checkbox" << 0x0000002C << "CheckBox"; //QAccessible::CheckBox
-<<<<<<< HEAD
-    QTest::newRow("Dialog") << "dialog" << 0x00000012 << ""; //QAccessible::Dialog
-    // Frame
-    // GroupBox
-=======
     QTest::newRow("CheckDelegate") << "checkdelegate" << 0x0000002C << "CheckDelegate"; //QAccessible::CheckBox
     QTest::newRow("ComboBox") << "combobox" << 0x0000002E << "ComboBox"; //QAccessible::ComboBox
+    QTest::newRow("Dialog") << "dialog" << 0x00000012 << ""; //QAccessible::Dialog
     QTest::newRow("Frame") << "frame" << 0x00000013 << ""; //QAccessible::Border
     QTest::newRow("GroupBox") << "groupbox" << 0x00000014 << "GroupBox"; //QAccessible::Grouping
     QTest::newRow("ItemDelegate") << "itemdelegate" << 0x00000022 << "ItemDelegate"; //QAccessible::ListItem
->>>>>>> 814601e9
     QTest::newRow("Label") << "label" << 0x00000029 << "Label"; //QAccessible::StaticText
     QTest::newRow("Menu") << "menu" << 0x0000000B << ""; //QAccessible::PopupMenu
     QTest::newRow("MenuItem") << "menuitem" << 0x0000000C << "MenuItem"; //QAccessible::MenuItem
