/****************************************************************************
**
** Copyright (C) 2017 The Qt Company Ltd.
** Contact: https://www.qt.io/licensing/
**
** This file is part of the test suite of the Qt Toolkit.
**
** $QT_BEGIN_LICENSE:BSD$
** Commercial License Usage
** Licensees holding valid commercial Qt licenses may use this file in
** accordance with the commercial license agreement provided with the
** Software or, alternatively, in accordance with the terms contained in
** a written agreement between you and The Qt Company. For licensing terms
** and conditions see https://www.qt.io/terms-conditions. For further
** information use the contact form at https://www.qt.io/contact-us.
**
** BSD License Usage
** Alternatively, you may use this file under the terms of the BSD license
** as follows:
**
** "Redistribution and use in source and binary forms, with or without
** modification, are permitted provided that the following conditions are
** met:
**   * Redistributions of source code must retain the above copyright
**     notice, this list of conditions and the following disclaimer.
**   * Redistributions in binary form must reproduce the above copyright
**     notice, this list of conditions and the following disclaimer in
**     the documentation and/or other materials provided with the
**     distribution.
**   * Neither the name of The Qt Company Ltd nor the names of its
**     contributors may be used to endorse or promote products derived
**     from this software without specific prior written permission.
**
**
** THIS SOFTWARE IS PROVIDED BY THE COPYRIGHT HOLDERS AND CONTRIBUTORS
** "AS IS" AND ANY EXPRESS OR IMPLIED WARRANTIES, INCLUDING, BUT NOT
** LIMITED TO, THE IMPLIED WARRANTIES OF MERCHANTABILITY AND FITNESS FOR
** A PARTICULAR PURPOSE ARE DISCLAIMED. IN NO EVENT SHALL THE COPYRIGHT
** OWNER OR CONTRIBUTORS BE LIABLE FOR ANY DIRECT, INDIRECT, INCIDENTAL,
** SPECIAL, EXEMPLARY, OR CONSEQUENTIAL DAMAGES (INCLUDING, BUT NOT
** LIMITED TO, PROCUREMENT OF SUBSTITUTE GOODS OR SERVICES; LOSS OF USE,
** DATA, OR PROFITS; OR BUSINESS INTERRUPTION) HOWEVER CAUSED AND ON ANY
** THEORY OF LIABILITY, WHETHER IN CONTRACT, STRICT LIABILITY, OR TORT
** (INCLUDING NEGLIGENCE OR OTHERWISE) ARISING IN ANY WAY OUT OF THE USE
** OF THIS SOFTWARE, EVEN IF ADVISED OF THE POSSIBILITY OF SUCH DAMAGE."
**
** $QT_END_LICENSE$
**
****************************************************************************/

import QtQuick 2.12
import QtQuick.Window 2.2
import QtTest 1.0
import QtQuick.Controls 2.12

TestCase {
    id: testCase
    width: 400
    height: 400
    visible: true
    when: windowShown
    name: "ComboBox"

    Component {
        id: signalSpy
        SignalSpy { }
    }

    Component {
        id: comboBox
        ComboBox { }
    }

    Component {
        id: emptyBox
        ComboBox {
            delegate: ItemDelegate {
                width: parent.width
            }
        }
    }

    Component {
        id: mouseArea
        MouseArea { }
    }

    Component {
        id: customPopup
        Popup {
            width: 100
            implicitHeight: contentItem.implicitHeight
            contentItem: TextInput {
                anchors.fill: parent
            }
        }
    }

    Component {
        id: comboBoxWithShaderEffect
        ComboBox {
            delegate: Rectangle {
                Text {
                    id: txt
                    anchors.centerIn: parent
                    text: "item" + index
                    font.pixelSize: 20
                    color: "red"
                }
                id: rect
                objectName: "rect"
                width: parent.width
                height: txt.implicitHeight
                gradient: Gradient {
                    GradientStop { color: "lightsteelblue"; position: 0.0 }
                    GradientStop { color: "blue"; position: 1.0 }
                }
                layer.enabled: true
                layer.effect: ShaderEffect {
                    objectName: "ShaderFX"
                    width: rect.width
                    height: rect.height
                    fragmentShader: "
                            uniform lowp sampler2D source; // this item
                            uniform lowp float qt_Opacity; // inherited opacity of this item
                            varying highp vec2 qt_TexCoord0;
                            void main() {
                                lowp vec4 p = texture2D(source, qt_TexCoord0);
                                lowp float g = dot(p.xyz, vec3(0.344, 0.5, 0.156));
                                gl_FragColor = vec4(g, g, g, p.a) * qt_Opacity;
                            }"

                }
            }
        }
    }

    function init() {
        // QTBUG-61225: Move the mouse away to avoid QQuickWindowPrivate::flushFrameSynchronousEvents()
        // delivering interfering hover events based on the last mouse position from earlier tests. For
        // example, ComboBox::test_activation() kept receiving hover events for the last mouse position
        // from CheckDelegate::test_checked().
        mouseMove(testCase, testCase.width - 1, testCase.height - 1)
    }

    function test_defaults() {
        var control = createTemporaryObject(comboBox, testCase)
        verify(control)

        compare(control.count, 0)
        compare(control.model, undefined)
        compare(control.flat, false)
        compare(control.pressed, false)
        compare(control.currentIndex, -1)
        compare(control.highlightedIndex, -1)
        compare(control.currentText, "")
        verify(control.delegate)
        verify(control.indicator)
        verify(control.popup)
    }

    function test_array() {
        var control = createTemporaryObject(comboBox, testCase)
        verify(control)

        var items = [ "Banana", "Apple", "Coconut" ]

        control.model = items
        compare(control.model, items)

        compare(control.count, 3)
        compare(control.currentIndex, 0)
        compare(control.currentText, "Banana")

        control.currentIndex = 2
        compare(control.currentIndex, 2)
        compare(control.currentText, "Coconut")

        control.model = null
        compare(control.model, null)
        compare(control.count, 0)
        compare(control.currentIndex, -1)
        compare(control.currentText, "")
    }

    function test_objects() {
        var control = createTemporaryObject(emptyBox, testCase)
        verify(control)

        var items = [
            { text: "Apple" },
            { text: "Orange" },
            { text: "Banana" }
        ]

        control.model = items
        compare(control.model, items)

        compare(control.count, 3)
        compare(control.currentIndex, 0)
        compare(control.currentText, "Apple")

        control.currentIndex = 2
        compare(control.currentIndex, 2)
        compare(control.currentText, "Banana")

        control.model = null
        compare(control.model, null)
        compare(control.count, 0)
        compare(control.currentIndex, -1)
        compare(control.currentText, "")
    }

    function test_qobjects() {
        var control = createTemporaryObject(emptyBox, testCase, {textRole: "text"})
        verify(control)

        var obj1 = Qt.createQmlObject("import QtQml 2.0; QtObject { property string text: 'one' }", control)
        var obj2 = Qt.createQmlObject("import QtQml 2.0; QtObject { property string text: 'two' }", control)
        var obj3 = Qt.createQmlObject("import QtQml 2.0; QtObject { property string text: 'three' }", control)

        control.model = [obj1, obj2, obj3]

        compare(control.count, 3)
        compare(control.currentIndex, 0)
        compare(control.currentText, "one")

        control.currentIndex = 2
        compare(control.currentIndex, 2)
        compare(control.currentText, "three")

        control.model = null
        compare(control.model, null)
        compare(control.count, 0)
        compare(control.currentIndex, -1)
        compare(control.currentText, "")
    }

    function test_number() {
        var control = createTemporaryObject(comboBox, testCase)
        verify(control)

        control.model = 10
        compare(control.model, 10)

        compare(control.count, 10)
        compare(control.currentIndex, 0)
        compare(control.currentText, "0")

        control.currentIndex = 9
        compare(control.currentIndex, 9)
        compare(control.currentText, "9")

        control.model = 0
        compare(control.model, 0)
        compare(control.count, 0)
        compare(control.currentIndex, -1)
        compare(control.currentText, "")
    }

    ListModel {
        id: listmodel
        ListElement { text: "First" }
        ListElement { text: "Second" }
        ListElement { text: "Third" }
        ListElement { text: "Fourth" }
        ListElement { text: "Fifth" }
    }

    function test_listModel() {
        var control = createTemporaryObject(comboBox, testCase)
        verify(control)

        control.model = listmodel
        compare(control.model, listmodel)

        compare(control.count, 5)
        compare(control.currentIndex, 0)
        compare(control.currentText, "First")

        control.currentIndex = 2
        compare(control.currentIndex, 2)
        compare(control.currentText, "Third")

        control.model = undefined
        compare(control.model, undefined)
        compare(control.count, 0)
        compare(control.currentIndex, -1)
        compare(control.currentText, "")
    }

    ListModel {
        id: fruitmodel
        ListElement { name: "Apple"; color: "red" }
        ListElement { name: "Orange"; color: "orange" }
        ListElement { name: "Banana"; color: "yellow" }
    }

    property var fruitarray: [
        { name: "Apple", color: "red" },
        { name: "Orange", color: "orange" },
        { name: "Banana", color: "yellow" }
    ]

    function test_textRole_data() {
        return [
            { tag: "ListModel", model: fruitmodel },
            { tag: "ObjectArray", model: fruitarray }
        ]
    }

    function test_textRole(data) {
        var control = createTemporaryObject(emptyBox, testCase)
        verify(control)

        control.model = data.model
        compare(control.count, 3)
        compare(control.currentIndex, 0)
        compare(control.currentText, "")

        control.textRole = "name"
        compare(control.currentText, "Apple")

        control.textRole = "color"
        compare(control.currentText, "red")

        control.currentIndex = 1
        compare(control.currentIndex, 1)
        compare(control.currentText, "orange")

        control.textRole = "name"
        compare(control.currentText, "Orange")

        control.textRole = ""
        compare(control.currentText, "")
    }

    function test_textAt() {
        var control = createTemporaryObject(comboBox, testCase)
        verify(control)

        control.model = ["Apple", "Orange", "Banana"]
        compare(control.textAt(0), "Apple")
        compare(control.textAt(1), "Orange")
        compare(control.textAt(2), "Banana")
        compare(control.textAt(-1), "") // TODO: null?
        compare(control.textAt(5), "") // TODO: null?
    }

    function test_find_data() {
        return [
            { tag: "Banana (MatchExactly)", term: "Banana", flags: Qt.MatchExactly, index: 0 },
            { tag: "banana (MatchExactly)", term: "banana", flags: Qt.MatchExactly, index: 1 },
            { tag: "bananas (MatchExactly)", term: "bananas", flags: Qt.MatchExactly, index: -1 },
            { tag: "Cocomuffin (MatchExactly)", term: "Cocomuffin", flags: Qt.MatchExactly, index: 4 },

            { tag: "b(an)+a (MatchRegExp)", term: "B(an)+a", flags: Qt.MatchRegExp, index: 0 },
            { tag: "b(an)+a (MatchRegExp|MatchCaseSensitive)", term: "b(an)+a", flags: Qt.MatchRegExp | Qt.MatchCaseSensitive, index: 1 },
            { tag: "[coc]+\\w+ (MatchRegExp)", term: "[coc]+\\w+", flags: Qt.MatchRegExp, index: 2 },

            { tag: "?pp* (MatchWildcard)", term: "?pp*", flags: Qt.MatchWildcard, index: 3 },
            { tag: "app* (MatchWildcard|MatchCaseSensitive)", term: "app*", flags: Qt.MatchWildcard | Qt.MatchCaseSensitive, index: -1 },

            { tag: "Banana (MatchFixedString)", term: "Banana", flags: Qt.MatchFixedString, index: 0 },
            { tag: "banana (MatchFixedString|MatchCaseSensitive)", term: "banana", flags: Qt.MatchFixedString | Qt.MatchCaseSensitive, index: 1 },

            { tag: "coco (MatchStartsWith)", term: "coco", flags: Qt.MatchStartsWith, index: 2 },
            { tag: "coco (MatchStartsWith|MatchCaseSensitive)", term: "coco", flags: Qt.StartsWith | Qt.MatchCaseSensitive, index: -1 },

            { tag: "MUFFIN (MatchEndsWith)", term: "MUFFIN", flags: Qt.MatchEndsWith, index: 4 },
            { tag: "MUFFIN (MatchEndsWith|MatchCaseSensitive)", term: "MUFFIN", flags: Qt.MatchEndsWith | Qt.MatchCaseSensitive, index: -1 },

            { tag: "Con (MatchContains)", term: "Con", flags: Qt.MatchContains, index: 2 },
            { tag: "Con (MatchContains|MatchCaseSensitive)", term: "Con", flags: Qt.MatchContains | Qt.MatchCaseSensitive, index: -1 },
        ]
    }

    function test_find(data) {
        var control = createTemporaryObject(comboBox, testCase)
        verify(control)

        control.model = ["Banana", "banana", "Coconut", "Apple", "Cocomuffin"]

        compare(control.find(data.term, data.flags), data.index)
    }

    function test_valueRole_data() {
        return [
            { tag: "ListModel", model: fruitmodel },
            { tag: "ObjectArray", model: fruitarray }
        ]
    }

    function test_valueRole(data) {
        var control = createTemporaryObject(emptyBox, testCase,
            { model: data.model, valueRole: "color" })
        verify(control)
        compare(control.count, 3)
        compare(control.currentIndex, 0)
        compare(control.currentValue, "red")

        control.valueRole = "name"
        compare(control.currentValue, "Apple")

        control.currentIndex = 1
        compare(control.currentIndex, 1)
        compare(control.currentValue, "Orange")

        control.valueRole = "color"
        compare(control.currentValue, "orange")

        control.model = null
        compare(control.currentIndex, -1)
        // An invalid QVariant is represented as undefined.
        compare(control.currentValue, undefined)

        control.valueRole = ""
        compare(control.currentValue, undefined)
    }

    function test_valueAt() {
        var control = createTemporaryObject(comboBox, testCase,
            { model: fruitmodel, textRole: "name", valueRole: "color" })
        verify(control)

        compare(control.valueAt(0), "red")
        compare(control.valueAt(1), "orange")
        compare(control.valueAt(2), "yellow")
        compare(control.valueAt(-1), undefined)
        compare(control.valueAt(5), undefined)
    }

    function test_indexOfValue_data() {
        return [
            { tag: "red", expectedIndex: 0 },
            { tag: "orange", expectedIndex: 1 },
            { tag: "yellow", expectedIndex: 2 },
            { tag: "brown", expectedIndex: -1 },
        ]
    }

    function test_indexOfValue(data) {
        var control = createTemporaryObject(comboBox, testCase,
            { model: fruitmodel, textRole: "name", valueRole: "color" })
        verify(control)

        compare(control.indexOfValue(data.tag), data.expectedIndex)
    }


    function test_arrowKeys() {
        var control = createTemporaryObject(comboBox, testCase,
            { model: fruitmodel, textRole: "name", valueRole: "color" })
        verify(control)

        var activatedSpy = signalSpy.createObject(control, {target: control, signalName: "activated"})
        verify(activatedSpy.valid)

        var highlightedSpy = signalSpy.createObject(control, {target: control, signalName: "highlighted"})
        verify(highlightedSpy.valid)

        var openedSpy = signalSpy.createObject(control, {target: control.popup, signalName: "opened"})
        verify(openedSpy.valid)

        var closedSpy = signalSpy.createObject(control, {target: control.popup, signalName: "closed"})
        verify(closedSpy.valid)

        control.forceActiveFocus()
        verify(control.activeFocus)

        compare(control.currentIndex, 0)
        compare(control.highlightedIndex, -1)

        keyClick(Qt.Key_Down)
        compare(control.currentIndex, 1)
        compare(control.highlightedIndex, -1)
        compare(highlightedSpy.count, 0)
        compare(activatedSpy.count, 1)
        compare(activatedSpy.signalArguments[0][0], 1)
        activatedSpy.clear()

        keyClick(Qt.Key_Down)
        compare(control.currentIndex, 2)
        compare(control.highlightedIndex, -1)
        compare(highlightedSpy.count, 0)
        compare(activatedSpy.count, 1)
        compare(activatedSpy.signalArguments[0][0], 2)
        activatedSpy.clear()

        keyClick(Qt.Key_Down)
        compare(control.currentIndex, 2)
        compare(control.highlightedIndex, -1)
        compare(highlightedSpy.count, 0)
        compare(activatedSpy.count, 0)

        keyClick(Qt.Key_Up)
        compare(control.currentIndex, 1)
        compare(control.highlightedIndex, -1)
        compare(highlightedSpy.count, 0)
        compare(activatedSpy.count, 1)
        compare(activatedSpy.signalArguments[0][0], 1)
        activatedSpy.clear()

        keyClick(Qt.Key_Up)
        compare(control.currentIndex, 0)
        compare(control.highlightedIndex, -1)
        compare(highlightedSpy.count, 0)
        compare(activatedSpy.count, 1)
        compare(activatedSpy.signalArguments[0][0], 0)
        activatedSpy.clear()

        keyClick(Qt.Key_Up)
        compare(control.currentIndex, 0)
        compare(control.highlightedIndex, -1)
        compare(highlightedSpy.count, 0)
        compare(activatedSpy.count, 0)

        // show popup
        keyClick(Qt.Key_Space)
        openedSpy.wait()
        compare(openedSpy.count, 1)

        compare(control.currentIndex, 0)
        compare(control.highlightedIndex, 0)

        keyClick(Qt.Key_Down)
        compare(control.currentIndex, 0)
        compare(control.highlightedIndex, 1)
        compare(activatedSpy.count, 0)
        compare(highlightedSpy.count, 1)
        compare(highlightedSpy.signalArguments[0][0], 1)
        highlightedSpy.clear()

        keyClick(Qt.Key_Down)
        compare(control.currentIndex, 0)
        compare(control.highlightedIndex, 2)
        compare(activatedSpy.count, 0)
        compare(highlightedSpy.count, 1)
        compare(highlightedSpy.signalArguments[0][0], 2)
        highlightedSpy.clear()

        keyClick(Qt.Key_Down)
        compare(control.currentIndex, 0)
        compare(control.highlightedIndex, 2)
        compare(activatedSpy.count, 0)
        compare(highlightedSpy.count, 0)

        keyClick(Qt.Key_Up)
        compare(control.currentIndex, 0)
        compare(control.highlightedIndex, 1)
        compare(activatedSpy.count, 0)
        compare(highlightedSpy.count, 1)
        compare(highlightedSpy.signalArguments[0][0], 1)
        highlightedSpy.clear()

        keyClick(Qt.Key_Up)
        compare(control.currentIndex, 0)
        compare(control.highlightedIndex, 0)
        compare(activatedSpy.count, 0)
        compare(highlightedSpy.count, 1)
        compare(highlightedSpy.signalArguments[0][0], 0)
        highlightedSpy.clear()

        keyClick(Qt.Key_Up)
        compare(control.currentIndex, 0)
        compare(control.highlightedIndex, 0)
        compare(activatedSpy.count, 0)
        compare(highlightedSpy.count, 0)

        keyClick(Qt.Key_Down)
        compare(control.currentIndex, 0)
        compare(control.highlightedIndex, 1)
        compare(activatedSpy.count, 0)
        compare(highlightedSpy.count, 1)
        compare(highlightedSpy.signalArguments[0][0], 1)
        highlightedSpy.clear()

        // hide popup
        keyClick(Qt.Key_Space)
        closedSpy.wait()
        compare(closedSpy.count, 1)

        compare(control.currentIndex, 1)
        compare(control.highlightedIndex, -1)
    }

    function test_keys_space_enter_escape_data() {
        return [
            { tag: "space-space", key1: Qt.Key_Space, key2: Qt.Key_Space, showPopup: true, showPress: true, hidePopup: true, hidePress: true },
            { tag: "space-enter", key1: Qt.Key_Space, key2: Qt.Key_Enter, showPopup: true, showPress: true, hidePopup: true, hidePress: true },
            { tag: "space-return", key1: Qt.Key_Space, key2: Qt.Key_Return, showPopup: true, showPress: true, hidePopup: true, hidePress: true },
            { tag: "space-escape", key1: Qt.Key_Space, key2: Qt.Key_Escape, showPopup: true, showPress: true, hidePopup: true, hidePress: false },
            { tag: "space-0", key1: Qt.Key_Space, key2: Qt.Key_0, showPopup: true, showPress: true, hidePopup: false, hidePress: false },
            { tag: "enter-enter", key1: Qt.Key_Enter, key2: Qt.Key_Enter, showPopup: false, showPress: false, hidePopup: true, hidePress: false },
            { tag: "return-return", key1: Qt.Key_Return, key2: Qt.Key_Return, showPopup: false, showPress: false, hidePopup: true, hidePress: false },
            { tag: "escape-escape", key1: Qt.Key_Escape, key2: Qt.Key_Escape, showPopup: false, showPress: false, hidePopup: true, hidePress: false }
        ]
    }

    function test_keys_space_enter_escape(data) {
        var control = createTemporaryObject(comboBox, testCase, {model: 3})
        verify(control)

        var openedSpy = signalSpy.createObject(control, {target: control.popup, signalName: "opened"})
        verify(openedSpy.valid)

        control.forceActiveFocus()
        verify(control.activeFocus)

        compare(control.pressed, false)
        compare(control.popup.visible, false)

        // show popup
        keyPress(data.key1)
        compare(control.pressed, data.showPress)
        compare(control.popup.visible, false)
        keyRelease(data.key1)
        compare(control.pressed, false)
        compare(control.popup.visible, data.showPopup)
        if (data.showPopup)
            openedSpy.wait()

        // hide popup
        keyPress(data.key2)
        compare(control.pressed, data.hidePress)
        keyRelease(data.key2)
        compare(control.pressed, false)
        tryCompare(control.popup, "visible", !data.hidePopup)
    }

    function test_keys_home_end() {
        var control = createTemporaryObject(comboBox, testCase, {model: 5})
        verify(control)

        control.forceActiveFocus()
        verify(control.activeFocus)
        compare(control.currentIndex, 0)
        compare(control.highlightedIndex, -1)

        var activatedCount = 0
        var activatedSpy = signalSpy.createObject(control, {target: control, signalName: "activated"})
        verify(activatedSpy.valid)

        var highlightedCount = 0
        var highlightedSpy = signalSpy.createObject(control, {target: control, signalName: "highlighted"})
        verify(highlightedSpy.valid)

        var currentIndexCount = 0
        var currentIndexSpy = signalSpy.createObject(control, {target: control, signalName: "currentIndexChanged"})
        verify(currentIndexSpy.valid)

        var highlightedIndexCount = 0
        var highlightedIndexSpy = signalSpy.createObject(control, {target: control, signalName: "highlightedIndexChanged"})
        verify(highlightedIndexSpy.valid)

        // end (popup closed)
        keyClick(Qt.Key_End)
        compare(control.currentIndex, 4)
        compare(currentIndexSpy.count, ++currentIndexCount)

        compare(control.highlightedIndex, -1)
        compare(highlightedIndexSpy.count, highlightedIndexCount)

        compare(activatedSpy.count, ++activatedCount)
        compare(activatedSpy.signalArguments[activatedCount-1][0], 4)

        compare(highlightedSpy.count, highlightedCount)

        // repeat (no changes/signals)
        keyClick(Qt.Key_End)
        compare(currentIndexSpy.count, currentIndexCount)
        compare(highlightedIndexSpy.count, highlightedIndexCount)
        compare(activatedSpy.count, activatedCount)
        compare(highlightedSpy.count, highlightedCount)

        // home (popup closed)
        keyClick(Qt.Key_Home)
        compare(control.currentIndex, 0)
        compare(currentIndexSpy.count, ++currentIndexCount)

        compare(control.highlightedIndex, -1)
        compare(highlightedIndexSpy.count, highlightedIndexCount)

        compare(activatedSpy.count, ++activatedCount)
        compare(activatedSpy.signalArguments[activatedCount-1][0], 0)

        compare(highlightedSpy.count, highlightedCount)

        // repeat (no changes/signals)
        keyClick(Qt.Key_Home)
        compare(currentIndexSpy.count, currentIndexCount)
        compare(highlightedIndexSpy.count, highlightedIndexCount)
        compare(activatedSpy.count, activatedCount)
        compare(highlightedSpy.count, highlightedCount)

        control.popup.open()
        compare(control.highlightedIndex, 0)
        compare(highlightedIndexSpy.count, ++highlightedIndexCount)
        compare(highlightedSpy.count, highlightedCount)

        // end (popup open)
        keyClick(Qt.Key_End)
        compare(control.currentIndex, 0)
        compare(currentIndexSpy.count, currentIndexCount)

        compare(control.highlightedIndex, 4)
        compare(highlightedIndexSpy.count, ++highlightedIndexCount)

        compare(activatedSpy.count, activatedCount)

        compare(highlightedSpy.count, ++highlightedCount)
        compare(highlightedSpy.signalArguments[highlightedCount-1][0], 4)

        // repeat (no changes/signals)
        keyClick(Qt.Key_End)
        compare(currentIndexSpy.count, currentIndexCount)
        compare(highlightedIndexSpy.count, highlightedIndexCount)
        compare(activatedSpy.count, activatedCount)
        compare(highlightedSpy.count, highlightedCount)

        // home (popup open)
        keyClick(Qt.Key_Home)
        compare(control.currentIndex, 0)
        compare(currentIndexSpy.count, currentIndexCount)

        compare(control.highlightedIndex, 0)
        compare(highlightedIndexSpy.count, ++highlightedIndexCount)

        compare(activatedSpy.count, activatedCount)

        compare(highlightedSpy.count, ++highlightedCount)
        compare(highlightedSpy.signalArguments[highlightedCount-1][0], 0)

        // repeat (no changes/signals)
        keyClick(Qt.Key_Home)
        compare(currentIndexSpy.count, currentIndexCount)
        compare(highlightedIndexSpy.count, highlightedIndexCount)
        compare(activatedSpy.count, activatedCount)
        compare(highlightedSpy.count, highlightedCount)
    }

    function test_keySearch() {
        var control = createTemporaryObject(comboBox, testCase, {model: ["Banana", "Coco", "Coconut", "Apple", "Cocomuffin"]})
        verify(control)

        control.forceActiveFocus()
        verify(control.activeFocus)

        compare(control.currentIndex, 0)
        compare(control.currentText, "Banana")
        compare(control.highlightedIndex, -1)

        keyPress(Qt.Key_C)
        compare(control.currentIndex, 1)
        compare(control.currentText, "Coco")
        compare(control.highlightedIndex, -1)

        // no match
        keyPress(Qt.Key_N)
        compare(control.currentIndex, 1)
        compare(control.currentText, "Coco")
        compare(control.highlightedIndex, -1)

        keyPress(Qt.Key_C)
        compare(control.currentIndex, 2)
        compare(control.currentText, "Coconut")
        compare(control.highlightedIndex, -1)

        keyPress(Qt.Key_C)
        compare(control.currentIndex, 4)
        compare(control.currentText, "Cocomuffin")
        compare(control.highlightedIndex, -1)

        // wrap
        keyPress(Qt.Key_C)
        compare(control.currentIndex, 1)
        compare(control.currentText, "Coco")
        compare(control.highlightedIndex, -1)

        keyPress(Qt.Key_A)
        compare(control.currentIndex, 3)
        compare(control.currentText, "Apple")
        compare(control.highlightedIndex, -1)

        keyPress(Qt.Key_B)
        compare(control.currentIndex, 0)
        compare(control.currentText, "Banana")
        compare(control.highlightedIndex, -1)

        // popup
        control.popup.open()
        tryCompare(control.popup, "opened", true)

        compare(control.currentIndex, 0)
        compare(control.highlightedIndex, 0)

        keyClick(Qt.Key_C)
        compare(control.highlightedIndex, 1) // "Coco"
        compare(control.currentIndex, 0)

        // no match
        keyClick(Qt.Key_N)
        compare(control.highlightedIndex, 1)
        compare(control.currentIndex, 0)

        keyClick(Qt.Key_C)
        compare(control.highlightedIndex, 2) // "Coconut"
        compare(control.currentIndex, 0)

        keyClick(Qt.Key_C)
        compare(control.highlightedIndex, 4) // "Cocomuffin"
        compare(control.currentIndex, 0)

        // wrap
        keyClick(Qt.Key_C)
        compare(control.highlightedIndex, 1) // "Coco"
        compare(control.currentIndex, 0)

        keyClick(Qt.Key_B)
        compare(control.highlightedIndex, 0) // "Banana"
        compare(control.currentIndex, 0)

        keyClick(Qt.Key_A)
        compare(control.highlightedIndex, 3) // "Apple"
        compare(control.currentIndex, 0)

        verify(control.popup.visible)

        // accept
        keyClick(Qt.Key_Return)
        tryCompare(control.popup, "visible", false)
        compare(control.currentIndex, 3)
        compare(control.currentText, "Apple")
        compare(control.highlightedIndex, -1)
    }

    function test_popup() {
        var control = createTemporaryObject(comboBox, testCase, {model: 3})
        verify(control)

        // show below
        mousePress(control)
        compare(control.pressed, true)
        compare(control.popup.visible, false)
        mouseRelease(control)
        compare(control.pressed, false)
        compare(control.popup.visible, true)
        verify(control.popup.contentItem.y >= control.y)

        // hide
        mouseClick(control)
        compare(control.pressed, false)
        tryCompare(control.popup, "visible", false)

        // show above
        control.y = control.Window.height - control.height
        mousePress(control)
        compare(control.pressed, true)
        compare(control.popup.visible, false)
        mouseRelease(control)
        compare(control.pressed, false)
        compare(control.popup.visible, true)
        verify(control.popup.contentItem.y < control.y)

        // follow the control outside the horizontal window bounds
        control.x = -control.width / 2
        compare(control.x, -control.width / 2)
        compare(control.popup.contentItem.parent.x, -control.width / 2)
        control.x = testCase.width - control.width / 2
        compare(control.x, testCase.width - control.width / 2)
        compare(control.popup.contentItem.parent.x, testCase.width - control.width / 2)

        // close the popup when hidden (QTBUG-67684)
        control.popup.open()
        tryCompare(control.popup, "opened", true)
        control.visible = false
        tryCompare(control.popup, "visible", false)
    }

    function test_mouse() {
        var control = createTemporaryObject(comboBox, testCase, {model: 3, hoverEnabled: false})
        verify(control)

        var activatedSpy = signalSpy.createObject(control, {target: control, signalName: "activated"})
        verify(activatedSpy.valid)

        mouseClick(control)
        compare(control.popup.visible, true)

        var content = control.popup.contentItem
        waitForRendering(content)

        // press - move - release outside - not activated - not closed
        mousePress(content)
        compare(activatedSpy.count, 0)
        mouseMove(content, content.width * 2)
        compare(activatedSpy.count, 0)
        mouseRelease(content, content.width * 2)
        compare(activatedSpy.count, 0)
        compare(control.popup.visible, true)

        // press - move - release inside - activated - closed
        mousePress(content)
        compare(activatedSpy.count, 0)
        mouseMove(content, content.width / 2 + 1, content.height / 2 + 1)
        compare(activatedSpy.count, 0)
        mouseRelease(content)
        compare(activatedSpy.count, 1)
        tryCompare(control.popup, "visible", false)
    }

    function test_touch() {
        var control = createTemporaryObject(comboBox, testCase, {model: 3})
        verify(control)

        var touch = touchEvent(control)

        var activatedSpy = signalSpy.createObject(control, {target: control, signalName: "activated"})
        verify(activatedSpy.valid)

        var highlightedSpy = signalSpy.createObject(control, {target: control, signalName: "highlighted"})
        verify(highlightedSpy.valid)

        touch.press(0, control).commit()
        touch.release(0, control).commit()
        compare(control.popup.visible, true)

        var content = control.popup.contentItem
        waitForRendering(content)

        // press - move - release outside - not activated - not closed
        touch.press(0, control).commit()
        compare(activatedSpy.count, 0)
        compare(highlightedSpy.count, 0)
        touch.move(0, control, control.width * 2, control.height / 2).commit()
        compare(activatedSpy.count, 0)
        compare(highlightedSpy.count, 0)
        touch.release(0, control, control.width * 2, control.height / 2).commit()
        compare(activatedSpy.count, 0)
        compare(highlightedSpy.count, 0)
        compare(control.popup.visible, true)

        // press - move - release inside - activated - closed
        touch.press(0, content).commit()
        compare(activatedSpy.count, 0)
        compare(highlightedSpy.count, 0)
        touch.move(0, content, content.width / 2 + 1, content.height / 2 + 1).commit()
        compare(activatedSpy.count, 0)
        compare(highlightedSpy.count, 0)
        touch.release(0, content).commit()
        compare(activatedSpy.count, 1)
        compare(highlightedSpy.count, 1)
        tryCompare(control.popup, "visible", false)
    }

    function test_down() {
        var control = createTemporaryObject(comboBox, testCase, {model: 3})
        verify(control)

        // some styles position the popup over the combo button. move it out
        // of the way to avoid stealing mouse presses. we want to test the
        // combinations of the button being pressed and the popup being visible.
        control.popup.y = control.height

        var downSpy = signalSpy.createObject(control, {target: control, signalName: "downChanged"})
        verify(downSpy.valid)

        var pressedSpy = signalSpy.createObject(control, {target: control, signalName: "pressedChanged"})
        verify(pressedSpy.valid)

        mousePress(control)
        compare(control.popup.visible, false)
        compare(control.pressed, true)
        compare(control.down, true)
        compare(downSpy.count, 1)
        compare(pressedSpy.count, 1)

        mouseRelease(control)
        compare(control.popup.visible, true)
        compare(control.pressed, false)
        compare(control.down, true)
        compare(downSpy.count, 3)
        compare(pressedSpy.count, 2)

        compare(control.popup.y, control.height)

        control.down = false
        compare(control.down, false)
        compare(downSpy.count, 4)

        mousePress(control)
        compare(control.popup.visible, true)
        compare(control.pressed, true)
        compare(control.down, false) // explicit false
        compare(downSpy.count, 4)
        compare(pressedSpy.count, 3)

        control.down = undefined
        compare(control.down, true)
        compare(downSpy.count, 5)

        mouseRelease(control)
        tryCompare(control.popup, "visible", false)
        compare(control.pressed, false)
        compare(control.down, false)
        compare(downSpy.count, 6)
        compare(pressedSpy.count, 4)

        control.popup.open()
        compare(control.popup.visible, true)
        compare(control.pressed, false)
        compare(control.down, true)
        compare(downSpy.count, 7)
        compare(pressedSpy.count, 4)

        control.popup.close()
        tryCompare(control.popup, "visible", false)
        compare(control.pressed, false)
        compare(control.down, false)
        compare(downSpy.count, 8)
        compare(pressedSpy.count, 4)
    }

    function test_focus() {
        var control = createTemporaryObject(comboBox, testCase, {model: 3})
        verify(control)

        var openedSpy = signalSpy.createObject(control, {target: control.popup, signalName: "opened"})
        verify(openedSpy.valid)

        var closedSpy = signalSpy.createObject(control, {target: control.popup, signalName: "closed"})
        verify(openedSpy.valid)

        // click - gain focus - show popup
        mouseClick(control)
        verify(control.activeFocus)
        openedSpy.wait()
        compare(openedSpy.count, 1)
        compare(control.popup.visible, true)

        // lose focus - hide popup
        control.focus = false
        verify(!control.activeFocus)
        closedSpy.wait()
        compare(closedSpy.count, 1)
        compare(control.popup.visible, false)
    }

    function test_baseline() {
        var control = createTemporaryObject(comboBox, testCase)
        verify(control)
        compare(control.baselineOffset, control.contentItem.y + control.contentItem.baselineOffset)
    }

    Component {
        id: displayBox
        ComboBox {
            textRole: "key"
            model: ListModel {
                ListElement { key: "First"; value: 123 }
                ListElement { key: "Second"; value: 456 }
                ListElement { key: "Third"; value: 789 }
            }
        }
    }

    function test_displayText() {
        var control = createTemporaryObject(displayBox, testCase)
        verify(control)

        compare(control.displayText, "First")
        control.currentIndex = 1
        compare(control.displayText, "Second")
        control.textRole = "value"
        compare(control.displayText, "456")
        control.displayText = "Display"
        compare(control.displayText, "Display")
        control.currentIndex = 2
        compare(control.displayText, "Display")
        control.displayText = undefined
        compare(control.displayText, "789")
    }

    Component {
        id: component
        Pane {
            id: panel
            property alias button: _button;
            property alias combobox: _combobox;
            font.pixelSize: 30
            Column {
                Button {
                    id: _button
                    text: "Button"
                    font.pixelSize: 20
                }
                ComboBox {
                    id: _combobox
                    model: ["ComboBox", "With"]
                    delegate: ItemDelegate {
                        width: _combobox.width
                        text: _combobox.textRole ? (Array.isArray(_combobox.model) ? modelData[_combobox.textRole] : model[_combobox.textRole]) : modelData
                        objectName: "delegate"
                        autoExclusive: true
                        checked: _combobox.currentIndex === index
                        highlighted: _combobox.highlightedIndex === index
                    }
                }
            }
        }
    }

    function getChild(control, objname, idx) {
        var index = idx
        for (var i = index+1; i < control.children.length; i++)
        {
            if (control.children[i].objectName === objname) {
                index = i
                break
            }
        }
        return index
    }

    function test_font() { // QTBUG_50984, QTBUG-51696
        var control = createTemporaryObject(component, testCase)
        verify(control)
        verify(control.button)
        verify(control.combobox)

        compare(control.font.pixelSize, 30)
        compare(control.button.font.pixelSize, 20)
        compare(control.combobox.font.pixelSize, 30)

//        verify(control.combobox.popup)
//        var popup = control.combobox.popup
//        popup.open()

//        verify(popup.contentItem)

//        var listview = popup.contentItem
//        verify(listview.contentItem)
//        waitForRendering(listview)

//        var idx1 = getChild(listview.contentItem, "delegate", -1)
//        compare(listview.contentItem.children[idx1].font.pixelSize, 25)
//        var idx2 = getChild(listview.contentItem, "delegate", idx1)
//        compare(listview.contentItem.children[idx2].font.pixelSize, 25)

//        compare(listview.contentItem.children[idx1].font.pixelSize, 25)
//        compare(listview.contentItem.children[idx2].font.pixelSize, 25)

        control.font.pixelSize = control.font.pixelSize + 10
        compare(control.combobox.font.pixelSize, 40)
//        waitForRendering(listview)
//        compare(listview.contentItem.children[idx1].font.pixelSize, 25)
//        compare(listview.contentItem.children[idx2].font.pixelSize, 25)

        control.combobox.font.pixelSize = control.combobox.font.pixelSize + 5
        compare(control.combobox.font.pixelSize, 45)
//        waitForRendering(listview)

//        idx1 = getChild(listview.contentItem, "delegate", -1)
//        compare(listview.contentItem.children[idx1].font.pixelSize, 25)
//        idx2 = getChild(listview.contentItem, "delegate", idx1)
//        compare(listview.contentItem.children[idx2].font.pixelSize, 25)
    }

    function test_wheel() {
        var ma = createTemporaryObject(mouseArea, testCase, {width: 100, height: 100})
        verify(ma)

        var control = comboBox.createObject(ma, {model: 2, wheelEnabled: true})
        verify(control)

        var delta = 120

        var spy = signalSpy.createObject(ma, {target: ma, signalName: "wheel"})
        verify(spy.valid)

        mouseWheel(control, control.width / 2, control.height / 2, -delta, -delta)
        compare(control.currentIndex, 1)
        compare(spy.count, 0) // no propagation

        // reached bounds -> no change
        mouseWheel(control, control.width / 2, control.height / 2, -delta, -delta)
        compare(control.currentIndex, 1)
        compare(spy.count, 0) // no propagation

        mouseWheel(control, control.width / 2, control.height / 2, delta, delta)
        compare(control.currentIndex, 0)
        compare(spy.count, 0) // no propagation

        // reached bounds -> no change
        mouseWheel(control, control.width / 2, control.height / 2, delta, delta)
        compare(control.currentIndex, 0)
        compare(spy.count, 0) // no propagation
    }

    function test_activation_data() {
        return [
            { tag: "open:enter", key: Qt.Key_Enter, open: true },
            { tag: "open:return", key: Qt.Key_Return, open: true },
            { tag: "closed:enter", key: Qt.Key_Enter, open: false },
            { tag: "closed:return", key: Qt.Key_Return, open: false }
        ]
    }

    // QTBUG-51645
    function test_activation(data) {
        var control = createTemporaryObject(comboBox, testCase, {currentIndex: 1, model: ["Apple", "Orange", "Banana"]})
        verify(control)

        control.forceActiveFocus()
        verify(control.activeFocus)

        if (data.open) {
            var openedSpy = signalSpy.createObject(control, {target: control.popup, signalName: "opened"})
            verify(openedSpy.valid)

            keyClick(Qt.Key_Space)
            openedSpy.wait()
            compare(openedSpy.count, 1)
        }
        compare(control.popup.visible, data.open)

        compare(control.currentIndex, 1)
        compare(control.currentText, "Orange")
        compare(control.displayText, "Orange")

        keyClick(data.key)

        compare(control.currentIndex, 1)
        compare(control.currentText, "Orange")
        compare(control.displayText, "Orange")
    }

    Component {
        id: asyncLoader
        Loader {
            active: false
            asynchronous: true
            sourceComponent: ComboBox {
                model: ["First", "Second", "Third"]
            }
        }
    }

    // QTBUG-51972
    function test_async() {
        var loader = createTemporaryObject(asyncLoader, testCase)
        verify(loader)

        loader.active = true
        tryCompare(loader, "status", Loader.Ready)
        verify(loader.item)
        compare(loader.item.currentText, "First")
        compare(loader.item.displayText, "First")
    }

    // QTBUG-52615
    function test_currentIndex() {
        var control = createTemporaryObject(comboBox, testCase, {currentIndex: -1, model: 3})
        verify(control)

        compare(control.currentIndex, -1)
    }

    ListModel {
        id: resetmodel
        ListElement { text: "First" }
        ListElement { text: "Second" }
        ListElement { text: "Third" }
    }

    // QTBUG-54573
    function test_modelReset() {
        var control = createTemporaryObject(comboBox, testCase, {model: resetmodel})
        verify(control)
        control.popup.open()

        var listview = control.popup.contentItem
        verify(listview)

        tryCompare(listview.contentItem.children, "length", resetmodel.count + 1) // + highlight item

        resetmodel.clear()
        resetmodel.append({text: "Fourth"})
        resetmodel.append({text: "Fifth"})

        tryCompare(listview.contentItem.children, "length", resetmodel.count + 1) // + highlight item
    }

    // QTBUG-55118
    function test_currentText() {
        var control = createTemporaryObject(comboBox, testCase, {model: listmodel})
        verify(control)

        compare(control.currentIndex, 0)
        compare(control.currentText, "First")

        listmodel.setProperty(0, "text", "1st")
        compare(control.currentText, "1st")

        control.currentIndex = 1
        compare(control.currentText, "Second")

        listmodel.setProperty(0, "text", "First")
        compare(control.currentText, "Second")
    }

    // QTBUG-55030
    function test_highlightRange() {
        var control = createTemporaryObject(comboBox, testCase, {model: 100})
        verify(control)

        control.currentIndex = 50
        compare(control.currentIndex, 50)
        compare(control.highlightedIndex, -1)

        var openedSpy = signalSpy.createObject(control, {target: control.popup, signalName: "opened"})
        verify(openedSpy.valid)

        control.popup.open()
        compare(control.highlightedIndex, 50)
        tryCompare(openedSpy, "count", 1)

        var listview = control.popup.contentItem
        verify(listview)

        var first = listview.itemAt(0, listview.contentY)
        verify(first)
        compare(first.text, "50")

        var closedSpy = signalSpy.createObject(control, {target: control.popup, signalName: "closed"})
        verify(closedSpy.valid)

        control.popup.close()
        tryCompare(closedSpy, "count", 1)
        compare(control.highlightedIndex, -1)

        control.currentIndex = 99
        compare(control.currentIndex, 99)
        compare(control.highlightedIndex, -1)

        control.popup.open()
        compare(control.highlightedIndex, 99)
        tryCompare(openedSpy, "count", 2)
        tryVerify(function() { return listview.height > 0 })

        var last = listview.itemAt(0, listview.contentY + listview.height - 1)
        verify(last)
        compare(last.text, "99")

        openedSpy.target = null
        closedSpy.target = null
    }

    function test_mouseHighlight() {
        if ((Qt.platform.pluginName === "offscreen")
            || (Qt.platform.pluginName === "minimal"))
            skip("Mouse highlight not functional on offscreen/minimal platforms")
        var control = createTemporaryObject(comboBox, testCase, {model: 20})
        verify(control)

        compare(control.highlightedIndex, -1)

        var openedSpy = signalSpy.createObject(control, {target: control.popup, signalName: "opened"})
        verify(openedSpy.valid)

        control.popup.open()
        compare(control.highlightedIndex, 0)
        tryCompare(openedSpy, "count", 1)

        var listview = control.popup.contentItem
        verify(listview)
        waitForRendering(listview)

        // hover-highlight through all visible list items one by one
        var hoverIndex = -1
        var prevHoverItem = null
        for (var y = 0; y < listview.height; ++y) {
            var hoverItem = listview.itemAt(0, listview.contentY + y)
            if (!hoverItem || !hoverItem.visible || hoverItem === prevHoverItem)
                continue
            mouseMove(hoverItem, 0, 0)
            tryCompare(control, "highlightedIndex", ++hoverIndex)
            prevHoverItem = hoverItem
        }

        mouseMove(listview, listview.width / 2, listview.height / 2)

        // wheel-highlight the rest of the items
        var delta = 120
        var prevWheelItem = null
        while (!listview.atYEnd) {
            var prevContentY = listview.contentY
            mouseWheel(listview, listview.width / 2, listview.height / 2, -delta, -delta)
            tryCompare(listview, "moving", false)
            verify(listview.contentY > prevContentY)

            var wheelItem = listview.itemAt(listview.width / 2, listview.contentY + listview.height / 2)
            if (!wheelItem || !wheelItem.visible || wheelItem === prevWheelItem)
                continue

            tryCompare(control, "highlightedIndex", parseInt(wheelItem.text))
            prevWheelItem = wheelItem
        }
    }

    RegExpValidator {
        id: regExpValidator
        regExp: /(red|blue|green)?/
    }

    function test_validator() {
        var control = createTemporaryObject(comboBox, testCase, {editable: true, validator: regExpValidator})

        control.editText = "blu"
        compare(control.acceptableInput, false)
        control.editText = "blue"
        compare(control.acceptableInput, true)
        control.editText = "bluee"
        compare(control.acceptableInput, false)
        control.editText = ""
        compare(control.acceptableInput, true)
        control.editText = ""
        control.forceActiveFocus()
        keyPress(Qt.Key_A)
        compare(control.editText, "")
        keyPress(Qt.Key_A)
        compare(control.editText, "")
        keyPress(Qt.Key_R)
        compare(control.editText, "r")
        keyPress(Qt.Key_A)
        compare(control.editText, "r")
        compare(control.acceptableInput, false)
        keyPress(Qt.Key_E)
        compare(control.editText, "re")
        compare(control.acceptableInput, false)
        keyPress(Qt.Key_D)
        compare(control.editText, "red")
        compare(control.acceptableInput, true)
    }

    Component {
        id: appendFindBox
        ComboBox {
            editable: true
            model: ListModel {
                ListElement { text:"first" }
            }
            onAccepted: {
                if (find(editText) === -1)
                    model.append({text: editText})
            }
        }
    }

    function test_append_find() {
        var control = createTemporaryObject(appendFindBox, testCase)

        compare(control.currentIndex, 0)
        compare(control.currentText, "first")
        control.forceActiveFocus()
        compare(control.activeFocus, true)

        control.selectAll()
        keyPress(Qt.Key_T)
        keyPress(Qt.Key_H)
        keyPress(Qt.Key_I)
        keyPress(Qt.Key_R)
        keyPress(Qt.Key_D)
        compare(control.count, 1)
        compare(control.currentText, "first")
        compare(control.editText, "third")

        keyPress(Qt.Key_Enter)
        compare(control.count, 2)
        compare(control.currentIndex, 1)
        compare(control.currentText, "third")
    }

    function test_editable() {
        var control = createTemporaryObject(comboBox, testCase, {editable: true, model: ["Banana", "Coco", "Coconut", "Apple", "Cocomuffin"]})
        verify(control)

        control.forceActiveFocus()
        verify(control.activeFocus)

        var acceptCount = 0

        var acceptSpy = signalSpy.createObject(control, {target: control, signalName: "accepted"})
        verify(acceptSpy.valid)

        compare(control.editText, "Banana")
        compare(control.currentText, "Banana")
        compare(control.currentIndex, 0)
        compare(acceptSpy.count, 0)
        control.editText = ""

        keyPress(Qt.Key_C)
        compare(control.editText, "coco")
        compare(control.currentText, "Banana")
        compare(control.currentIndex, 0)

        keyPress(Qt.Key_Right)
        keyPress(Qt.Key_N)
        compare(control.editText, "coconut")
        compare(control.currentText, "Banana")
        compare(control.currentIndex, 0)

        keyPress(Qt.Key_Enter) // Accept
        compare(control.editText, "Coconut")
        compare(control.currentText, "Coconut")
        compare(control.currentIndex, 2)
        compare(acceptSpy.count, ++acceptCount)

        keyPress(Qt.Key_Backspace)
        keyPress(Qt.Key_Backspace)
        keyPress(Qt.Key_Backspace)
        keyPress(Qt.Key_M)
        compare(control.editText, "Cocomuffin")
        compare(control.currentText, "Coconut")
        compare(control.currentIndex, 2)

        keyPress(Qt.Key_Enter) // Accept
        compare(control.editText, "Cocomuffin")
        compare(control.currentText, "Cocomuffin")
        compare(control.currentIndex, 4)
        compare(acceptSpy.count, ++acceptCount)

        keyPress(Qt.Key_Return) // Accept
        compare(control.editText, "Cocomuffin")
        compare(control.currentText, "Cocomuffin")
        compare(control.currentIndex, 4)
        compare(acceptSpy.count, ++acceptCount)

        control.editText = ""
        compare(control.editText, "")
        compare(control.currentText, "Cocomuffin")
        compare(control.currentIndex, 4)

        keyPress(Qt.Key_A)
        compare(control.editText, "apple")
        compare(control.currentText, "Cocomuffin")
        compare(control.currentIndex, 4)

        keyPress(Qt.Key_Return) // Accept
        compare(control.editText, "Apple")
        compare(control.currentText, "Apple")
        compare(control.currentIndex, 3)
        compare(acceptSpy.count, ++acceptCount)

        control.editText = ""
        keyPress(Qt.Key_A)
        keyPress(Qt.Key_B)
        compare(control.editText, "ab")
        compare(control.currentText, "Apple")
        compare(control.currentIndex, 3)

        keyPress(Qt.Key_Return) // Accept
        compare(control.editText, "ab")
        compare(control.currentText, "")
        compare(control.currentIndex, -1)
        compare(acceptSpy.count, ++acceptCount)

        control.editText = ""
        compare(control.editText, "")
        compare(control.currentText, "")
        compare(control.currentIndex, -1)

        keyPress(Qt.Key_C)
        keyPress(Qt.Key_Return) // Accept
        compare(control.editText, "Coco")
        compare(control.currentText, "Coco")
        compare(control.currentIndex, 1)
        compare(acceptSpy.count, ++acceptCount)

        keyPress(Qt.Key_Down)
        compare(control.editText, "Coconut")
        compare(control.currentText, "Coconut")
        compare(control.currentIndex, 2)

        keyPress(Qt.Key_Up)
        compare(control.editText, "Coco")
        compare(control.currentText, "Coco")
        compare(control.currentIndex, 1)

        control.editText = ""
        compare(control.editText, "")
        compare(control.currentText, "Coco")
        compare(control.currentIndex, 1)

        keyPress(Qt.Key_C)
        keyPress(Qt.Key_O)
        keyPress(Qt.Key_C) // autocompletes "coco"
        keyPress(Qt.Key_Backspace)
        keyPress(Qt.Key_Return) // Accept "coc"
        compare(control.editText, "coc")
        compare(control.currentText, "")
        compare(control.currentIndex, -1)
        compare(acceptSpy.count, ++acceptCount)

        control.editText = ""
        compare(control.editText, "")
        compare(control.currentText, "")
        compare(control.currentIndex, -1)

        keyPress(Qt.Key_C)
        keyPress(Qt.Key_O)
        keyPress(Qt.Key_C) // autocompletes "coc"
        keyPress(Qt.Key_Space)
        keyPress(Qt.Key_Return) // Accept "coc "
        compare(control.editText, "coc ")
        compare(control.currentText, "")
        compare(control.currentIndex, -1)
        compare(acceptSpy.count, ++acceptCount)
    }

    Component {
        id: keysAttachedBox
        ComboBox {
            editable: true
            property bool gotit: false
            Keys.onPressed: {
                if (!gotit && event.key === Qt.Key_B) {
                    gotit = true
                    event.accepted = true
                }
            }
        }
    }

    function test_keys_attached() {
        var control = createTemporaryObject(keysAttachedBox, testCase)
        verify(control)

        control.forceActiveFocus()
        verify(control.activeFocus)

        verify(!control.gotit)
        compare(control.editText, "")

        keyPress(Qt.Key_A)
        verify(control.activeFocus)
        verify(!control.gotit)
        compare(control.editText, "a")

        keyPress(Qt.Key_B)
        verify(control.activeFocus)
        verify(control.gotit)
        compare(control.editText, "a")

        keyPress(Qt.Key_B)
        verify(control.activeFocus)
        verify(control.gotit)
        compare(control.editText, "ab")
    }

    function test_minusOneIndexResetsSelection_QTBUG_35794_data() {
        return [
            { tag: "editable", editable: true },
            { tag: "non-editable", editable: false }
        ]
    }

    function test_minusOneIndexResetsSelection_QTBUG_35794(data) {
        var control = createTemporaryObject(comboBox, testCase, {editable: data.editable, model: ["A", "B", "C"]})
        verify(control)

        compare(control.currentIndex, 0)
        compare(control.currentText, "A")
        control.currentIndex = -1
        compare(control.currentIndex, -1)
        compare(control.currentText, "")
        control.currentIndex = 1
        compare(control.currentIndex, 1)
        compare(control.currentText, "B")
    }

    function test_minusOneToZeroSelection_QTBUG_38036() {
        var control = createTemporaryObject(comboBox, testCase, {model: ["A", "B", "C"]})
        verify(control)

        compare(control.currentIndex, 0)
        compare(control.currentText, "A")
        control.currentIndex = -1
        compare(control.currentIndex, -1)
        compare(control.currentText, "")
        control.currentIndex = 0
        compare(control.currentIndex, 0)
        compare(control.currentText, "A")
    }

    function test_emptyPopupAfterModelCleared() {
        var control = createTemporaryObject(comboBox, testCase, { model: 1 })
        verify(control)
        compare(control.popup.implicitHeight, 0)

        // Ensure that it's open so that the popup's implicitHeight changes when we increase the model count.
        control.popup.open()
        tryCompare(control.popup, "visible", true)

        // Add lots of items to the model. The popup should take up the entire height of the window.
        control.model = 100
        compare(control.popup.height, control.Window.height - control.popup.topMargin - control.popup.bottomMargin)

        control.popup.close()

        // Clearing the model should result in a zero height.
        control.model = 0
        control.popup.open()
        tryCompare(control.popup, "visible", true)
        compare(control.popup.height, control.popup.topPadding + control.popup.bottomPadding)
    }

    Component {
        id: keysMonitor
        Item {
            property int pressedKeys: 0
            property int releasedKeys: 0
            property int lastPressedKey: 0
            property int lastReleasedKey: 0
            property alias comboBox: comboBox

            width: 200
            height: 200

            Keys.onPressed: { ++pressedKeys; lastPressedKey = event.key }
            Keys.onReleased: { ++releasedKeys; lastReleasedKey = event.key }

            ComboBox {
                id: comboBox
            }
        }
    }

    function test_keyClose_data() {
        return [
            { tag: "Escape", key: Qt.Key_Escape },
            { tag: "Back", key: Qt.Key_Back }
        ]
    }

    function test_keyClose(data) {
        var container = createTemporaryObject(keysMonitor, testCase)
        verify(container)

        var control = comboBox.createObject(container)
        verify(control)

        control.forceActiveFocus()
        verify(control.activeFocus)

        var pressedKeys = 0
        var releasedKeys = 0

        // popup not visible -> propagates
        keyPress(data.key)
        compare(container.pressedKeys, ++pressedKeys)
        compare(container.lastPressedKey, data.key)

        keyRelease(data.key)
        compare(container.releasedKeys, ++releasedKeys)
        compare(container.lastReleasedKey, data.key)

        verify(control.activeFocus)

        // popup visible -> handled -> does not propagate
        control.popup.open()
        tryCompare(control.popup, "opened", true)

        keyPress(data.key)
        compare(container.pressedKeys, pressedKeys)

        keyRelease(data.key)
        // Popup receives the key release event if it has an exit transition, but
        // not if it has been immediately closed on press, without a transition.
        // ### TODO: Should Popup somehow always block the key release event?
        if (!control.popup.exit)
            ++releasedKeys
        compare(container.releasedKeys, releasedKeys)

        tryCompare(control.popup, "visible", false)
        verify(control.activeFocus)

        // popup not visible -> propagates
        keyPress(data.key)
        compare(container.pressedKeys, ++pressedKeys)
        compare(container.lastPressedKey, data.key)

        keyRelease(data.key)
        compare(container.releasedKeys, ++releasedKeys)
        compare(container.lastReleasedKey, data.key)
    }

    function test_popupFocus_QTBUG_74661() {
        var control = createTemporaryObject(comboBox, testCase)
        verify(control)

        var popup = createTemporaryObject(customPopup, testCase)
        verify(popup)

        control.popup = popup

        var openedSpy = signalSpy.createObject(control, {target: popup, signalName: "opened"})
        verify(openedSpy.valid)

        var closedSpy = signalSpy.createObject(control, {target: popup, signalName: "closed"})
        verify(closedSpy.valid)

        control.forceActiveFocus()
        verify(control.activeFocus)

        // show popup
        keyClick(Qt.Key_Space)
        openedSpy.wait()
        compare(openedSpy.count, 1)

        popup.contentItem.forceActiveFocus()
        verify(popup.contentItem.activeFocus)

        // type something in the text field
        keyClick(Qt.Key_Space)
        keyClick(Qt.Key_H)
        keyClick(Qt.Key_I)
        compare(popup.contentItem.text, " hi")

        compare(closedSpy.count, 0)

        // hide popup
        keyClick(Qt.Key_Escape)
        closedSpy.wait()
        compare(closedSpy.count, 1)
    }

    function test_comboBoxWithShaderEffect() {
        var control = createTemporaryObject(comboBoxWithShaderEffect, testCase, {model: 9})
        verify(control)
        waitForRendering(control)
        control.forceActiveFocus()
        var openedSpy = signalSpy.createObject(control, {target: control.popup, signalName: "opened"})
        verify(openedSpy.valid)

        var closedSpy = signalSpy.createObject(control, {target: control.popup, signalName: "closed"})
        verify(closedSpy.valid)

        control.popup.open()
        openedSpy.wait()
        compare(openedSpy.count, 1)
        control.popup.close()
        closedSpy.wait()
        compare(closedSpy.count, 1)
    }

<<<<<<< HEAD
    function test_comboBoxSelectTextByMouse() {
        let control = createTemporaryObject(comboBox, testCase,
            { editable: true, selectTextByMouse: true, model: [ "Some text" ], width: parent.width })
        verify(control)
        waitForRendering(control)
        control.forceActiveFocus()

        // Position the text cursor at the beginning of the text.
        mouseClick(control, control.leftPadding, control.height / 2)
        // Select all of the text.
        mousePress(control, control.leftPadding, control.height / 2)
        mouseMove(control, control.leftPadding + control.contentItem.width, control.height / 2)
        mouseRelease(control, control.leftPadding + control.contentItem.width, control.height / 2)
        compare(control.contentItem.selectedText, "Some text")
=======
    // QTBUG-78885: When the edit text is changed on an editable ComboBox,
    // and then that ComboBox loses focus, its currentIndex should change
    // to the index of the edit text (assuming a match is found).
    function test_currentIndexChangeOnLostFocus() {
        if (Qt.styleHints.tabFocusBehavior !== Qt.TabFocusAllControls)
            skip("This platform only allows tab focus for text controls")

        let theModel = []
        for (let i = 0; i < 10; ++i)
            theModel.push("Item " + (i + 1))

        let comboBox1 = createTemporaryObject(comboBox, testCase,
            { objectName: "comboBox1", editable: true, model: theModel })
        verify(comboBox1)
        compare(comboBox1.currentIndex, 0)

        let comboBox2 = createTemporaryObject(comboBox, testCase, { objectName: "comboBox2" })
        verify(comboBox2)

        // Give the first ComboBox focus and type in 0 to select "Item 10" (default is "Item 1").
        waitForRendering(comboBox1)
        comboBox1.forceActiveFocus()
        verify(comboBox1.activeFocus)
        keyClick(Qt.Key_0)
        compare(comboBox1.editText, "Item 10")

        let currentIndexSpy = signalSpy.createObject(comboBox1,
            { target: comboBox1, signalName: "currentIndexChanged" })
        verify(currentIndexSpy.valid)

        // Give focus to the other ComboBox so that the first one loses it.
        // The first ComboBox's currentIndex should change to that of "Item 10".
        keyClick(Qt.Key_Tab)
        verify(comboBox2.activeFocus)
        compare(comboBox1.currentIndex, 9)
        compare(currentIndexSpy.count, 1)

        // Give focus back to the first ComboBox, and try the same thing except
        // with non-existing text; the currentIndex should not change.
        comboBox1.forceActiveFocus()
        verify(comboBox1.activeFocus)
        keySequence(StandardKey.SelectAll)
        compare(comboBox1.contentItem.selectedText, "Item 10")
        keyClick(Qt.Key_N)
        keyClick(Qt.Key_O)
        keyClick(Qt.Key_P)
        keyClick(Qt.Key_E)
        compare(comboBox1.editText, "nope")
        compare(comboBox1.currentIndex, 9)
        compare(currentIndexSpy.count, 1)
>>>>>>> 090eab86
    }
}<|MERGE_RESOLUTION|>--- conflicted
+++ resolved
@@ -1854,7 +1854,6 @@
         compare(closedSpy.count, 1)
     }
 
-<<<<<<< HEAD
     function test_comboBoxSelectTextByMouse() {
         let control = createTemporaryObject(comboBox, testCase,
             { editable: true, selectTextByMouse: true, model: [ "Some text" ], width: parent.width })
@@ -1869,7 +1868,8 @@
         mouseMove(control, control.leftPadding + control.contentItem.width, control.height / 2)
         mouseRelease(control, control.leftPadding + control.contentItem.width, control.height / 2)
         compare(control.contentItem.selectedText, "Some text")
-=======
+    }
+
     // QTBUG-78885: When the edit text is changed on an editable ComboBox,
     // and then that ComboBox loses focus, its currentIndex should change
     // to the index of the edit text (assuming a match is found).
@@ -1920,6 +1920,5 @@
         compare(comboBox1.editText, "nope")
         compare(comboBox1.currentIndex, 9)
         compare(currentIndexSpy.count, 1)
->>>>>>> 090eab86
     }
 }