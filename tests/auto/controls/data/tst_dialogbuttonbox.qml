/****************************************************************************
**
** Copyright (C) 2017 The Qt Company Ltd.
** Contact: http://www.qt.io/licensing/
**
** This file is part of the test suite of the Qt Toolkit.
**
** $QT_BEGIN_LICENSE:BSD$
** You may use this file under the terms of the BSD license as follows:
**
** "Redistribution and use in source and binary forms, with or without
** modification, are permitted provided that the following conditions are
** met:
**   * Redistributions of source code must retain the above copyright
**     notice, this list of conditions and the following disclaimer.
**   * Redistributions in binary form must reproduce the above copyright
**     notice, this list of conditions and the following disclaimer in
**     the documentation and/or other materials provided with the
**     distribution.
**   * Neither the name of The Qt Company Ltd nor the names of its
**     contributors may be used to endorse or promote products derived
**     from this software without specific prior written permission.
**
**
** THIS SOFTWARE IS PROVIDED BY THE COPYRIGHT HOLDERS AND CONTRIBUTORS
** "AS IS" AND ANY EXPRESS OR IMPLIED WARRANTIES, INCLUDING, BUT NOT
** LIMITED TO, THE IMPLIED WARRANTIES OF MERCHANTABILITY AND FITNESS FOR
** A PARTICULAR PURPOSE ARE DISCLAIMED. IN NO EVENT SHALL THE COPYRIGHT
** OWNER OR CONTRIBUTORS BE LIABLE FOR ANY DIRECT, INDIRECT, INCIDENTAL,
** SPECIAL, EXEMPLARY, OR CONSEQUENTIAL DAMAGES (INCLUDING, BUT NOT
** LIMITED TO, PROCUREMENT OF SUBSTITUTE GOODS OR SERVICES; LOSS OF USE,
** DATA, OR PROFITS; OR BUSINESS INTERRUPTION) HOWEVER CAUSED AND ON ANY
** THEORY OF LIABILITY, WHETHER IN CONTRACT, STRICT LIABILITY, OR TORT
** (INCLUDING NEGLIGENCE OR OTHERWISE) ARISING IN ANY WAY OUT OF THE USE
** OF THIS SOFTWARE, EVEN IF ADVISED OF THE POSSIBILITY OF SUCH DAMAGE."
**
** $QT_END_LICENSE$
**
****************************************************************************/

import QtQuick 2.2
import QtTest 1.0
import QtQuick.Controls 2.2

TestCase {
    id: testCase
    width: 200
    height: 200
    visible: true
    when: windowShown
    name: "DialogButtonBox"

    Component {
        id: buttonBox
        DialogButtonBox { }
    }

    Component {
        id: button
        Button { }
    }

    Component {
        id: signalSpy
        SignalSpy { }
    }

    function test_defaults() {
        var control = createTemporaryObject(buttonBox, testCase)
        verify(control)
        compare(control.count, 0)
        verify(control.delegate)
        compare(control.standardButtons, 0)
    }

    function test_standardButtons() {
        var control = createTemporaryObject(buttonBox, testCase)
        verify(control)
        compare(control.count, 0)

        control.standardButtons = DialogButtonBox.Ok
        compare(control.count, 1)
        var okButton = control.itemAt(0)
        verify(okButton)
        compare(okButton.text.toUpperCase(), "OK")

        control.standardButtons = DialogButtonBox.Cancel
        compare(control.count, 1)
        var cancelButton = control.itemAt(0)
        verify(cancelButton)
        compare(cancelButton.text.toUpperCase(), "CANCEL")

        control.standardButtons = DialogButtonBox.Ok | DialogButtonBox.Cancel
        compare(control.count, 2)
        if (control.itemAt(0).text.toUpperCase() === "OK") {
            okButton = control.itemAt(0)
            cancelButton = control.itemAt(1)
        } else {
            okButton = control.itemAt(1)
            cancelButton = control.itemAt(0)
        }
        verify(okButton)
        verify(cancelButton)
        compare(okButton.text.toUpperCase(), "OK")
        compare(cancelButton.text.toUpperCase(), "CANCEL")
        compare(control.standardButton(DialogButtonBox.Ok), okButton)
        compare(control.standardButton(DialogButtonBox.Cancel), cancelButton)

        control.standardButtons = 0
        compare(control.count, 0)
<<<<<<< HEAD
=======
        compare(control.standardButton(DialogButtonBox.Ok), null)
        compare(control.standardButton(DialogButtonBox.Cancel), null)

        control.destroy()
>>>>>>> c1b1e9a6
    }

    function test_attached() {
        var control = createTemporaryObject(buttonBox, testCase)
        verify(control)

        control.standardButtons = DialogButtonBox.Ok
        var okButton = control.itemAt(0)
        compare(okButton.DialogButtonBox.buttonBox, control)
        compare(okButton.DialogButtonBox.buttonRole, DialogButtonBox.AcceptRole)

        var saveButton = button.createObject(control, {text: "Save"})
        compare(saveButton.DialogButtonBox.buttonBox, control)
        compare(saveButton.DialogButtonBox.buttonRole, DialogButtonBox.InvalidRole)
        saveButton.DialogButtonBox.buttonRole = DialogButtonBox.AcceptRole
        compare(saveButton.DialogButtonBox.buttonRole, DialogButtonBox.AcceptRole)

        var closeButton = createTemporaryObject(button, null, {text: "Save"})
        compare(closeButton.DialogButtonBox.buttonBox, null)
        compare(closeButton.DialogButtonBox.buttonRole, DialogButtonBox.InvalidRole)
        closeButton.DialogButtonBox.buttonRole = DialogButtonBox.DestructiveRole
        compare(closeButton.DialogButtonBox.buttonRole, DialogButtonBox.DestructiveRole)
        control.addItem(closeButton)
        compare(closeButton.DialogButtonBox.buttonBox, control)

        control.contentModel.clear()
        compare(okButton.DialogButtonBox.buttonBox, null)
        compare(saveButton.DialogButtonBox.buttonBox, null)
        compare(closeButton.DialogButtonBox.buttonBox, null)
    }

    function test_signals_data() {
        return [
            { tag: "Ok", standardButton: DialogButtonBox.Ok, buttonRole: DialogButtonBox.AcceptRole, signalName: "accepted" },
            { tag: "Open", standardButton: DialogButtonBox.Open, buttonRole: DialogButtonBox.AcceptRole, signalName: "accepted" },
            { tag: "Save", standardButton: DialogButtonBox.Save, buttonRole: DialogButtonBox.AcceptRole, signalName: "accepted" },
            { tag: "Cancel", standardButton: DialogButtonBox.Cancel, buttonRole: DialogButtonBox.RejectRole, signalName: "rejected" },
            { tag: "Close", standardButton: DialogButtonBox.Close, buttonRole: DialogButtonBox.RejectRole, signalName: "rejected" },
            { tag: "Discard", standardButton: DialogButtonBox.Discard, buttonRole: DialogButtonBox.DestructiveRole },
            { tag: "Apply", standardButton: DialogButtonBox.Apply, buttonRole: DialogButtonBox.ApplyRole },
            { tag: "Reset", standardButton: DialogButtonBox.Reset, buttonRole: DialogButtonBox.ResetRole },
            { tag: "RestoreDefaults", standardButton: DialogButtonBox.RestoreDefaults, buttonRole: DialogButtonBox.ResetRole },
            { tag: "Help", standardButton: DialogButtonBox.Help, buttonRole: DialogButtonBox.HelpRole, signalName: "helpRequested" },
            { tag: "SaveAll", standardButton: DialogButtonBox.SaveAll, buttonRole: DialogButtonBox.AcceptRole, signalName: "accepted" },
            { tag: "Yes", standardButton: DialogButtonBox.Yes, buttonRole: DialogButtonBox.YesRole, signalName: "accepted" },
            { tag: "YesToAll", standardButton: DialogButtonBox.YesToAll, buttonRole: DialogButtonBox.YesRole, signalName: "accepted" },
            { tag: "No", standardButton: DialogButtonBox.No, buttonRole: DialogButtonBox.NoRole, signalName: "rejected" },
            { tag: "NoToAll", standardButton: DialogButtonBox.NoToAll, buttonRole: DialogButtonBox.NoRole, signalName: "rejected" },
            { tag: "Abort", standardButton: DialogButtonBox.Abort, buttonRole: DialogButtonBox.RejectRole, signalName: "rejected" },
            { tag: "Retry", standardButton: DialogButtonBox.Retry, buttonRole: DialogButtonBox.AcceptRole, signalName: "accepted" },
            { tag: "Ignore", standardButton: DialogButtonBox.Ignore, buttonRole: DialogButtonBox.AcceptRole, signalName: "accepted" }
        ]
    }

    function test_signals(data) {
        var control = createTemporaryObject(buttonBox, testCase)
        verify(control)

        control.standardButtons = data.standardButton
        compare(control.count, 1)
        var button = control.itemAt(0)
        verify(button)
        compare(button.DialogButtonBox.buttonRole, data.buttonRole)

        var clickedSpy = signalSpy.createObject(control, {target: control, signalName: "clicked"})
        verify(clickedSpy.valid)
        var roleSpy = signalSpy.createObject(control, {target: control, signalName: data.signalName})
        compare(roleSpy.valid, !!data.signalName)

        button.clicked()
        compare(clickedSpy.count, 1)
        compare(clickedSpy.signalArguments[0][0], button)
        compare(roleSpy.count, !!data.signalName ? 1 : 0)
    }
}<|MERGE_RESOLUTION|>--- conflicted
+++ resolved
@@ -108,13 +108,9 @@
 
         control.standardButtons = 0
         compare(control.count, 0)
-<<<<<<< HEAD
-=======
+
         compare(control.standardButton(DialogButtonBox.Ok), null)
         compare(control.standardButton(DialogButtonBox.Cancel), null)
-
-        control.destroy()
->>>>>>> c1b1e9a6
     }
 
     function test_attached() {
