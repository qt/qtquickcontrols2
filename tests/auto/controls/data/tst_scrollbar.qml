--- conflicted
+++ resolved
@@ -211,7 +211,6 @@
         control.destroy()
     }
 
-<<<<<<< HEAD
     function test_stepSize_data() {
         return [
             { tag: "0.0", stepSize: 0.0 },
@@ -248,7 +247,8 @@
         compare(control.position, 0.0)
 
         control.destroy()
-=======
+    }
+
     function test_padding_data() {
         return [
             { tag: "horizontal", properties: { visible: true, orientation: Qt.Horizontal, width: testCase.width, leftPadding: testCase.width * 0.1 } },
@@ -263,6 +263,7 @@
         mouseRelease(control, control.leftPadding + control.availableWidth * 0.5, control.topPadding + control.availableHeight * 0.5, Qt.LeftButton)
 
         compare(control.position, 0.5)
->>>>>>> 87cbcbf9
+
+        control.destroy()
     }
 }