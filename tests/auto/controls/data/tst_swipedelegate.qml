--- conflicted
+++ resolved
@@ -111,14 +111,14 @@
 
     function test_horizontalAnchors_data() {
         return [
-            { tag: "background, fill", component: backgroundFillComponent, itemName: "background", warningLocation: ":58:25" },
-            { tag: "background, centerIn", component: backgroundCenterInComponent, itemName: "background", warningLocation: ":65:25" },
-            { tag: "background, left", component: backgroundLeftComponent, itemName: "background", warningLocation: ":72:25" },
-            { tag: "background, right", component: backgroundRightComponent, itemName: "background", warningLocation: ":79:25" },
-            { tag: "contentItem, fill", component: contentItemFillComponent, itemName: "contentItem", warningLocation: ":86:26" },
-            { tag: "contentItem, centerIn", component: contentItemCenterInComponent, itemName: "contentItem", warningLocation: ":93:26" },
-            { tag: "contentItem, left", component: contentItemLeftComponent, itemName: "contentItem", warningLocation: ":100:26" },
-            { tag: "contentItem, right", component: contentItemRightComponent, itemName: "contentItem", warningLocation: ":107:26" }
+            { tag: "background, fill", component: backgroundFillComponent, itemName: "background", warningLocation: ":59:25" },
+            { tag: "background, centerIn", component: backgroundCenterInComponent, itemName: "background", warningLocation: ":66:25" },
+            { tag: "background, left", component: backgroundLeftComponent, itemName: "background", warningLocation: ":73:25" },
+            { tag: "background, right", component: backgroundRightComponent, itemName: "background", warningLocation: ":80:25" },
+            { tag: "contentItem, fill", component: contentItemFillComponent, itemName: "contentItem", warningLocation: ":87:26" },
+            { tag: "contentItem, centerIn", component: contentItemCenterInComponent, itemName: "contentItem", warningLocation: ":94:26" },
+            { tag: "contentItem, left", component: contentItemLeftComponent, itemName: "contentItem", warningLocation: ":101:26" },
+            { tag: "contentItem, right", component: contentItemRightComponent, itemName: "contentItem", warningLocation: ":108:26" }
         ];
     }
 
@@ -166,27 +166,12 @@
         }
     }
 
-<<<<<<< HEAD
     Component {
         id: signalSpyComponent
 
         SignalSpy {}
     }
 
-    function test_defaults() {
-        var control = swipeDelegateComponent.createObject(testCase);
-        verify(control);
-
-        compare(control.baselineOffset, control.contentItem.y + control.contentItem.baselineOffset);
-        compare(control.swipe.position, 0);
-        verify(!control.pressed);
-        verify(!control.swipe.complete);
-
-        control.destroy();
-    }
-
-=======
->>>>>>> c2b7e55a
     Component {
         id: itemComponent
 
@@ -223,11 +208,7 @@
         verify(control);
 
         ignoreWarning(Qt.resolvedUrl("tst_swipedelegate.qml") +
-<<<<<<< HEAD
-            ":79:9: QML SwipeDelegate: cannot set both behind and left/right properties")
-=======
-            ":159:9: QML SwipeDelegate: cannot set both behind and left/right properties")
->>>>>>> c2b7e55a
+            ":160:9: QML SwipeDelegate: cannot set both behind and left/right properties")
         control.swipe.behind = itemComponent;
 
         // Shouldn't be any warnings when unsetting delegates.
@@ -236,11 +217,7 @@
 
         // right is still set.
         ignoreWarning(Qt.resolvedUrl("tst_swipedelegate.qml") +
-<<<<<<< HEAD
-            ":79:9: QML SwipeDelegate: cannot set both behind and left/right properties")
-=======
-            ":159:9: QML SwipeDelegate: cannot set both behind and left/right properties")
->>>>>>> c2b7e55a
+            ":160:9: QML SwipeDelegate: cannot set both behind and left/right properties")
         control.swipe.behind = itemComponent;
 
         control.swipe.right = null;
@@ -249,19 +226,11 @@
         control.swipe.behind = itemComponent;
 
         ignoreWarning(Qt.resolvedUrl("tst_swipedelegate.qml") +
-<<<<<<< HEAD
-            ":79:9: QML SwipeDelegate: cannot set both behind and left/right properties")
+            ":160:9: QML SwipeDelegate: cannot set both behind and left/right properties")
         control.swipe.left = itemComponent;
 
         ignoreWarning(Qt.resolvedUrl("tst_swipedelegate.qml") +
-            ":79:9: QML SwipeDelegate: cannot set both behind and left/right properties")
-=======
-            ":159:9: QML SwipeDelegate: cannot set both behind and left/right properties")
-        control.swipe.left = itemComponent;
-
-        ignoreWarning(Qt.resolvedUrl("tst_swipedelegate.qml") +
-            ":159:9: QML SwipeDelegate: cannot set both behind and left/right properties")
->>>>>>> c2b7e55a
+            ":160:9: QML SwipeDelegate: cannot set both behind and left/right properties")
         control.swipe.right = itemComponent;
 
         control.swipe.behind = null;
@@ -276,11 +245,7 @@
         var oldLeft = control.swipe.left;
         var oldLeftItem = control.swipe.leftItem;
         ignoreWarning(Qt.resolvedUrl("tst_swipedelegate.qml") +
-<<<<<<< HEAD
-            ":79:9: QML SwipeDelegate: left/right/behind properties may only be set when swipe.position is 0")
-=======
-            ":159:9: QML SwipeDelegate: left/right/behind properties may only be set when swipe.position is 0")
->>>>>>> c2b7e55a
+            ":160:9: QML SwipeDelegate: left/right/behind properties may only be set when swipe.position is 0")
         control.swipe.left = null;
         compare(control.swipe.left, oldLeft);
         compare(control.swipe.leftItem, oldLeftItem);
@@ -291,11 +256,7 @@
         var oldRight = control.swipe.right;
         var oldRightItem = control.swipe.rightItem;
         ignoreWarning(Qt.resolvedUrl("tst_swipedelegate.qml") +
-<<<<<<< HEAD
-            ":79:9: QML SwipeDelegate: left/right/behind properties may only be set when swipe.position is 0")
-=======
-            ":159:9: QML SwipeDelegate: left/right/behind properties may only be set when swipe.position is 0")
->>>>>>> c2b7e55a
+            ":160:9: QML SwipeDelegate: left/right/behind properties may only be set when swipe.position is 0")
         control.swipe.right = null;
         compare(control.swipe.right, oldRight);
         compare(control.swipe.rightItem, oldRightItem);
@@ -321,11 +282,7 @@
         var oldBehind = control.swipe.behind;
         var oldBehindItem = control.swipe.behindItem;
         ignoreWarning(Qt.resolvedUrl("tst_swipedelegate.qml") +
-<<<<<<< HEAD
-            ":79:9: QML SwipeDelegate: left/right/behind properties may only be set when swipe.position is 0")
-=======
-            ":159:9: QML SwipeDelegate: left/right/behind properties may only be set when swipe.position is 0")
->>>>>>> c2b7e55a
+            ":160:9: QML SwipeDelegate: left/right/behind properties may only be set when swipe.position is 0")
         control.swipe.behind = null;
         compare(control.swipe.behind, oldBehind);
         compare(control.swipe.behindItem, oldBehindItem);
@@ -1285,88 +1242,4 @@
 
         control.destroy();
     }
-<<<<<<< HEAD
-
-    Component {
-        id: backgroundFillComponent
-        SwipeDelegate {
-            background: Item { anchors.fill: parent }
-        }
-    }
-
-    Component {
-        id: backgroundCenterInComponent
-        SwipeDelegate {
-            background: Item { anchors.centerIn: parent }
-        }
-    }
-
-    Component {
-        id: backgroundLeftComponent
-        SwipeDelegate {
-            background: Item { anchors.left: parent.left }
-        }
-    }
-
-    Component {
-        id: backgroundRightComponent
-        SwipeDelegate {
-            background: Item { anchors.right: parent.right }
-        }
-    }
-
-    Component {
-        id: contentItemFillComponent
-        SwipeDelegate {
-            contentItem: Item { anchors.fill: parent }
-        }
-    }
-
-    Component {
-        id: contentItemCenterInComponent
-        SwipeDelegate {
-            contentItem: Item { anchors.centerIn: parent }
-        }
-    }
-
-    Component {
-        id: contentItemLeftComponent
-        SwipeDelegate {
-            contentItem: Item { anchors.left: parent.left }
-        }
-    }
-
-    Component {
-        id: contentItemRightComponent
-        SwipeDelegate {
-            contentItem: Item { anchors.right: parent.right }
-        }
-    }
-
-    function test_horizontalAnchors_data() {
-        return [
-            { tag: "background, fill", component: backgroundFillComponent, itemName: "background", warningLocation: ":1168:25" },
-            { tag: "background, centerIn", component: backgroundCenterInComponent, itemName: "background", warningLocation: ":1175:25" },
-            { tag: "background, left", component: backgroundLeftComponent, itemName: "background", warningLocation: ":1182:25" },
-            { tag: "background, right", component: backgroundRightComponent, itemName: "background", warningLocation: ":1189:25" },
-            { tag: "contentItem, fill", component: contentItemFillComponent, itemName: "contentItem", warningLocation: ":1196:26" },
-            { tag: "contentItem, centerIn", component: contentItemCenterInComponent, itemName: "contentItem", warningLocation: ":1203:26" },
-            { tag: "contentItem, left", component: contentItemLeftComponent, itemName: "contentItem", warningLocation: ":1210:26" },
-            { tag: "contentItem, right", component: contentItemRightComponent, itemName: "contentItem", warningLocation: ":1217:26" }
-        ];
-    }
-
-    function test_horizontalAnchors(data) {
-        var warningMessage = Qt.resolvedUrl("tst_swipedelegate.qml") + data.warningLocation
-            + ": QML : SwipeDelegate: cannot use horizontal anchors with " + data.itemName + "; unable to layout the item."
-
-        ignoreWarning(warningMessage);
-
-        var control = data.component.createObject(testCase);
-        verify(control.contentItem);
-
-        control.destroy();
-    }
-=======
->>>>>>> c2b7e55a
 }