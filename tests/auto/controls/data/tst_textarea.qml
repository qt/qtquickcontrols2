--- conflicted
+++ resolved
@@ -177,7 +177,6 @@
         testCase.TextArea.flickable = null
     }
 
-<<<<<<< HEAD
     function test_hover_data() {
         return [
             { tag: "enabled", hoverEnabled: true },
@@ -367,7 +366,7 @@
 
         mouseArea.destroy()
     }
-=======
+
     function test_multiClick() {
         var control = textArea.createObject(testCase, {text: "Qt Quick Controls 2 TextArea", selectByMouse: true})
         verify(control)
@@ -386,5 +385,4 @@
 
         control.destroy()
     }
->>>>>>> e9becf69
 }