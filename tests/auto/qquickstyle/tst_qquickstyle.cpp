/****************************************************************************
**
** Copyright (C) 2017 The Qt Company Ltd.
** Contact: http://www.qt.io/licensing/
**
** This file is part of the test suite of the Qt Toolkit.
**
** $QT_BEGIN_LICENSE:LGPL3$
** Commercial License Usage
** Licensees holding valid commercial Qt licenses may use this file in
** accordance with the commercial license agreement provided with the
** Software or, alternatively, in accordance with the terms contained in
** a written agreement between you and The Qt Company. For licensing terms
** and conditions see http://www.qt.io/terms-conditions. For further
** information use the contact form at http://www.qt.io/contact-us.
**
** GNU Lesser General Public License Usage
** Alternatively, this file may be used under the terms of the GNU Lesser
** General Public License version 3 as published by the Free Software
** Foundation and appearing in the file LICENSE.LGPLv3 included in the
** packaging of this file. Please review the following information to
** ensure the GNU Lesser General Public License version 3 requirements
** will be met: https://www.gnu.org/licenses/lgpl.html.
**
** GNU General Public License Usage
** Alternatively, this file may be used under the terms of the GNU
** General Public License version 2.0 or later as published by the Free
** Software Foundation and appearing in the file LICENSE.GPL included in
** the packaging of this file. Please review the following information to
** ensure the GNU General Public License version 2.0 requirements will be
** met: http://www.gnu.org/licenses/gpl-2.0.html.
**
** $QT_END_LICENSE$
**
****************************************************************************/

#include <QtTest/qtest.h>
#include <QtQml/qqmlengine.h>
#include <QtQml/qqmlcomponent.h>
#include <QtQuickControls2/qquickstyle.h>
#include <QtQuickControls2/private/qquickstyle_p.h>
#include <QtGui/private/qguiapplication_p.h>

#include "../shared/util.h"

class tst_QQuickStyle : public QQmlDataTest
{
    Q_OBJECT

private slots:
    void cleanup();
    void lookup();
    void configurationFile_data();
    void configurationFile();
    void commandLineArgument();
    void environmentVariables();
    void availableStyles();
<<<<<<< HEAD
    void qrcStylePaths_data();
    void qrcStylePaths();
=======
    void qrcInQtQuickControlsStylePathEnvVar_data();
    void qrcInQtQuickControlsStylePathEnvVar();
>>>>>>> 449c9c24

private:
    void loadControls();
    void unloadControls();
};

void tst_QQuickStyle::cleanup()
{
    unloadControls();

    QGuiApplicationPrivate::styleOverride.clear();
    qunsetenv("QT_QUICK_CONTROLS_STYLE");
    qunsetenv("QT_QUICK_CONTROLS_STYLE_PATH");
    qunsetenv("QT_QUICK_CONTROLS_FALLBACK_STYLE");
    qunsetenv("QT_QUICK_CONTROLS_CONF");
}

void tst_QQuickStyle::loadControls()
{
    QQmlEngine engine;
    QQmlComponent component(&engine);
    component.setData("import QtQuick 2.0; import QtQuick.Controls 2.1; Control { }", QUrl());

    QScopedPointer<QObject> object(component.create());
    QVERIFY2(!object.isNull(), qPrintable(component.errorString()));
}

void tst_QQuickStyle::unloadControls()
{
    qmlClearTypeRegistrations();
}

void tst_QQuickStyle::lookup()
{
    QVERIFY(QQuickStyle::name().isEmpty());
    QVERIFY(!QQuickStyle::path().isEmpty());

    QQuickStyle::setStyle("material");
    QCOMPARE(QQuickStyle::name(), QString("Material"));
    QVERIFY(!QQuickStyle::path().isEmpty());

    loadControls();

    QCOMPARE(QQuickStyle::name(), QString("Material"));
    QVERIFY(!QQuickStyle::path().isEmpty());
}

void tst_QQuickStyle::configurationFile_data()
{
    QTest::addColumn<QString>("fileName");
    QTest::addColumn<QString>("expectedStyle");
    QTest::addColumn<QString>("expectedPath");

    QTest::newRow("Default") << "default.conf" << "Default" << "";
    QTest::newRow("Fusion") << "fusion.conf" << "Fusion" << "";
    QTest::newRow("Imagine") << "imagine.conf" << "Imagine" << "";
    QTest::newRow("Material") << "material.conf" << "Material" << "";
    QTest::newRow("Universal") << "universal.conf" << "Universal" << "";
    QTest::newRow("Custom") << "custom.conf" << "Custom" << ":/";
}

void tst_QQuickStyle::configurationFile()
{
    QFETCH(QString, fileName);
    QFETCH(QString, expectedStyle);
    QFETCH(QString, expectedPath);

    qputenv("QT_QUICK_CONTROLS_CONF", testFile(fileName).toLocal8Bit());

    loadControls();

    QCOMPARE(QQuickStyle::name(), expectedStyle);
    if (!expectedPath.isEmpty())
        QCOMPARE(QQuickStyle::path(), expectedPath);
}

void tst_QQuickStyle::commandLineArgument()
{
    QGuiApplicationPrivate::styleOverride = "CmdLineArgStyle";

    loadControls();

    QCOMPARE(QQuickStyle::name(), QString("CmdLineArgStyle"));
}

void tst_QQuickStyle::environmentVariables()
{
    qputenv("QT_QUICK_CONTROLS_STYLE", "EnvVarStyle");
    qputenv("QT_QUICK_CONTROLS_FALLBACK_STYLE", "EnvVarFallbackStyle");
    QCOMPARE(QQuickStyle::name(), QString("EnvVarStyle"));
    QCOMPARE(QQuickStylePrivate::fallbackStyle(), QString("EnvVarFallbackStyle"));
}

void tst_QQuickStyle::availableStyles()
{
    QString path = QFINDTESTDATA("data");
    QVERIFY(!path.isEmpty());

    QQuickStyle::addStylePath(path);
    QStringList paths = QQuickStylePrivate::stylePaths();
    QVERIFY(paths.contains(path));

    const QStringList styles = QQuickStyle::availableStyles();
    QVERIFY(!styles.isEmpty());
    QCOMPARE(styles.first(), QString("Default"));
    QVERIFY(!styles.contains("designer"));

    // QTBUG-60973
    for (const QString &style : styles) {
        QVERIFY2(!style.endsWith(".dSYM"), qPrintable(style));
    }
}

<<<<<<< HEAD
void tst_QQuickStyle::qrcStylePaths_data()
{
    QTest::addColumn<QString>("stylePath");
    QTest::addColumn<QString>("expectedStyleName");

    QTest::addRow("qrc:/qrcStyles1") << QString::fromLatin1("qrc:/qrcStyles1") << QString::fromLatin1("QrcStyle1");
    QTest::addRow(":/qrcStyles2") << QString::fromLatin1(":/qrcStyles2") << QString::fromLatin1("QrcStyle2");
}

void tst_QQuickStyle::qrcStylePaths()
{
    QFETCH(QString, stylePath);
    QFETCH(QString, expectedStyleName);

    QQuickStyle::addStylePath(stylePath);

    const QStringList paths = QQuickStylePrivate::stylePaths();
    QString expectedStylePath = stylePath;
    if (expectedStylePath.startsWith(QLatin1String("qrc")))
        expectedStylePath.remove(0, 3);
    if (!paths.contains(expectedStylePath)) {
        QString message;
        QDebug stream(&message);
        stream.nospace() << "QQuickStylePrivate::stylePaths() doesn't contain " << expectedStylePath << ":\n" << paths;
        QFAIL(qPrintable(message));
    }

    const QStringList styles = QQuickStyle::availableStyles();
    QVERIFY(!styles.isEmpty());
    if (!styles.contains(expectedStyleName)) {
        QString message;
        QDebug stream(&message);
        stream.nospace() << "QQuickStyle::availableStyles() doesn't contain " << expectedStyleName << ":\n" << styles;
        QFAIL(qPrintable(message));
=======
void tst_QQuickStyle::qrcInQtQuickControlsStylePathEnvVar_data()
{
    QTest::addColumn<QString>("environmentVariable");
    QTest::addColumn<QStringList>("expectedAvailableStyles");

    const QChar listSeparator = QDir::listSeparator();
    const QStringList defaultAvailableStyles = QQuickStyle::availableStyles();

    {
        QString environmentVariable;
        QDebug stream(&environmentVariable);
        stream.noquote().nospace() << "/some/bogus/path/" << listSeparator
            << ":/qrcStyles1";

        QStringList expectedAvailableStyles = defaultAvailableStyles;
        // We need to move the Default style to the start of the list,
        // as that's what availableStyles() does.
        expectedAvailableStyles.insert(1, QLatin1String("QrcStyle1"));

        QTest::addRow("%s", qPrintable(environmentVariable))
            << environmentVariable << expectedAvailableStyles;
    }

    {
        QString environmentVariable;
        QDebug stream(&environmentVariable);
        stream.noquote().nospace() << ":/qrcStyles2" << listSeparator
            << "/some/bogus/path";

        QStringList expectedAvailableStyles = defaultAvailableStyles;
        expectedAvailableStyles.insert(1, QLatin1String("QrcStyle2"));

        QTest::addRow("%s", qPrintable(environmentVariable))
            << environmentVariable << expectedAvailableStyles;
    }

    {
        QString environmentVariable;
        QDebug stream(&environmentVariable);
        stream.noquote().nospace() << ":/qrcStyles1" << listSeparator
            << ":/qrcStyles2" << listSeparator
            << QFINDTESTDATA("data");

        QStringList expectedAvailableStyles = defaultAvailableStyles;
        expectedAvailableStyles.insert(1, QLatin1String("DummyStyle"));
        expectedAvailableStyles.insert(1, QLatin1String("QrcStyle2"));
        expectedAvailableStyles.insert(1, QLatin1String("QrcStyle1"));

        QTest::addRow("%s", qPrintable(environmentVariable))
            << environmentVariable << expectedAvailableStyles;
    }

    {
        QString environmentVariable;
        QDebug stream(&environmentVariable);
        stream.noquote().nospace() << QFINDTESTDATA("data") << listSeparator
            << ":/qrcStyles1" << listSeparator
            << ":/qrcStyles2";

        QStringList expectedAvailableStyles = defaultAvailableStyles;
        expectedAvailableStyles.insert(1, QLatin1String("QrcStyle2"));
        expectedAvailableStyles.insert(1, QLatin1String("QrcStyle1"));
        expectedAvailableStyles.insert(1, QLatin1String("DummyStyle"));

        QTest::addRow("%s", qPrintable(environmentVariable))
            << environmentVariable << expectedAvailableStyles;
    }

    {
        QString environmentVariable;
        QDebug stream(&environmentVariable);
        // Same as the last row, except it adds a superfluous separator
        // to ensure that it handles it gracefully rather than failing an assertion.
        stream.noquote().nospace() << QFINDTESTDATA("data") << listSeparator
            << ":/qrcStyles1" << listSeparator
            << ":/qrcStyles2" << listSeparator;

        QStringList expectedAvailableStyles = defaultAvailableStyles;
        expectedAvailableStyles.insert(1, QLatin1String("QrcStyle2"));
        expectedAvailableStyles.insert(1, QLatin1String("QrcStyle1"));
        expectedAvailableStyles.insert(1, QLatin1String("DummyStyle"));

        QTest::addRow("%s", qPrintable(environmentVariable))
            << environmentVariable << expectedAvailableStyles;
    }
}

/*
    Tests that qrc paths work with QT_QUICK_CONTROLS_STYLE_PATH.
*/
void tst_QQuickStyle::qrcInQtQuickControlsStylePathEnvVar()
{
    QFETCH(QString, environmentVariable);
    QFETCH(QStringList, expectedAvailableStyles);

    qputenv("QT_QUICK_CONTROLS_STYLE_PATH", environmentVariable.toLocal8Bit());

    const QStringList availableStyles = QQuickStyle::availableStyles();
    if (availableStyles != expectedAvailableStyles) {
        QString failureMessage;
        QDebug stream(&failureMessage);
        stream << "Mismatch in actual vs expected available styles:"
               << "\n   Expected:" << expectedAvailableStyles
               << "\n   Actual:" << availableStyles;
        QFAIL(qPrintable(failureMessage));
>>>>>>> 449c9c24
    }
}

QTEST_MAIN(tst_QQuickStyle)

#include "tst_qquickstyle.moc"<|MERGE_RESOLUTION|>--- conflicted
+++ resolved
@@ -55,13 +55,10 @@
     void commandLineArgument();
     void environmentVariables();
     void availableStyles();
-<<<<<<< HEAD
     void qrcStylePaths_data();
     void qrcStylePaths();
-=======
     void qrcInQtQuickControlsStylePathEnvVar_data();
     void qrcInQtQuickControlsStylePathEnvVar();
->>>>>>> 449c9c24
 
 private:
     void loadControls();
@@ -175,7 +172,6 @@
     }
 }
 
-<<<<<<< HEAD
 void tst_QQuickStyle::qrcStylePaths_data()
 {
     QTest::addColumn<QString>("stylePath");
@@ -210,7 +206,9 @@
         QDebug stream(&message);
         stream.nospace() << "QQuickStyle::availableStyles() doesn't contain " << expectedStyleName << ":\n" << styles;
         QFAIL(qPrintable(message));
-=======
+    }
+}
+
 void tst_QQuickStyle::qrcInQtQuickControlsStylePathEnvVar_data()
 {
     QTest::addColumn<QString>("environmentVariable");
@@ -316,7 +314,6 @@
                << "\n   Expected:" << expectedAvailableStyles
                << "\n   Actual:" << availableStyles;
         QFAIL(qPrintable(failureMessage));
->>>>>>> 449c9c24
     }
 }
 
